--- conflicted
+++ resolved
@@ -190,13 +190,9 @@
   "privacy": {
     "apiUrl": "https://sandbox.privacy.com"
   },
-<<<<<<< HEAD
   "ledger": {
-    "fastBalance": true,
-    "separateHostFees": true
-  },
-=======
->>>>>>> 84815142
+    "fastBalance": true
+  },
   "thegivingblock": {
     "username": "opencollective",
     "password": "",
