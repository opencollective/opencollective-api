{
  "env": "development",
<<<<<<< HEAD
  "mailpit": {
    "client": true
=======
  "elasticSearch": {
    "url": "http://localhost:9200"
  },
  "maildev": {
    "client": true,
    "server": true
>>>>>>> ea7639e4
  },
  "limits": {
    "ordersPerHour": {
      "perAccount": 100,
      "perAccountForCollective": 20,
      "perEmail": 100,
      "perEmailForCollective": 20,
      "perIp": 50,
      "forCollective": 200,
      "sendGuestConfirmPerMinutePerEmail": 10,
      "sendGuestConfirmPerMinutePerIp": 15,
      "confirmGuestAccountPerMinutePerIp": 15
    },
    "giftCards": {
      "maxPerDay": 1000
    }
  },
  "log": {
    "slowRequest": true
  },
  "github": {
    "clientID": "cdc163e5f5695e16787b",
    "clientSecret": "1cc8e3a615af3a8ca47cd1f15adcfcdd1e880db4"
  },
  "githubFlow": {
    "minNbStars": 0
  },
  "host": {
    "pdf": "http://localhost:3002"
  },
  "turnstile": {
    "secret": "1x0000000000000000000000000000000AA"
  }
}<|MERGE_RESOLUTION|>--- conflicted
+++ resolved
@@ -1,16 +1,10 @@
 {
   "env": "development",
-<<<<<<< HEAD
   "mailpit": {
     "client": true
-=======
+  },
   "elasticSearch": {
     "url": "http://localhost:9200"
-  },
-  "maildev": {
-    "client": true,
-    "server": true
->>>>>>> ea7639e4
   },
   "limits": {
     "ordersPerHour": {
