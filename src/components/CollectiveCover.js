import React from 'react';
import PropTypes from 'prop-types';
import withIntl from '../lib/withIntl';
import { defineMessages, FormattedMessage } from 'react-intl';
import { Link } from '../server/pages';
import { union, get } from 'lodash';
import { prettyUrl, formatCurrency, imagePreview } from '../lib/utils';
import { Router } from '../server/pages';
import Currency from './Currency';
import Avatar from './Avatar';
import Logo from './Logo';
import { defaultBackgroundImage } from '../constants/collectives';

class CollectiveCover extends React.Component {

  static propTypes = {
    collective: PropTypes.object.isRequired,
    href: PropTypes.string,
<<<<<<< HEAD
    title: PropTypes.oneOf([PropTypes.string, PropTypes.node]),
=======
    cta: PropTypes.node,
    title: PropTypes.oneOfType([PropTypes.string, PropTypes.node]),
>>>>>>> 38675532
    style: PropTypes.object,
  }

  constructor(props) {
    super(props);
    this.messages = defineMessages({
      'ADMIN': { id: 'roles.admin.label', defaultMessage: 'Core Contributor' },
      'MEMBER': { id: 'roles.member.label', defaultMessage: 'Contributor' }
    });
  }

  getMemberTooltip(member) {
    const { intl } = this.props;
    let tooltip = member.member.name;
    if (this.messages[member.role]) {
      tooltip += `
${intl.formatMessage(this.messages[member.role])}`;
    }
    const description = member.description || member.member.description;
    if (description) {
      tooltip += `
${description}`
    }
    return tooltip;
  }

  render() {
    const {
      collective,
      className,
      href
    } = this.props;

    const {
      company,
      type,
      website,
      twitterHandle,
      stats
    } = collective;

    const title = this.props.title || collective.name;
    const description = this.props.description || collective.description;
    const formattedYearlyIncome = stats && stats.yearlyBudget > 0 && formatCurrency(stats.yearlyBudget, collective.currency, { precision: 0 });
    const backgroundImage = imagePreview(collective.backgroundImage || get(collective,'parentCollective.backgroundImage'), defaultBackgroundImage[collective.type], { height: 500 });
    const customStyles = get(collective, 'settings.style.hero.cover') || get(collective.parentCollective, 'settings.style.hero.cover');
    const style = {
      backgroundImage: `url('${backgroundImage}')`,
      backgroundPosition: 'center center',
      backgroundSize: 'cover',
      backgroundRepeat: 'no-repeat',
      ...customStyles
    };

    const logo = collective.image || get(collective.parentCollective, 'image');

    let membersPreview = [];
    if (collective.members) {
      const admins = collective.members.filter(m => m.role === 'ADMIN');
      const members = collective.members.filter(m => m.role === 'MEMBER');
      const backers = collective.members.filter(m => m.role === 'BACKER');
      backers.sort((a, b) => b.stats && b.stats.totalDonations - a.stats && a.stats.totalDonations);
      membersPreview = union(admins, members, backers).filter(m => m.member).slice(0, 5);
    }
    const additionalBackers = (get(stats, 'backers.all') || (get(collective, 'members') || []).length) - membersPreview.length;
    return (
      <div className={`CollectiveCover ${className} ${type}`}>
        <style jsx>{`
        .cover {
          display: flex;
          align-items: center;
          position: relative;
          text-align: center;
          min-height: 400px;
          width: 100%;
          overflow: hidden;
        }
        .small .cover {
          height: 22rem;
          min-height: 22rem;
        }
        .small .description, .small .contact, .small .stats, .small .members {
          display: none;
        }
        .backgroundCover {
          position: absolute;
          top: 0;
          left: 0;
          width: 100%;
          height: 100%;
        }
        .twitterHandle {
          background: url('/static/icons/twitter-handler.svg') no-repeat 0px 6px;
          padding-left: 22px;
        }
        .website {
          background: url('/static/icons/external-link.svg') no-repeat 0px 6px;
          padding-left: 22px;
        }
        .host label {
          font-weight: 300;
          margin-right: 5px;
          opacity: 0.75;
        }
        .content {
          position: relative;
          display: flex;
          flex-direction: column;
          justify-content: space-around;
          align-items: center;
          color: black;
          margin-top: 70px;
        }
        .small .content {
          margin-top: 0px;
        }
        .content a {
          color: black;
        }
        .content a:hover {
          color: #444;
        }
        .USER .cover {
          display: block;
        }
        .COLLECTIVE .content {
          margin-top: 0px;
        }
        .COLLECTIVE .content, .COLLECTIVE .content a {
          color: white;
        }
        .logo {
          max-width: 20rem;
          max-height: 10rem;
          margin: 2rem auto;
          display: block;
        }
        .USER .logo {
          border: 3px solid #fff;
          box-shadow: 0 0 0 2px #75cc1f;
          border-radius: 50%;
          margin: 3rem auto;
        }
        .USER.small .logo {
          margin: 2rem auto;
        }
        h1 {
          font-size: 3rem;
          margin: 1.5rem;
        }
        .contact {
          display: flex;
          flex-direction: row;
          justify-content: center;
          flex-wrap: wrap;
        }
        .contact div {
          margin: 1rem;
        }
        .members {
          display: flex;
          justify-content: center;
          margin: 2rem 0;
        }
        .members a {
          margin: 0.3rem;
        }
        .avatar {
          float: left;
          width: 36px;
          height: 36px;
          border-radius: 50%;
          margin: 0 0.5rem;
          background-repeat: no-repeat;
          background-position: center center;
          background-size: cover;
          border: 2px solid #fff;
          box-shadow: 0 0 0 1px #75cc1f;
        }
        .MoreBackers {
          font-size: 2rem;
          line-height: 36px;
          margin-left: 1rem;
        }
        .stats {
          font-size: 1.3rem;
          display: flex;
        }
        .stats .value {
          font-size: 3rem;
        }
        .stat {
          margin: 1rem;
        }
        .counter {
          margin: 1rem 0px;
        }
        .counter .-character {
          font-family: Lato;
          font-size: 22px;
          font-weight: bold;
          margin: 1px;
        }
        .counter .-digit {
          display: inline-block;
          width: 20px;
          height: 28px;
          border-radius: 3px;
          background-color: rgba(0, 0, 0, 0.6);
          border: solid 1px #000000;
          font-family: Lato;
          font-size: 22px;
          color: #ffffff;
          font-weight: bold;
          line-height: 1.25;
          margin: 1px;
        }
        @media(max-width: 600px) {
          h1 {
            font-size: 2.5rem;
          }
        }
        `}</style>
        <div className="cover">
          <div className="backgroundCover" style={style} />
          <div className="content">
            <Link route={href}><a className="goBack">
              { collective.type === 'USER' && <Avatar src={logo} className="logo" radius="10rem" /> }
              { collective.type !== 'USER' && <Logo src={logo} className="logo" type={collective.type} website={collective.website} height="10rem" /> }
            </a></Link>
            <h1>{title}</h1>
            { company && company.substr(0,1) === '@' && <p className="company"><Link route={`/${company.substr(1)}`}><a>{company.substr(1)}</a></Link></p> }
            { company && company.substr(0,1) !== '@' && <p className="company">{company}</p> }
            { description && <p className="description">{description}</p> }
            <div className="contact">
              { twitterHandle && <div className="twitterHandle"><a href={`https://twitter.com/${twitterHandle}`} target="_blank">@{twitterHandle}</a></div> }
              { website && <div className="website"><a href={website} target="_blank">{prettyUrl(website) }</a></div> }
              { collective.host && <div className="host"><label><FormattedMessage id="collective.cover.hostedBy" defaultMessage="Hosted by" /></label><Link route={`/${collective.host.slug}`}><a>{collective.host.name} </a></Link></div> }
            </div>
            { membersPreview.length > 0 &&
              <div className="members">
                { membersPreview.map(member => (
                  <a onClick={() => Router.pushRoute(`/${member.member.slug}`)} title={this.getMemberTooltip(member)} key={member.member.slug}>
                    <Avatar src={member.member.image} key={member.member.id} radius={36} />
                  </a>
                ))}
                { additionalBackers > 0 &&
                  <div className="MoreBackers">
                    + {additionalBackers}
                  </div>
                }
              </div>
            }
            { collective.type === 'COLLECTIVE' && stats && stats.yearlyBudget > 0 &&
              <div className="stats">
                <div className="stat">
                  <div className="yearlyBudget value counter">
                    { formattedYearlyIncome.split('').map((character, index) => <span key={`char-${index}`} className={/[^0-9]/.test(character) ? '-character' : '-digit'}>{character}</span>) }
                  </div>
                  <FormattedMessage id="collective.stats.yearlyBudget.label" defaultMessage="Estimated annual budget based on current donations" />
                </div>
              </div>
            }
            { ['USER','ORGANIZATION'].indexOf(collective.type) !== -1 && stats && stats.totalAmountSent > 0 && !collective.isHost &&
              <div className="stats">
                <div className="stat">
                  <div className="totalAmountSent value">
                    <Currency value={stats.totalAmountSent} currency={collective.currency} />
                  </div>
                  <FormattedMessage id="collective.stats.totalAmountSent.label" defaultMessage="Total amount donated" />
                </div>
                { stats.totalAmountRaised > 0 &&
                  <div className="stat">
                    <div className="totalAmountRaised value">
                      <Currency value={stats.totalAmountRaised} currency={collective.currency} />
                    </div>
                    <FormattedMessage id="collective.stats.totalAmountRaised.label" defaultMessage="Total amount raised" />
                  </div>
                }
              </div>
            }
          </div>
        </div>
      </div>
    );
  }
}

export default withIntl(CollectiveCover);<|MERGE_RESOLUTION|>--- conflicted
+++ resolved
@@ -16,12 +16,7 @@
   static propTypes = {
     collective: PropTypes.object.isRequired,
     href: PropTypes.string,
-<<<<<<< HEAD
-    title: PropTypes.oneOf([PropTypes.string, PropTypes.node]),
-=======
-    cta: PropTypes.node,
     title: PropTypes.oneOfType([PropTypes.string, PropTypes.node]),
->>>>>>> 38675532
     style: PropTypes.object,
   }
 
