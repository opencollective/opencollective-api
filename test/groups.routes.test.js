import _ from 'lodash';
import app from '../server/index';
import async from 'async';
import { expect } from 'chai';
import request from 'supertest-as-promised';
import chanceLib from 'chance';
import * as utils from '../test/utils';
import roles from '../server/constants/roles';
import sinon from 'sinon';
import emailLib from '../server/lib/email';
import stripeMock from './mocks/stripe';
import models from '../server/models';
import {appStripe} from '../server/gateways/stripe';

const chance = chanceLib.Chance();

const application = utils.data('application');
const userData = utils.data('user1');
const userData2 = utils.data('user2');
const userData3 = utils.data('user3');
const publicGroupData = utils.data('group1');
const transactionsData = utils.data('transactions1').transactions;

describe('groups.routes.test.js', () => {

  let user;

  beforeEach(() => utils.resetTestDB());

  beforeEach('create user', () => models.User.create(userData).tap(u => user = u));

  // Stripe stub.
  beforeEach(() => {
    const stub = sinon.stub(appStripe.accounts, 'create');
    stub.yields(null, stripeMock.accounts.create);
  });
  afterEach(() => {
    appStripe.accounts.create.restore();
  });

  /**
   * Create.
   */
  describe('#create', () => {

    it('fails creating a group if no api_key', () =>
      request(app)
        .post('/groups')
        .send({
          group: publicGroupData
        })
        .expect(400)
    );

    it('fails creating a group without name', (done) => {
      const group = _.omit(publicGroupData, 'name');
      group.users = [{email: userData.email, role: roles.MEMBER}];
      request(app)
        .post('/groups')
        .send({
          api_key: application.api_key,
          group
        })
        .expect(400)
        .end((e, res) => {
          expect(e).to.not.exist;
          expect(res.body).to.have.property('error');
          expect(res.body.error).to.have.property('message', 'notNull Violation: name cannot be null');
          expect(res.body.error).to.have.property('type', 'validation_failed');
          expect(res.body.error).to.have.property('fields');
          expect(res.body.error.fields).to.contain('name');
          done();
        });
    });

    it('fails if the tier has missing data', () => {
      const g = Object.assign({}, publicGroupData, { users: [{email: userData.email, role: roles.HOST}]});
      g.tiers = [{ // interval missing
        name: 'Silver',
        description: 'Silver',
        range: [100, 200]
      }];

      return request(app)
        .post('/groups')
        .send({
          api_key: application.api_key,
          group: g
        })
        .expect(400, {
          error: {
            code: 400,
            type: 'validation_failed',
            message: 'Validation error: \"interval\" is required',
            fields: ['tiers']
          }
        })
    });

    describe('successfully create a group', () => {
      let response, group;

      beforeEach('subscribe host to group.created notification', () => models.Notification.create({UserId: user.id, type: 'group.created', channel: 'email'}));

      beforeEach('spy on emailLib', () => sinon.spy(emailLib, 'sendMessageFromActivity'));
      beforeEach('create the collective', (done) => {
        const users = [
              _.assign(_.omit(userData2, 'password'), {role: roles.MEMBER}),
              _.assign(_.omit(userData3, 'password'), {role: roles.MEMBER})];

<<<<<<< HEAD
        group = Object.assign({}, publicGroupData, {users})
        group.HostId = user.id;
=======
      request(app)
        .post('/groups')
        .send({
          api_key: application.api_key,
          group: g
        })
        .expect(200)
        .end((e, res) => {
          expect(e).to.not.exist;
          expect(res.body).to.have.property('id');
          expect(res.body).to.have.property('name');
          expect(res.body).to.have.property('mission');
          expect(res.body).to.have.property('description');
          expect(res.body).to.have.property('longDescription');
          expect(res.body).to.have.property('logo');
          expect(res.body).to.have.property('video');
          expect(res.body).to.have.property('image');
          expect(res.body).to.have.property('backgroundImage');
          expect(res.body).to.have.property('expensePolicy');
          expect(res.body).to.have.property('createdAt');
          expect(res.body).to.have.property('updatedAt');
          expect(res.body).to.have.property('twitterHandle');
          expect(res.body).to.have.property('website');
          expect(res.body).to.have.property('isActive', true);
>>>>>>> 85823e08

        request(app)
          .post('/groups')
          .send({
            api_key: application.api_key,
            group
          })
          .expect(200)
          .end((e, res) => {
            expect(e).to.not.exist;
            response = res.body;
            done();
          })
      });

      afterEach('restore emailLib', () => emailLib.sendMessageFromActivity.restore());

      it('sends an email to the host', () => {
        const activity = emailLib.sendMessageFromActivity.args[0][0];
        expect(activity.type).to.equal('group.created');
        expect(activity.data).to.have.property('group');
        expect(activity.data).to.have.property('host');
        expect(activity.data).to.have.property('user');
        expect(emailLib.sendMessageFromActivity.args[0][1].User.email).to.equal(user.email);
      });

      it('returns the attributes of the collective', () => {
        expect(response).to.have.property('id');
        expect(response).to.have.property('name');
        expect(response).to.have.property('mission');
        expect(response).to.have.property('description');
        expect(response).to.have.property('longDescription');
        expect(response).to.have.property('logo');
        expect(response).to.have.property('video');
        expect(response).to.have.property('image');
        expect(response).to.have.property('backgroundImage');
        expect(response).to.have.property('expensePolicy');
        expect(response).to.have.property('createdAt');
        expect(response).to.have.property('updatedAt');
        expect(response).to.have.property('twitterHandle');
        expect(response).to.have.property('website');
        expect(response).to.have.property('isActive', false);
      });

      it('assigns the users as members', () => {
        return Promise.all([
          models.UserGroup.findOne({where: { UserId: user.id, role: roles.HOST }}),
          models.UserGroup.count({where: { role: roles.MEMBER }}),
          models.Group.find({where: { slug: group.slug }})
          ])
        .then(results => {
          expect(results[0].GroupId).to.equal(1);
          expect(results[1]).to.equal(2);
          expect(results[2].lastEditedByUserId).to.equal(2);
        });
      });

    });

  });

  /**
   * Create from Github
   */
  describe('#createFromGithub', () => {

    it('fails creating a group if param value is not github', () =>
      request(app)
        .post('/groups?flow=blah')
        .send({
          payload: publicGroupData
        })
        .expect(400)
    );

    it('fails creating a group if no api key', () =>
      request(app)
        .post('/groups?flow=github')
        .send({
          payload: publicGroupData
        })
        .expect(400)
    );

    it('fails creating a group without payload', () =>
      request(app)
        .post('/groups?flow=github')
        .send({
          group: publicGroupData,
          api_key: application.api_key
        })
        .expect(400)
    );

    describe('Successfully create a group and ', () => {

      const { ConnectedAccount } = models;

      beforeEach(() => {
        const { User } = models;

        // create connected account like the oauth happened
        let preCA;
        return ConnectedAccount.create({
          username: 'asood123',
          provider: 'github',
          secret: 'xxxxx'
        })
        .then(ca => {
          preCA = ca;
          return User.create({email: 'githubuser@gmail.com'});
        })
        .then(user => user.addConnectedAccount(preCA));
      });

      beforeEach(() => sinon.spy(emailLib, 'send'));

      afterEach(() => emailLib.send.restore());

      it('assigns contributors as users with connectedAccounts', () =>
        request(app)
        .post('/groups?flow=github')
        .set('Authorization', `Bearer ${user.jwt({ scope: 'connected-account', username: 'asood123', connectedAccountId: 1})}`)
        .send({
          payload: {
            group: {
              name:'Loot',
              slug:'Loot',
              expensePolicy: 'expense policy',
              mission: 'mission statement'
            },
            users: ['asood123', 'oc'],
            github_username: 'asood123'
          },
          api_key: application.api_key
        })
        .expect(200)
        .toPromise()
        .tap(res => {
          expect(res.body).to.have.property('id');
          expect(res.body).to.have.property('name', 'Loot');
          expect(res.body).to.have.property('slug', 'loot');
          expect(res.body).to.have.property('mission', 'mission statement');
          expect(res.body).to.have.property('description');
          expect(res.body).to.have.property('longDescription');
          expect(res.body).to.have.property('expensePolicy', 'expense policy');
          expect(res.body).to.have.property('isActive', false);
          expect(emailLib.send.lastCall.args[1]).to.equal('githubuser@gmail.com');
        })
        .then(() => ConnectedAccount.findOne({where: {username: 'asood123'}}))
        .then(ca => {
          expect(ca).to.have.property('provider', 'github');
          return ca.getUser();
        })
        .then(user => expect(user).to.exist)
        .then(() => ConnectedAccount.findOne({where: {username: 'oc'}}))
        .then(ca => {
          expect(ca).to.have.property('provider', 'github');
          return ca.getUser();
        })
        .tap(user => expect(user).to.exist)
        .then(caUser => caUser.getGroups({paranoid: false})) // because we are setting deletedAt
        .tap(groups => expect(groups).to.have.length(1))
        .tap(groups => expect(groups[0].lastEditedByUserId).to.equal(2))
        .then(() => models.UserGroup.findAll())
        .then(userGroups => {
          expect(userGroups).to.have.length(3);
          expect(userGroups[0]).to.have.property('role', roles.MEMBER);
          expect(userGroups[1]).to.have.property('role', roles.HOST);
          expect(userGroups[2]).to.have.property('role', roles.MEMBER);
          return null;
        }))
    });

  });

  /**
   * Get.
   */
  describe('#get', () => {

    let publicGroup;

    const stubStripe = () => {
      const stub = sinon.stub(appStripe.accounts, 'create');
      const mock = stripeMock.accounts.create;
      mock.email = chance.email();
      stub.yields(null, mock);
    };

    beforeEach(() => utils.resetTestDB());

    beforeEach(() => {
      appStripe.accounts.create.restore();
      stubStripe();
    });

    // Create the public group with user.
    beforeEach('create public group with host', (done) => {
      request(app)
        .post('/groups')
        .send({
          api_key: application.api_key,
          group: Object.assign({}, publicGroupData, { isActive: true, slug: 'another', users: [ Object.assign({}, userData, { role: roles.HOST} )]})
        })
        .expect(200)
        .end((e, res) => {
          expect(e).to.not.exist;
          models.Group
            .findById(parseInt(res.body.id))
            .tap((g) => {
              publicGroup = g;
              done();
            })
            .catch(done);
        });
    });

    beforeEach(() => models.StripeAccount
      .create({ stripePublishableKey: stripeMock.accounts.create.keys.publishable })
      .tap(account => user.setStripeAccount(account))
      .tap(account => user.setStripeAccount(account)));

    // Create another user.
    beforeEach('create a new payment method for user', () => models.PaymentMethod.create({UserId: user.id}))

    // Create a transaction for group1.
    beforeEach('create a transaction for group 1', () =>
      request(app)
        .post(`/groups/${publicGroup.id}/transactions`)
        .set('Authorization', `Bearer ${user.jwt()}`)
        .send({
          api_key: application.api_key,
          transaction: transactionsData[8]
        })
        .expect(200)
    );

    it('fails getting an undefined group', () =>
      request(app)
        .get(`/groups/undefined?api_key=${application.api_key}`)
        .expect(404)
    );

    it('successfully get a group', (done) => {
      request(app)
        .get(`/groups/${publicGroup.id}?api_key=${application.api_key}`)
        .expect(200)
        .end((e, res) => {
          expect(e).to.not.exist;
          expect(res.body).to.have.property('id', publicGroup.id);
          expect(res.body).to.have.property('name', publicGroup.name);
          expect(res.body).to.have.property('isActive', true);
          expect(res.body).to.have.property('stripeAccount');
          expect(res.body).to.have.property('yearlyIncome');
          expect(res.body).to.have.property('backersCount');
          expect(res.body).to.have.property('related');
          expect(res.body.tags).to.eql(publicGroup.tags);
          expect(res.body).to.have.property('isSupercollective', false);
          expect(res.body.stripeAccount).to.have.property('stripePublishableKey', stripeMock.accounts.create.keys.publishable);
          done();
        });
    });

    it('successfully get a group by its slug (case insensitive)', (done) => {
      request(app)
        .get(`/groups/${publicGroup.slug.toUpperCase()}?api_key=${application.api_key}`)
        .expect(200)
        .end((e, res) => {
          expect(e).to.not.exist;
          expect(res.body).to.have.property('id', publicGroup.id);
          expect(res.body).to.have.property('name', publicGroup.name);
          expect(res.body).to.have.property('isActive', true);
          expect(res.body).to.have.property('stripeAccount');
          expect(res.body.stripeAccount).to.have.property('stripePublishableKey', stripeMock.accounts.create.keys.publishable);
          done();
        });
    });

    describe('Transactions/Budget', () => {

      let group2;
      const transactions = [];
      let totTransactions = 0;
      let totDonations = 0;

      // Create group2.
      beforeEach('create group 2', () =>
        models.Group.create(_.omit(utils.data('group2'),['slug']))
          .tap(g => group2 = g)
          .then(() => group2.addUserWithRole(user, roles.HOST)));

      // Create transactions for publicGroup.
      beforeEach('create transactions for public group', (done) => {
        async.each(transactionsData, (transaction, cb) => {
          if (transaction.amount < 0)
            totTransactions += transaction.amount;
          else
            totDonations += transaction.amount;

          request(app)
            .post(`/groups/${publicGroup.id}/transactions`)
            .set('Authorization', `Bearer ${user.jwt()}`)
            .send({
              api_key: application.api_key,
              transaction: _.extend({}, transaction, { approved: true })
            })
            .expect(200)
            .end((e, res) => {
              expect(e).to.not.exist;
              transactions.push(res.body);
              cb();
            });
        }, done);
      });

      // Create a subscription for PublicGroup.
      beforeEach(() => models.Subscription
        .create(utils.data('subscription1'))
        .then(subscription => models.Donation.create({
          amount: 999,
          currency: 'USD',
          UserId: user.id,
          GroupId: publicGroup.id,
          SubscriptionId: subscription.id
        }))
        .then(donation => models.Transaction.createFromPayload({
            transaction: Object.assign({}, transactionsData[7], { DonationId: donation.id}),
            user,
            group: publicGroup,
          })));

      it('successfully get a group with remaining budget and yearlyIncome', (done) => {
        request(app)
          .get(`/groups/${publicGroup.id}`)
          .send({
            api_key: application.api_key
          })
          .expect(200)
          .end((e, res) => {
            expect(e).to.not.exist;
            const g = res.body;
            expect(g).to.have.property('balance', parseInt((totDonations + totTransactions + transactionsData[7].amount + transactionsData[8].amount).toFixed(0), 10));
            expect(g).to.have.property('yearlyIncome', (transactionsData[7].amount + transactionsData[7].amount * 12)); // one is a single payment and other is a subscription
            done();
          });
      });

      it('successfully get a group\'s users if it is public', (done) => {
        request(app)
          .get(`/groups/${publicGroup.id}/users?api_key=${application.api_key}`)
          .expect(200)
          .end((e, res) => {
            expect(e).to.not.exist;
            const userData = res.body[0];
            expect(userData.firstName).to.equal(user.public.firstName);
            expect(userData.lastName).to.equal(user.public.lastName);
            expect(userData.name).to.equal(user.public.name);
            expect(userData.username).to.equal(user.public.username);
            expect(userData.role).to.equal(roles.HOST);
            expect(userData.tier).to.equal('host');
            done();
          });
      });

    });

    describe('Supercollective', () => {
      const data = {"utmSource":"undefined","githubContributors":{"staltz":1710,"TylorS":165,"Frikki":24,"ntilwalli":11,"pH200":10,"laszlokorte":7,"shvaikalesh":7,"Cmdv":7,"whitecolor":6,"Widdershin":4,"greenkeeperio-bot":4,"ccapndave":3,"chromakode":3,"bumblehead":3,"carloslfu":2,"niieani":2,"aqum":2,"craigmichaelmartin":2,"dobrite":2,"erykpiast":2,"Hypnosphi":2,"bloodyKnuckles":2,"mxstbr":2,"michalvankodev":2,"raquelxmoss":2,"secobarbital":2,"schrepfler":2,"SteveALee":2,"wbreakell":2,"arnodenuijl":2,"naruaway":2,"chadrien":2,"nlarche":1,"bcbcarl":1,"wyqydsyq":1,"voronianski":1,"dmitriid":1,"hhariri":1,"arlair":1,"harrywincup":1,"ivan-kleshnin":1,"jmeas":1,"joakimbeng":1,"kay-is":1,"krawaller":1,"leesiongchan":1,"ludovicofischer":1,"Maximilianos":1,"MicheleBertoli":1,"AdrianoFerrari":1,"axefrog":1,"benjyhirsch":1,"phadej":1,"pasih":1,"paulkogel":1,"pe3":1,"piamancini":1,"stevenmathews":1,"travenasty":1,"Vinnl":1,"psychowico":1,"wcastand":1,"fiatjaf":1,"iambumblehead":1,"joneshf":1,"m90":1,"mikekidder":1,"mz3":1,"tautvilas":1}};
      const supercollectiveData = utils.data('group4');
      supercollectiveData.users = [{email:'testuser@test.com', role: roles.MEMBER}];
      let supercollective;

      // Create supercollective
      beforeEach('create supercollective', (done) => {
        request(app)
          .post('/groups')
          .send({
            api_key: application.api_key,
            group: supercollectiveData
          })
          .expect(200)
          .end((e, res) => {
            expect(e).to.not.exist;
            models.Group
              .findById(parseInt(res.body.id))
              .tap((g) => {
                supercollective = g;
                done();
              })
              .catch(done);
          });
      });

      beforeEach('create a second group', () => {
        return request(app).post('/groups')
          .send({
            api_key: application.api_key,
            group: Object.assign({}, utils.data('group2'), { users: [{email:userData3.email, role: roles.MEMBER}], data })
          })
          .expect(200);
      });

      it('successfully get a supercollective with data', (done) => {
        request(app)
          .get(`/groups/${supercollective.slug.toUpperCase()}?api_key=${application.api_key}`)
          .expect(200)
          .end((e, res) => {
            expect(e).to.not.exist;
            expect(res.body).to.have.property('id', supercollective.id);
            expect(res.body).to.have.property('name', supercollective.name);
            expect(res.body).to.have.property('isSupercollective', supercollective.isSupercollective);
            expect(res.body).to.have.property('superCollectiveData')
            expect(res.body.superCollectiveData.length).to.eql(1);
            expect(res.body.superCollectiveData[0].contributorsCount).to.eql(Object.keys(data.githubContributors).length);
            expect(res.body.contributorsCount).to.equal(Object.keys(data.githubContributors).length);
            expect(res.body.superCollectiveData[0].publicUrl).to.contain('wwcode-austin');
            expect(res.body.superCollectiveData[0]).to.have.property('settings');
            done();
          })
      });

      it('successfully get contributors across all sub collectives', (done) => {
        request(app)
          .get(`/groups/${supercollective.slug}/users?api_key=${application.api_key}`)
          .expect(200)
          .end((e, res) => {
            expect(e).to.not.exist;
            expect(res.body.length).to.equal(3);
            done();
          });
      });
    });
  });

  /**
   * Update.
   */
  describe('#update', () => {

    let group;
    let user2;
    let user3;
    let user4;
    const groupNew = {
      name: 'new name',
      mission: 'new mission',
      description: 'new desc',
      longDescription: 'long description',
      whyJoin: 'because you should',
      budget: 1000000,
      burnrate: 10000,
      logo: 'http://opencollective.com/assets/logo.svg',
      video: 'http://opencollective.com/assets/video.mp4',
      image: 'http://opencollective.com/assets/image.jpg',
      backgroundImage: 'http://opencollective.com/assets/backgroundImage.png',
      expensePolicy: 'expense policy',
      isActive: true,
      settings: { lang: 'fr' },
      otherprop: 'value'
    };

    // Create the group with user.
    beforeEach('create public group with host', (done) => {
      request(app)
        .post('/groups')
        .send({
          api_key: application.api_key,
          group: Object.assign({}, publicGroupData, { slug: 'another', users: [ Object.assign({}, userData, { role: roles.HOST} )]})
        })
        .expect(200)
        .end((e, res) => {
          expect(e).to.not.exist;
          models.Group
            .findById(parseInt(res.body.id))
            .tap((g) => {
              group = g;
              done();
            })
            .catch(done);
        });
    });

    // Create another user.
    beforeEach(() => models.User.create(utils.data('user2')).tap(u => user2 = u));

    // Create another user that is a backer.
    beforeEach(() => models.User.create(utils.data('user3'))
      .tap(u => user3 = u)
      .then(() => group.addUserWithRole(user3, roles.BACKER)));

    // Create another user that is a member.
    beforeEach(() => models.User.create(utils.data('user4'))
      .tap(u => user4 = u)
      .then(() => group.addUserWithRole(user4, roles.MEMBER)));

    it('fails updating a group if not authenticated', (done) => {
      request(app)
        .put(`/groups/${group.id}`)
        .send({
          api_key: application.api_key,
          group: groupNew
        })
        .expect(401)
        .end(done);
    });

    it('fails updating a group if the user authenticated has no access', (done) => {
      request(app)
        .put(`/groups/${group.id}`)
        .set('Authorization', `Bearer ${user2.jwt()}`)
        .send({
          api_key: application.api_key,
          group: groupNew
        })
        .expect(403)
        .end(done);
    });

    it('fails updating a group if the user authenticated is a viewer', (done) => {
      request(app)
        .put(`/groups/${group.id}`)
        .set('Authorization', `Bearer ${user3.jwt()}`)
        .send({
          api_key: application.api_key,
          group: groupNew
        })
        .expect(403)
        .end(done);
    });

    it('fails updating a group if no data passed', (done) => {
      request(app)
        .put(`/groups/${group.id}?api_key=${application.api_key}`)
        .set('Authorization', `Bearer ${user.jwt()}`)
        .expect(400)
        .end(done);
    });

    it('successfully updates a group if authenticated as a MEMBER', (done) => {
      request(app)
        .put(`/groups/${group.id}`)
        .set('Authorization', `Bearer ${user4.jwt()}`)
        .send({
          api_key: application.api_key,
          group: groupNew
        })
        .expect(200)
        .end(done);
    });

    it('successfully udpates a group if authenticated as a user', (done) => {
      request(app)
        .put(`/groups/${group.id}`)
        .set('Authorization', `Bearer ${user.jwt()}`)
        .send({
          api_key: application.api_key,
          group: groupNew
        })
        .expect(200)
        .end((e, res) => {
          expect(e).to.not.exist;
          expect(res.body).to.have.property('id', group.id);
          expect(res.body).to.have.property('name', groupNew.name);
          expect(res.body).to.have.property('mission', groupNew.mission);
          expect(res.body).to.have.property('description', groupNew.description);
          expect(res.body).to.have.property('longDescription', groupNew.longDescription);
          expect(res.body).to.have.property('whyJoin', groupNew.whyJoin);
          expect(res.body.settings).to.have.property('lang', groupNew.settings.lang);
          expect(res.body).to.have.property('budget', groupNew.budget);
          expect(res.body).to.have.property('burnrate', groupNew.burnrate);
          expect(res.body).to.have.property('logo', groupNew.logo);
          expect(res.body).to.have.property('video', groupNew.video);
          expect(res.body).to.have.property('image', groupNew.image);
          expect(res.body).to.have.property('backgroundImage', groupNew.backgroundImage);
          expect(res.body).to.have.property('expensePolicy', groupNew.expensePolicy);
          expect(res.body).to.have.property('isActive', groupNew.isActive);
          expect(res.body).to.not.have.property('otherprop');
          expect(new Date(res.body.createdAt).getTime()).to.equal(new Date(group.createdAt).getTime());
          expect(new Date(res.body.updatedAt).getTime()).to.not.equal(new Date(group.updatedAt).getTime());
          done();
        });
    });

    it('successfully create a group with HOST and assign same person to be a MEMBER and a BACKER', () =>
      /* TODO: this works but we'll need to do a lot refactoring.
       * Need to find a way to call this with one line: like group.addUser()
       */
      models.UserGroup.create({
        UserId: user3.id,
        GroupId: group.id,
        role: roles.MEMBER
      })
      .then(() => models.UserGroup.findAll())
      .tap(rows => expect(rows.length).to.equal(4)));
  });

});<|MERGE_RESOLUTION|>--- conflicted
+++ resolved
@@ -108,35 +108,9 @@
               _.assign(_.omit(userData2, 'password'), {role: roles.MEMBER}),
               _.assign(_.omit(userData3, 'password'), {role: roles.MEMBER})];
 
-<<<<<<< HEAD
+
         group = Object.assign({}, publicGroupData, {users})
         group.HostId = user.id;
-=======
-      request(app)
-        .post('/groups')
-        .send({
-          api_key: application.api_key,
-          group: g
-        })
-        .expect(200)
-        .end((e, res) => {
-          expect(e).to.not.exist;
-          expect(res.body).to.have.property('id');
-          expect(res.body).to.have.property('name');
-          expect(res.body).to.have.property('mission');
-          expect(res.body).to.have.property('description');
-          expect(res.body).to.have.property('longDescription');
-          expect(res.body).to.have.property('logo');
-          expect(res.body).to.have.property('video');
-          expect(res.body).to.have.property('image');
-          expect(res.body).to.have.property('backgroundImage');
-          expect(res.body).to.have.property('expensePolicy');
-          expect(res.body).to.have.property('createdAt');
-          expect(res.body).to.have.property('updatedAt');
-          expect(res.body).to.have.property('twitterHandle');
-          expect(res.body).to.have.property('website');
-          expect(res.body).to.have.property('isActive', true);
->>>>>>> 85823e08
 
         request(app)
           .post('/groups')
@@ -480,7 +454,7 @@
             expect(e).to.not.exist;
             const g = res.body;
             expect(g).to.have.property('balance', parseInt((totDonations + totTransactions + transactionsData[7].amount + transactionsData[8].amount).toFixed(0), 10));
-            expect(g).to.have.property('yearlyIncome', (transactionsData[7].amount + transactionsData[7].amount * 12)); // one is a single payment and other is a subscription
+            expect(g).to.have.property('yearlyIncome', (totDonations + transactionsData[7].amount * 12 + transactionsData[8].amount));
             done();
           });
       });
