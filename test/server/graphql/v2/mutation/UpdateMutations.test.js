import { expect } from 'chai';
import gqlV2 from 'fake-tag';
import { describe, it } from 'mocha';
import sinon from 'sinon';

import roles from '../../../../../server/constants/roles';
import { idEncode, IDENTIFIER_TYPES } from '../../../../../server/graphql/v2/identifiers';
import emailLib from '../../../../../server/lib/email';
import twitterLib from '../../../../../server/lib/twitter';
import models from '../../../../../server/models';
import * as utils from '../../../../utils';

let host, user1, user2, collective1, event1, update1;
let sandbox, sendEmailSpy, sendTweetSpy;

describe('server/graphql/v2/mutation/UpdateMutations', () => {
  /* SETUP
     - collective1: host, user1 as admin
       - event1: user1 as admin
     - user2
  */

  before(() => {
    sandbox = sinon.createSandbox();
    sendEmailSpy = sandbox.spy(emailLib, 'sendMessage');
    sendTweetSpy = sandbox.spy(twitterLib, 'tweetStatus');
  });

  after(() => sandbox.restore());

  before(() => utils.resetTestDB());

  before(async () => {
    user1 = await models.User.createUserWithCollective(utils.data('user1'));
  });
  before(async () => {
    host = await models.User.createUserWithCollective(utils.data('host1'));
  });
  before(async () => {
    user2 = await models.User.createUserWithCollective(utils.data('user2'));
  });
  before(async () => {
    collective1 = await models.Collective.create(utils.data('collective1'));
  });
  before(() => collective1.addUserWithRole(host, roles.HOST));
  before(() => collective1.addUserWithRole(user1, roles.ADMIN));

  before(() => {
    return models.Update.create({
      CollectiveId: collective1.id,
      FromCollectiveId: user1.CollectiveId,
      CreatedByUserId: user1.id,
      notificationAudience: 'FINANCIAL_CONTRIBUTORS',
      title: 'first update & "love"',
      html: 'long text for the update #1 <a href="https://google.com">here is a link</a>',
    }).then(u => (update1 = u));
  });

  before('create an event collective', async () => {
    event1 = await models.Collective.create(
      Object.assign(utils.data('event1'), {
        CreatedByUserId: user1.id,
        ParentCollectiveId: collective1.id,
      }),
    );
  });
  before(() => event1.addUserWithRole(user1, roles.ADMIN));

  let update;
  before(() => {
    update = {
      title: 'Monthly update 2',
      html: 'This is the update',
      isChangelog: false,
      account: {
        legacyId: collective1.id,
      },
    };
  });

  describe('create an update', () => {
    const createUpdateMutation = gqlV2/* GraphQL */ `
      mutation CreateUpdate($update: UpdateCreateInput!) {
        createUpdate(update: $update) {
          id
          slug
          publishedAt
        }
      }
    `;

    it('fails if not authenticated', async () => {
      const result = await utils.graphqlQueryV2(createUpdateMutation, { update });
      expect(result.errors).to.have.length(1);
      expect(result.errors[0].message).to.equal('You must be logged in to create an update');
    });

    it('fails if authenticated but cannot edit collective', async () => {
      const result = await utils.graphqlQueryV2(createUpdateMutation, { update }, user2);
      expect(result.errors).to.have.length(1);
      expect(result.errors[0].message).to.equal("You don't have sufficient permissions to create an update");
    });

    it('creates an update', async () => {
      const result = await utils.graphqlQueryV2(createUpdateMutation, { update }, user1);
      result.errors && console.error(result.errors[0]);
      const createdUpdate = result.data.createUpdate;
      expect(createdUpdate.slug).to.equal('monthly-update-2');
      expect(createdUpdate.publishedAt).to.be.null;
    });
  });

  describe('create a changelog update', () => {
    let user3, opencollective, changelogUpdate;
    before(async () => {
      sendEmailSpy.resetHistory();
      user3 = await models.User.createUserWithCollective(utils.data('user3'));
      opencollective = await models.Collective.create({ slug: 'opencollective' });
      opencollective.addUserWithRole(user3, roles.ADMIN);
      changelogUpdate = {
        title: 'Monthly changelog update',
        html: 'New feature added',
        isChangelog: true,
        account: { legacyId: opencollective.id },
      };
    });
    const createUpdateMutation = gqlV2/* GraphQL */ `
      mutation CreateUpdate($update: UpdateCreateInput!) {
        createUpdate(update: $update) {
          id
          slug
          publishedAt
<<<<<<< HEAD
=======
          isChangelog
>>>>>>> ea9d70bd
        }
      }
    `;

    it('fails if not authenticated', async () => {
      const result = await utils.graphqlQueryV2(createUpdateMutation, { update: changelogUpdate });
      expect(result.errors).to.have.length(1);
      expect(result.errors[0].message).to.equal('You must be logged in to create an update');
    });

    it('fails if authenticated but cannot edit collective', async () => {
      const result = await utils.graphqlQueryV2(createUpdateMutation, { update: changelogUpdate }, user1);
      expect(result.errors).to.have.length(1);
      expect(result.errors[0].message).to.equal("You don't have sufficient permissions to create an update");
    });

    it('creates a changelog update', async () => {
      const result = await utils.graphqlQueryV2(createUpdateMutation, { update: changelogUpdate }, user3);
<<<<<<< HEAD
      console.log(result);
      result.errors && console.error(result.errors[0]);
      const createdUpdate = result.data.createUpdate;
      expect(createdUpdate.slug).to.equal('monthly-changelog-update');
=======
      result.errors && console.error(result.errors[0]);
      const createdUpdate = result.data.createUpdate;
      expect(createdUpdate.slug).to.equal('monthly-changelog-update');
      expect(createdUpdate.isChangelog).to.be.true;
>>>>>>> ea9d70bd
      expect(createdUpdate.publishedAt).to.be.null;
    });

    it('do not send emails on changelog update', async () => {
      expect(sendEmailSpy.callCount).to.equal(0);
    });
  });

  describe('publish an update', () => {
    const publishUpdateMutation = gqlV2/* GraphQL */ `
      mutation PublishUpdate($id: String!, $notificationAudience: UpdateAudience) {
        publishUpdate(id: $id, notificationAudience: $notificationAudience) {
          id
          slug
          publishedAt
        }
      }
    `;

    it('fails if not authenticated', async () => {
      const result = await utils.graphqlQueryV2(publishUpdateMutation, {
        id: idEncode(update1.id, IDENTIFIER_TYPES.UPDATE),
        notificationAudience: update1.notificationAudience,
      });
      expect(result.errors).to.exist;
      expect(result.errors[0].message).to.equal('You must be logged in to edit this update');
    });

    it('fails if not authenticated as admin of collective', async () => {
      const result = await utils.graphqlQueryV2(
        publishUpdateMutation,
        { id: idEncode(update1.id, IDENTIFIER_TYPES.UPDATE), notificationAudience: update1.notificationAudience },
        user2,
      );
      expect(result.errors).to.exist;
      expect(result.errors[0].message).to.equal("You don't have sufficient permissions to edit this update");
    });

    it('unpublishes an update successfully', async () => {
      sendEmailSpy.resetHistory();
      await models.Update.update({ publishedAt: new Date() }, { where: { id: update1.id } });
      const result = await utils.graphqlQueryV2(
        publishUpdateMutation.replace(/publish\(/g, 'unpublish('),
        { id: idEncode(update1.id, IDENTIFIER_TYPES.UPDATE), notificationAudience: update1.notificationAudience },
        user1,
      );
      expect(result.errors).to.not.exist;
      expect(result.data.publishUpdate.slug).to.equal('first-update-and-love');
      expect(result.data.publishUpdate.publishedAt).to.not.be.null;
      await models.Update.update({ publishedAt: null }, { where: { id: update1.id } });
      await utils.waitForCondition(() => sendEmailSpy.callCount === 1, {
        tag: 'first update & "love"',
      });
    });

    describe('publishes an update', async () => {
      let result, user4;

      before(async () => {
        sendEmailSpy.resetHistory();
        await collective1.addUserWithRole(user2, roles.BACKER);
        await utils.waitForCondition(() => sendEmailSpy.callCount === 1, {
          tag: "Anish Bas joined Scouts d'Arlon as backer",
        });
        sendEmailSpy.resetHistory();
        user4 = await models.User.createUserWithCollective(utils.data('user4'));
        const org = await models.Collective.create({
          name: 'facebook',
          type: 'ORGANIZATION',
        });
        org.addUserWithRole(user4, roles.ADMIN);
        await models.Member.create({
          CollectiveId: collective1.id,
          MemberCollectiveId: org.id,
          role: roles.BACKER,
          CreatedByUserId: user1.id,
        });
        await models.ConnectedAccount.create({
          CollectiveId: collective1.id,
          service: 'twitter',
          settings: { updatePublished: { active: true } },
        });
        result = await utils.graphqlQueryV2(
          publishUpdateMutation,
          { id: idEncode(update1.id, IDENTIFIER_TYPES.UPDATE), notificationAudience: update1.notificationAudience },
          user1,
        );
      });

      it('published the update successfully', async () => {
        expect(result.errors).to.not.exist;
        expect(result.data.publishUpdate.slug).to.equal('first-update-and-love');
        expect(result.data.publishUpdate.publishedAt).to.not.be.null;
      });

      it('sends the update to all users including admins of sponsor org', async () => {
        await utils.waitForCondition(() => sendEmailSpy.callCount === 3, {
          tag: 'first update & "love"',
        });
        expect(sendEmailSpy.callCount).to.equal(3);
        expect(sendEmailSpy.args[0][0]).to.equal(user1.email);
        expect(sendEmailSpy.args[0][1]).to.equal('first update & "love"');
        expect(sendEmailSpy.args[1][0]).to.equal(user2.email);
        expect(sendEmailSpy.args[1][1]).to.equal('first update & "love"');
        expect(sendEmailSpy.args[2][0]).to.equal(user4.email);
        expect(sendEmailSpy.args[2][1]).to.equal('first update & "love"');
      });

      it('sends a tweet', async () => {
        expect(sendTweetSpy.callCount).to.equal(1);
        expect(sendTweetSpy.firstCall.args[1]).to.equal('Latest update from the collective: first update & "love"');
        expect(sendTweetSpy.firstCall.args[2]).to.contain('/scouts/updates/first-update-and-love');
      });
    });
  });

  describe('edit an update', () => {
    const editUpdateMutation = gqlV2/* GraphQL */ `
      mutation EditUpdate($update: UpdateUpdateInput!) {
        editUpdate(update: $update) {
          id
          slug
          publishedAt
        }
      }
    `;

    it('fails if not authenticated', async () => {
      const result = await utils.graphqlQueryV2(editUpdateMutation, {
        update: { id: idEncode(update1.id, IDENTIFIER_TYPES.UPDATE) },
      });
      expect(result.errors).to.exist;
      expect(result.errors[0].message).to.equal('You must be logged in to edit this update');
    });

    it('fails if not authenticated as admin of collective', async () => {
      const result = await utils.graphqlQueryV2(
        editUpdateMutation,
        { update: { id: idEncode(update1.id, IDENTIFIER_TYPES.UPDATE) } },
        user2,
      );
      expect(result.errors).to.exist;
      expect(result.errors[0].message).to.equal("You don't have sufficient permissions to edit this update");
    });

    it('edits an update successfully and changes the slug if not published', async () => {
      await models.Update.update({ publishedAt: null }, { where: { id: update1.id } });
      const result = await utils.graphqlQueryV2(
        editUpdateMutation,
        { update: { id: idEncode(update1.id, IDENTIFIER_TYPES.UPDATE), title: 'new title' } },
        user1,
      );
      expect(result.errors).to.not.exist;
      expect(result.data.editUpdate.slug).to.equal('new-title');
    });

    it("edits an update successfully and doesn't change the slug if published", async () => {
      await models.Update.update(
        { slug: 'first-update-and-love', publishedAt: new Date() },
        { where: { id: update1.id } },
      );
      const result = await utils.graphqlQueryV2(
        editUpdateMutation,
        { update: { id: idEncode(update1.id, IDENTIFIER_TYPES.UPDATE), title: 'new title' } },
        user1,
      );
      expect(result.errors).to.not.exist;
      expect(result.data.editUpdate.slug).to.equal('first-update-and-love');
      await models.Update.update({ publishedAt: null }, { where: { id: update1.id } });
    });

    it('fails if update title is not set', async () => {
      const result = await utils.graphqlQueryV2(
        editUpdateMutation,
        { update: { id: idEncode(update1.id, IDENTIFIER_TYPES.UPDATE), title: '' } },
        user1,
      );
      expect(result.errors[0].message).to.equal('Validation error: Validation len on title failed');
    });
  });
  describe('delete Update', () => {
    const deleteUpdateMutation = gqlV2/* GraphQL */ `
      mutation DeleteUpdate($id: String!) {
        deleteUpdate(id: $id) {
          id
          slug
        }
      }
    `;

    it('fails to delete an update if not logged in', async () => {
      const result = await utils.graphqlQueryV2(deleteUpdateMutation, {
        id: idEncode(update1.id, IDENTIFIER_TYPES.UPDATE),
      });
      expect(result.errors).to.exist;
      expect(result.errors[0].message).to.equal('You must be logged in to edit this update');
      return models.Update.findByPk(update1.id).then(updateFound => {
        expect(updateFound).to.not.be.null;
      });
    });

    it('fails to delete an update if logged in as another user', async () => {
      const result = await utils.graphqlQueryV2(
        deleteUpdateMutation,
        { id: idEncode(update1.id, IDENTIFIER_TYPES.UPDATE) },
        user2,
      );
      expect(result.errors).to.exist;
      expect(result.errors[0].message).to.equal("You don't have sufficient permissions to edit this update");
      return models.Update.findByPk(update1.id).then(updateFound => {
        expect(updateFound).to.not.be.null;
      });
    });

    it('deletes an update', async () => {
      const res = await utils.graphqlQueryV2(
        deleteUpdateMutation,
        { id: idEncode(update1.id, IDENTIFIER_TYPES.UPDATE) },
        user1,
      );
      res.errors && console.error(res.errors[0]);
      expect(res.errors).to.not.exist;
      return models.Update.findByPk(update1.id).then(updateFound => {
        expect(updateFound).to.be.null;
      });
    });
  });
});<|MERGE_RESOLUTION|>--- conflicted
+++ resolved
@@ -130,10 +130,7 @@
           id
           slug
           publishedAt
-<<<<<<< HEAD
-=======
           isChangelog
->>>>>>> ea9d70bd
         }
       }
     `;
@@ -152,17 +149,10 @@
 
     it('creates a changelog update', async () => {
       const result = await utils.graphqlQueryV2(createUpdateMutation, { update: changelogUpdate }, user3);
-<<<<<<< HEAD
-      console.log(result);
-      result.errors && console.error(result.errors[0]);
-      const createdUpdate = result.data.createUpdate;
-      expect(createdUpdate.slug).to.equal('monthly-changelog-update');
-=======
       result.errors && console.error(result.errors[0]);
       const createdUpdate = result.data.createUpdate;
       expect(createdUpdate.slug).to.equal('monthly-changelog-update');
       expect(createdUpdate.isChangelog).to.be.true;
->>>>>>> ea9d70bd
       expect(createdUpdate.publishedAt).to.be.null;
     });
 
