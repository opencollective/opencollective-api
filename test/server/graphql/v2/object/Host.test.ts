--- conflicted
+++ resolved
@@ -783,16 +783,13 @@
         year: moment.utc(startDate).year(),
         month: BillingMonth[moment.utc(startDate).month()],
       };
-<<<<<<< HEAD
       const sub = await PlatformSubscription.createSubscription(
-        host.id,
+        host,
         startDate,
         PlatformSubscriptionTiers.find(t => t.id === 'basic-5'),
+        hostAdmin,
       );
       const [, subBillingEnd] = sub.overlapWith({ year: billingPeriod.year, month: BillingMonth.FEBRUARY });
-=======
-      await PlatformSubscription.createSubscription(host, startDate, { title: 'A plan' }, hostAdmin);
->>>>>>> a36e8d76
       let result = await graphqlQueryV2(accountQuery, { slug: host.slug, billingPeriod }, hostAdmin);
       expect(result.errors).to.be.undefined;
       expect(result.data.host.platformBilling).to.eql({
@@ -832,14 +829,8 @@
       const aNewSubscription = await PlatformSubscription.replaceCurrentSubscription(
         host,
         moment.utc(startDate).add('5', 'days').toDate(),
-<<<<<<< HEAD
         PlatformSubscriptionTiers.find(t => t.id === 'pro-20'),
-=======
-        {
-          title: 'A new plan',
-        },
-        hostAdmin,
->>>>>>> a36e8d76
+        hostAdmin,
       );
       await sub.reload();
 
@@ -945,20 +936,11 @@
         ],
       });
 
-<<<<<<< HEAD
       const lastSub = await PlatformSubscription.createSubscription(
-        host.id,
+        host,
         moment.utc(startDate).add('10', 'days').toDate(),
         PlatformSubscriptionTiers.find(plan => plan.id === 'discover-1'),
-=======
-      await PlatformSubscription.createSubscription(
-        host,
-        moment.utc(startDate).add('10', 'days').toDate(),
-        {
-          title: 'Yet another plan in this billing period',
-        },
-        hostAdmin,
->>>>>>> a36e8d76
+        hostAdmin,
       );
 
       result = await graphqlQueryV2(accountQuery, { slug: host.slug, billingPeriod }, hostAdmin);
