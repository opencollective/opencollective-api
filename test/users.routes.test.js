/**
 * Dependencies.
 */
import _ from 'lodash';
import cheerio from 'cheerio';
import app from '../server/index';
import config from 'config';
import {expect} from 'chai';
import request from 'supertest-as-promised';
import * as utils from '../test/utils';
import {encrypt} from '../server/lib/utils';
import userlib from '../server/lib/userlib';
import sinon from 'sinon';
import Bluebird from 'bluebird';
import jwt from 'jsonwebtoken';
import nodemailer from 'nodemailer';
import emailLib from '../server/lib/email';
import models from '../server/models';
import mock from './mocks/clearbit';
import knox from '../server/gateways/knox';

/**
 * Variables.
 */
const userData = utils.data('user1');

/**
 * Tests.
 */
describe('users.routes.test.js', () => {

  let application;
  let application2;
  let application3;
  let nm;

  let sandbox;
  beforeEach(() => {
    sandbox = sinon.sandbox.create();
    userlib.memory = {};
    sandbox.stub(userlib.clearbit.Enrichment, 'find', (opts) => {
      return new Bluebird((resolve, reject) => {
        if (opts.email === "xdamman@gmail.com") {
          return resolve(mock);
        } else {
          const NotFound = new userlib.clearbit.Enrichment.NotFoundError(' NotFound');
          reject(NotFound);
        }
      });
    });
  });

  afterEach(() => sandbox.restore());

  beforeEach(() => utils.cleanAllDb().tap(a => application = a));

  // Create a normal application.
  beforeEach(() => models.Application.create(utils.data('application2')).tap(a => application2 = a));

  // Create an application with user creation access.
  beforeEach(() => models.Application.create(utils.data('application3')).tap(a => application3 = a));

  // create a fake nodemailer transport
  beforeEach(() => {
    config.mailgun.user = 'xxxxx';
    config.mailgun.password = 'password';

    nm = nodemailer.createTransport({
          name: 'testsend',
          service: 'Mailgun',
          sendMail (data, callback) {
              callback();
          },
          logger: false
        });
    sinon.stub(nodemailer, 'createTransport', () => nm);
  });

  // stub the transport
  beforeEach(() => sinon.stub(nm, 'sendMail', (object, cb) => cb(null, object)));

  afterEach(() => nm.sendMail.restore());

  afterEach(() => {
    config.mailgun.user = '';
    config.mailgun.password = '';
    nodemailer.createTransport.restore();
  });

  /**
   * Create.
   */
  describe('#create', () => {

    it('fails if no api_key', (done) => {
      request(app)
        .post('/users')
        .send({
          user: userData
        })
        .end((e,res) => {
          expect(res.statusCode).to.equal(400);
          expect(res.body.error.type).to.equal('missing_required');
          done();
        });
    });

    it('fails if invalid api_key', (done) => {
      request(app)
        .post('/users')
        .send({
          api_key: application2.api_key,
          user: userData
        })
        .end((e,res) => {
          expect(res.statusCode).to.equal(403);
          expect(res.body.error.type).to.equal('forbidden');
          done();
        });
    });

    it('fails if no user object', (done) => {
      request(app)
        .post('/users')
        .send({
          api_key: application.api_key
        })
        .end((e,res) => {
          expect(res.statusCode).to.equal(400);
          expect(res.body.error.type).to.equal('missing_required');
          done();
        });
    });

    it('succeeds even without email', (done) => {
      request(app)
        .post('/users')
        .send({
          api_key: application.api_key,
          user: _.omit(userData, 'email')
        })
        .end((e,res) => {
          expect(e).to.not.exist;
          expect(res.body).to.have.property('firstName', userData.firstName);
          done();
        });
    });

    it('fails if bad email', (done) => {
      request(app)
        .post('/users')
        .send({
          api_key: application.api_key,
          user: _.extend({}, userData, {email: 'abcdefg'})
        })
        .end((e,res) => {
          expect(res.statusCode).to.equal(400);
          expect(res.body.error.type).to.equal('validation_failed');
          done();
        });
    });

    it('fails if @ symbol in twitterHandle', (done) => {
      request(app)
        .post('/users')
        .send({
          api_key: application.api_key,
          user: _.extend({}, userData, {twitterHandle: '@asood123'})
        })
        .end((e,res) => {
          expect(res.statusCode).to.equal(400);
          expect(res.body.error.type).to.equal('validation_failed');
          done();
        });
    });

    it('successfully create a user', (done) => {
      request(app)
        .post('/users')
        .send({
          api_key: application.api_key,
          user: userData
        })
        .end((e, res) => {
          expect(e).to.not.exist;
          expect(res.body).to.have.property('email', userData.email.toLowerCase());
          expect(res.body).to.not.have.property('_salt');
          expect(res.body).to.not.have.property('password');
          expect(res.body).to.not.have.property('password_hash');
          models.User
            .findById(parseInt(res.body.id))
            .then((user) => {
              expect(user).to.have.property('ApplicationId', application.id);
              done();
            })
            .catch(done);
        });
    });

    it('successfully create a user with just an email and auto prefills firstName, lastName, twitter, avatar', (done) => {
      request(app)
        .post('/users')
        .send({
          api_key: application.api_key,
          user: { email: "xdamman@gmail.com" }
        })
        .end((e, res) => {
          expect(e).to.not.exist;
          models.User
            .findById(parseInt(res.body.id))
            .then((user) => {
              expect(user.firstName).to.equal("Xavier");
              expect(user.lastName).to.equal("Damman");
              expect(user.twitterHandle).to.equal("xdamman");
              done();
            })
            .catch(done);
        });
    });

    it('successfully creates a user with a referrer', (done) => {
      models.User.create(utils.data('user2'))
      .then((referrer) => {
        request(app)
          .post('/users')
          .send({
            api_key: application.api_key,
            user: { email: "xdamman@gmail.com", referrerId: referrer.id }
          })
          .end((e, res) => {
            expect(e).to.not.exist;
            models.User
              .findById(parseInt(res.body.id))
              .then((user) => {
                expect(user.referrerId).to.equal(referrer.id);
                done();
              })
              .catch(done);
          });
      });
    });

    it('successfully create a user with an application that has access [0.5]', (done) => {
      request(app)
        .post('/users')
        .send({
          api_key: application3.api_key,
          user: userData
        })
        .end((e, res) => {
          expect(e).to.not.exist;
          models.User
            .findById(parseInt(res.body.id))
            .tap((user) => {
              expect(user).to.have.property('ApplicationId', application3.id);
              done();
            })
            .catch(done);
        });
    });

    describe('duplicate', () => {

      beforeEach(() => models.User.create(userData));

      it('fails to create a user with the same email', (done) => {
        request(app)
          .post('/users')
          .send({
            api_key: application.api_key,
            user: _.pick(userData, 'email')
          })
          .end((e,res) => {
            expect(res.statusCode).to.equal(400);
            expect(res.body.error.type).to.equal('validation_failed');
            done();
          });
      });

      it('fails to create a user with the same username', (done) => {
        const u = {
          email: 'newemail@email.com', username: userData.username
        }
        request(app)
          .post('/users')
          .send({
            api_key: application.api_key,
            user: u
          })
          .end((e,res) => {
            expect(res.statusCode).to.equal(400);
            expect(res.body.error.type).to.equal('validation_failed');
            done();
          });
      });

    });

  });

  /**
   * Get.
   */
  describe('#get()', () => {

    let user;
    let user2;

    // Create two users
    beforeEach(() => models.User.create(utils.data('user1')).tap(u => user = u));
    beforeEach(() => models.User.create(utils.data('user2')).tap(u => user2 = u));

    // Create a collective with two members
    beforeEach(() => models.Group.create(utils.data('group1'))
      .tap(g => g.addUserWithRole(user, 'MEMBER'))
      .tap(g => g.addUserWithRole(user2, 'MEMBER'))
    );

    it('successfully get a user\'s information', (done) => {
      request(app)
        .get(`/users/${user.id}?api_key=${application.api_key}`)
        .end((e, res) => {
          expect(e).to.not.exist;
          const u = res.body;
          expect(u.username).to.equal(utils.data('user1').username);
          expect(res.body).to.have.property('description', utils.data('user1').description);
          expect(res.body).to.have.property('longDescription', utils.data('user1').longDescription);
          expect(res.body).to.have.property('isOrganization', utils.data('user1').isOrganization);
          expect(u).to.not.have.property('email');
          done();
        });
    });

    it('successfully get a user\'s profile by its username', (done) => {

      request(app)
        .get(`/users/${user.username}?profile=true&api_key=${application.api_key}`)
        .end((e, res) => {
          expect(e).to.not.exist;
          const u = res.body;
          expect(u.username).to.equal(utils.data('user1').username);
          expect(u.groups[0].name).to.equal(utils.data('group1').name);
          expect(u.groups[0].role).to.equal('MEMBER');
          expect(u.groups[0].members).to.equal(2);
          done();
        });
    });

    it('successfully get a user\'s information when he is authenticated', (done) => {
      request(app)
        .get(`/users/${user.id}`)
        .set('Authorization', `Bearer ${user.jwt(application)}`)
        .end((e, res) => {
          expect(e).to.not.exist;
          const u = res.body;
          expect(u.username).to.equal(utils.data('user1').username);
          expect(u.email).to.equal(utils.data('user1').email.toLowerCase());
          done();
        });
    });

  });

  describe('#update paypal email', () => {
    let user;

    beforeEach(() => models.User.create(utils.data('user1')).tap(u => user = u));

    it('should update the paypal email', (done) => {
      const email = 'test+paypal@email.com';
      request(app)
        .put(`/users/${user.id}/paypalemail`)
        .set('Authorization', `Bearer ${user.jwt(application)}`)
        .send({
          paypalEmail: email
        })
        .end((err, res) => {
          const { body } = res;
          expect(body.paypalEmail).to.equal(email);
          done();
        });
    });

    it('fails if the user is not logged in', (done) => {
      const email = 'test+paypal@email.com';
      request(app)
        .put(`/users/${user.id}/paypalemail`)
        .send({
          paypalEmail: email
        })
          .end((e,res) => {
            expect(res.statusCode).to.equal(401);
            expect(res.body.error.type).to.equal('unauthorized');
            done();
          });
    });

    it('fails if the email is not valid', (done) => {
      request(app)
        .put(`/users/${user.id}/paypalemail`)
        .set('Authorization', `Bearer ${user.jwt(application)}`)
        .send({
          paypalEmail: 'abc'
        })
        .end((e,res) => {
          expect(res.statusCode).to.equal(400);
          expect(res.body.error.type).to.equal('validation_failed');
          done();
        });
    });
  });

  describe('#update password', () => {
    let user;
    let user2;

    beforeEach(() => models.User.create(utils.data('user1')).tap(u => user = u));

    beforeEach(() => models.User.create(utils.data('user2')).tap(u => user2 = u));

    it('should update password', (done) => {
      const newPassword = 'aaa123';

      request(app)
        .put(`/users/${user.id}/password`)
        .set('Authorization', `Bearer ${user.jwt(application)}`)
        .send({
          password: newPassword,
          passwordConfirmation: newPassword
        })
        .end((err, res) => {
          const { body } = res;
          expect(body.success).to.equal(true);
          models.User.auth(user.email, newPassword, e => {
            expect(e).to.not.exist;
            done();
          });
        });
    });

    it('fails if the user is not logged in', (done) => {
      request(app)
        .put(`/users/${user.id}/password`)
        .end((e,res) => {
          expect(res.statusCode).to.equal(401);
          expect(res.body.error.type).to.equal('unauthorized');
          done();
        });
    });

    it('fails if wrong user is logged in', (done) => {
      request(app)
        .put(`/users/${user.id}/password`)
        .set('Authorization', `Bearer ${user2.jwt(application)}`)
        .end((e,res) => {
          expect(res.statusCode).to.equal(403);
          expect(res.body.error.type).to.equal('forbidden');
          done();
        });
    });

    it('fails if the passwords don\'t match', (done) => {
      const newPassword = 'aaa123';

      request(app)
        .put(`/users/${user.id}/password`)
        .set('Authorization', `Bearer ${user.jwt(application)}`)
        .send({
          password: newPassword,
          passwordConfirmation: `${newPassword}a`
        })
        .end((e,res) => {
          expect(res.statusCode).to.equal(400);
          expect(res.body.error.type).to.equal('bad_request');
          expect(res.body.error.message).to.equal('password and passwordConfirmation don\'t match');
          done();
        });
    });

  });

  describe('#update avatar', () => {
    let user;

    beforeEach(() => models.User.create(utils.data('user1')).tap(u => user = u));

    it('should update avatar', (done) => {
      const link = 'http://opencollective.com/assets/icon2.svg';
      request(app)
        .put(`/users/${user.id}/avatar`)
        .set('Authorization', `Bearer ${user.jwt(application)}`)
        .send({
          avatar: link
        })
        .end((err, res) => {
          const { body } = res;
          expect(body.avatar).to.equal(link);
          done();
        });
    });

    it('fails if the user is not logged in', (done) => {
      const link = 'http://opencollective.com/assets/icon2.svg';
      request(app)
        .put(`/users/${user.id}/avatar`)
        .send({
          avatar: link
        })
        .end((e,res) => {
          expect(res.statusCode).to.equal(401);
          expect(res.body.error.type).to.equal('unauthorized');
          done();
        });
    });

    it('fails if the avatar key is missing from the payload', (done) => {
      request(app)
        .put(`/users/${user.id}/avatar`)
        .send({})
        .end((e,res) => {
          expect(res.statusCode).to.equal(400);
          expect(res.body.error.type).to.equal('missing_required');
          done();
        });
    });

  });

  /*
   * Update user (without authentication)
   */
  describe('#update user from public donation page', () => {
    let userWithPassword;
    let userWithoutPassword;

    const newUser = {
<<<<<<< HEAD
      name: 'newname',
      twitterHandle: 'asood123',
=======
      firstName: 'Aseem',
      lastName: 'Sood',
      twitterHandle: 'twitter.com/asood123',
>>>>>>> 621b97b9
      description: "engineer",
      isOrganization: false,
      website: 'opencollective.com'
    };

    before(() => {
      sinon.stub(knox, 'put', () => {
        const s = new require('stream').Readable();
        s.write = function(){}
        s.end = function(){
          s.url = `https://${config.aws.s3.bucket}.s3-us-west-1.amazonaws.com/31654v3_2ba16cc0-124d-11e6-b36a-2d79eed36137.png`
          s.emit('response', {statusCode: 200, statusMessage: 'OK'})
        }
        return s
      });
    });

    after(() => {
      knox.put.restore()
    })

    beforeEach(() =>
      models.User.create({
        email: 'withpassword@example.com',
        password: 'password'
      })
      .tap(u => userWithPassword = u));

    beforeEach(() =>
      models.User.create({
        email: 'xdamman@gmail.com' // will have twitter avatar
      })
      .tap(u => userWithoutPassword = u));

    it('fails if the user already has a password', done => {
      // only users with a recent donation can be edited
      models.Donation.create({
          UserId: userWithPassword.id,
          currency: 'USD',
          amount: 100
        })
        .then(() => {
          request(app)
            .put(`/users/${userWithPassword.id}`)
            .send({
              user: newUser,
              api_key: application.api_key
            })
            .end((e,res) => {
              expect(res.statusCode).to.equal(400);
              expect(res.body.error.type).to.equal('bad_request');
              expect(res.body.error.message).to.equal('Can\'t update user with password from this route');
              done();
            });
        });
    });

    it('successfully updates a user without a password', done => {
      // only users with a recent donation can be edited
      models.Donation.create({
          UserId: userWithoutPassword.id,
          currency: 'USD',
          amount: 100
        })
        .then(() => {
          request(app)
            .put(`/users/${userWithoutPassword.id}`)
            .send({
              user: newUser,
              api_key: application.api_key
            })
            .end((e, res) => {
              expect(e).to.not.exist;
              expect(res.body).to.have.property('id', userWithoutPassword.id);
              expect(res.body).to.have.property('firstName', newUser.firstName);
              expect(res.body).to.have.property('lastName', newUser.lastName);
              expect(res.body).to.have.property('twitterHandle', newUser.twitterHandle);
              expect(res.body).to.have.property('website', newUser.website);
              expect(res.body).to.have.property('avatar').to.contain('.amazonaws.com/');
              expect(res.body).to.have.property('avatar').to.contain(config.aws.s3.bucket);
              done();
            });
        });
    });

  });

  describe('forgot password', () => {
    let user;

    beforeEach(() => models.User.create(userData).tap(u => user = u));

    beforeEach(() => sinon.spy(emailLib, 'send'));

    afterEach(() => emailLib.send.restore());

    it('fails if the email is missing', done => {
      request(app)
        .post('/users/password/forgot')
        .send({
          api_key: application.api_key
        })
        .expect(400, {
          error: {
            code: 400,
            fields: {
              email: 'Required field email missing'
            },
            message: 'Missing required fields',
            type: 'missing_required'
          }
        })
        .end(done);
    });

    it('fails if the user does not exist', done => {
      const email = 'idonotexist@void.null';

      request(app)
        .post('/users/password/forgot')
        .send({
          email,
          api_key: application.api_key
        })
        .expect(400, {
          error: {
            code: 400,
            type: 'bad_request',
            message: `User with email ${email} doesn't exist`
          }
        })
        .end(done);

    });

    it('sends an email to the user with a reset url', () =>
      request(app)
        .post('/users/password/forgot')
        .send({
          email: user.email,
          api_key: application.api_key
        })
        .expect(200)
        .then(() => {
          expect(emailLib.send.lastCall.args[1]).to.equal(user.email);
        })
        .then(() => models.User.findById(user.id))
        .tap(u => {
          const today = (new Date()).toString().substring(0, 15);

          expect(u.resetPasswordTokenHash).to.be.ok;
          expect(u.resetPasswordSentAt.toString()).to.contain(today);
        }));
  });

  describe('reset password', () => {
    let user;
    let encId;

    beforeEach(() => sinon.spy(emailLib, 'send'));

    beforeEach(() => models.User.create(userData).tap(u => {
      user = u;
      encId = user.encryptId();
    }));

    beforeEach((done) => {
      request(app)
        .post('/users/password/forgot')
        .send({
          email: user.email,
          api_key: application.api_key
        })
        .expect(200)
        .end(done);
    });

    afterEach(() => emailLib.send.restore());


    it('fails if user is not found', done => {
      const encId = encrypt('1234');

      request(app)
        .post(`/users/password/reset/${encId}/abc'`)
        .send({
          api_key: application.api_key,
          password: 'a',
          passwordConfirmation: 'a'
        })
        .expect(400, {
          error: {
            code: 400,
            type: 'bad_request',
            message: 'User with id 1234 not found'
          }
        })
        .end(done);
    });

    it('fails if the reset token is invalid', done => {
      const encId = user.encryptId();

      request(app)
        .post(`/users/password/reset/${encId}/abc'`)
        .send({
          api_key: application.api_key,
          password: 'a',
          passwordConfirmation: 'a'
        })
        .expect(400, {
          error: {
            code: 400,
            type: 'bad_request',
            message: 'The reset token is invalid'
          }
        })
        .end(done);
    });

    it('fails if the reset passwords don\'t match', done => {
      const encId = user.encryptId();
      const $ = cheerio.load(nm.sendMail.lastCall.args[0].html);
      const token = $('a').data('token');

      request(app)
        .post(`/users/password/reset/${encId}/${token}`)
        .send({
          api_key: application.api_key,
          password: 'abc1234',
          passwordConfirmation: 'def5678'
        })
        .expect(400, {
          error: {
            code: 400,
            type: 'bad_request',
            message: "password and passwordConfirmation don't match"
          }
        })
        .end(done);
    });

    it('fails if the reset token is too old', done => {
      const password = 'abc1234';
      const $ = cheerio.load(nm.sendMail.lastCall.args[0].html);
      const token = $('a').data('token');

      const d = new Date();
      d.setFullYear(d.getFullYear() - 1); // last year

      user.resetPasswordSentAt = d;

      user.save()
      .then(() => {
        request(app)
          .post(`/users/password/reset/${encId}/${token}`)
          .send({
            api_key: application.api_key,
            password,
            passwordConfirmation: password
          })
          .expect(400, {
            error: {
              code: 400,
              type: 'bad_request',
              message: 'The reset token has expired'
            }
          })
          .end(done);
      })
      .catch(done);

    });

    it('cleans up the token after reset', done => {
      const password = 'abc1234';
      const $ = cheerio.load(nm.sendMail.lastCall.args[0].html);
      const token = $('a').data('token');

      request(app)
        .post(`/users/password/reset/${encId}/${token}`)
        .send({
          api_key: application.api_key,
          password,
          passwordConfirmation: password
        })
        .expect(200)
        .end( e => {
          expect(e).to.not.exist;

          models.User.auth(user.email, password, (err) => {
            expect(err).to.not.exist;

            models.User.findById(user.id)
            .tap(u => {
              expect(u.resetPasswordTokenHash).to.be.equal(null);
              expect(u.resetPasswordSentAt).to.be.equal(null);
              done();
            })
            .catch(done);
          });

        });
    });

  });

   /**
   * Send a new link to the user to login
   */

  describe('#sendNewTokenByEmail', () => {

    let user;

    beforeEach(() => models.User.create(utils.data('user1')).tap((u => user = u)));

    it('fails if there is no email', (done) => {
      request(app)
        .post('/users/new_login_token')
        .send({
          api_key: application.api_key
        })
        .expect(400, {
          error: {
            code: 400,
            "fields": {
              "email": "Required field email missing"
            },
            message: "Missing required fields",
            type: 'missing_required'
          }
        })
        .end(done);
    });

    it('fails silently if the user does not exist', done => {
      const email = 'idonotexist@void.null';

      request(app)
        .post('/users/new_login_token')
        .send({
          email,
          api_key: application.api_key
        })
        .expect(200)
        .end(done);

    });

    it('sends an email to the user with the new token', () =>
      request(app)
        .post('/users/new_login_token')
        .send({
          email: user.email,
          api_key: application.api_key
        })
        .expect(200)
        .then(() => {
          const options = nm.sendMail.lastCall.args[0];
          const $ = cheerio.load(options.html);
          const href = $('a').attr('href');
          expect(href).to.contain(`${config.host.website}/login/`);
          expect(options.to).to.equal(user.email);
        }));
  });

  /**
   * Send a new link to the user for the subscription page
   */

  describe('#refreshTokenByEmail', () => {

    let user;

    beforeEach(() => models.User.create(utils.data('user1')).tap((u => user = u)));

    it('fails if there is no auth', (done) => {
      request(app)
        .post('/users/refresh_login_token')
        .expect(401, {
          error: {
            code: 401,
            message: "Missing authorization header",
            type: 'unauthorized'
          }
        })
        .end(done);
    });

    it('fails if the user does not exist', (done) => {
      const fakeUser = { id: 12312312 };
      const expiredToken = jwt.sign({ user: fakeUser }, config.keys.opencollective.secret, {
        expiresIn: 100,
        subject: fakeUser.id,
        issuer: config.host.api,
        audience: application.id
      });

      request(app)
        .post('/users/refresh_login_token')
        .set('Authorization', `Bearer ${expiredToken}`)
        .expect(401, {
          error: {
            code: 401,
            message: "Invalid payload",
            type: 'unauthorized'
          }
        })
        .end(done);
    });

    it('sends an email with the new valid token', () => {
      const expiredToken = jwt.sign({ user }, config.keys.opencollective.secret, {
        expiresIn: -1,
        subject: user.id,
        issuer: config.host.api,
        audience: application.id
      });

      return request(app)
        .post('/users/refresh_login_token')
        .set('Authorization', `Bearer ${expiredToken}`)
        .expect(200)
        .toPromise()
        .then(() => {
          const options = nm.sendMail.lastCall.args[0];
          const $ = cheerio.load(options.html);
          const href = $('a').attr('href');
          expect(href).to.contain(`${config.host.website}/login/`);
          expect(options.to).to.equal(user.email);
        });
    });

  });

});<|MERGE_RESOLUTION|>--- conflicted
+++ resolved
@@ -534,14 +534,9 @@
     let userWithoutPassword;
 
     const newUser = {
-<<<<<<< HEAD
-      name: 'newname',
-      twitterHandle: 'asood123',
-=======
       firstName: 'Aseem',
       lastName: 'Sood',
-      twitterHandle: 'twitter.com/asood123',
->>>>>>> 621b97b9
+      twitterHandle: 'asood123',
       description: "engineer",
       isOrganization: false,
       website: 'opencollective.com'
