--- conflicted
+++ resolved
@@ -728,13 +728,8 @@
         where: { OrderId: order.id, kind: TransactionKind.ADDED_FUNDS, type: 'CREDIT' },
       });
 
-<<<<<<< HEAD
       const paymentMethod = findPaymentMethodProvider(order.paymentMethod);
-      await paymentMethod.refundTransaction(contributionTransaction, 0, null, null);
-=======
-      const paymentMethod = libPayments.findPaymentMethodProvider(order.paymentMethod);
       await paymentMethod.refundTransaction(contributionTransaction);
->>>>>>> ff0bd95e
       await snapshotLedger(SNAPSHOT_COLUMNS);
 
       await sequelize.query(`REFRESH MATERIALIZED VIEW "CollectiveTransactionStats"`);
