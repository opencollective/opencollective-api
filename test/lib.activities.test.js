--- conflicted
+++ resolved
@@ -19,20 +19,9 @@
       expect(actual).to.equal('New Donation: someone (john@doe.com) gave USD 10.42 to <https://opencollective.com/pubquiz|Pub quiz>!');
     });
 
-<<<<<<< HEAD
-    it (`${constants.GROUP_TRANSACTION_CREATED} expense`, () => {
-      var actual = activitiesLib.formatMessageForPrivateChannel(activitiesData[13], true);
-      expect(actual).to.equal('New Expense: someone (john@doe.com) submitted a undefined expense to <https://opencollective.com/pubquiz|Pub quiz>: USD -12.98 for pizza!');
-    });
-
     it (`${constants.GROUP_TRANSACTION_PAID} expense paid`, () => {
       var actual = activitiesLib.formatMessageForPrivateChannel(activitiesData[14], true);
-      expect(actual).to.equal('Expense approved on <https://opencollective.com/pubquiz|Pub quiz>: USD -12.98 for \'pizza\'');
-=======
-    it (`${constants.GROUP_TRANSACTION_PAID} expense paid`, () => {
-      var actual = activitiesLib.formatMessageForPrivateChannel(activitiesData[14], true);
-      expect(actual).to.equal('Expense paid on Pub quiz: USD -12.98 for \'pizza\'');
->>>>>>> 1a845a9c
+      expect(actual).to.equal('Expense paid on <https://opencollective.com/pubquiz|Pub quiz>: USD -12.98 for \'pizza\'');
     });
 
     it (`${constants.USER_CREATED} all fields present`, () => {
@@ -101,11 +90,7 @@
 
     it (`${constants.GROUP_TRANSACTION_PAID} expense paid`, () => {
       var actual = activitiesLib.formatMessageForPublicChannel(activitiesData[14], true);
-<<<<<<< HEAD
-      expect(actual).to.equal('Expense approved on <https://opencollective.com/pubquiz|Pub quiz>: USD -12.98 for \'pizza\'');
-=======
-      expect(actual).to.equal('Expense paid on Pub quiz: USD -12.98 for \'pizza\'');
->>>>>>> 1a845a9c
+      expect(actual).to.equal('Expense paid on <https://opencollective.com/pubquiz|Pub quiz>: USD -12.98 for \'pizza\'');
     });
 
     it (constants.SUBSCRIPTION_CONFIRMED, () => {
