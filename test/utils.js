--- conflicted
+++ resolved
@@ -108,39 +108,27 @@
  * Wait for condition to be met
  * E.g. await waitForCondition(() => emailSendMessageSpy.callCount === 1)
  * @param {*} cond
- * @param {*} options: { timeout, delay, step, tag }
+ * @param {*} options: { timeout, delay }
  * @returns {Promise}
  */
-<<<<<<< HEAD
-export const waitForCondition = (cond, { timeout = 10000, delay = 0, step = 100, tag } = {}) =>
-  new Promise((resolve, reject) => {
-=======
 export const waitForCondition = (cond, options = { timeout: 10000, delay: 0, onFailure: null }) =>
   new Promise(resolve => {
->>>>>>> 75534143
     let hasConditionBeenMet = false;
     setTimeout(() => {
       if (hasConditionBeenMet) {
         return;
       }
-<<<<<<< HEAD
-      console.log('>>> waitForCondition Timeout Error');
-      console.trace();
-      reject(new Error('Timeout waiting for condition', cond));
-    }, timeout);
-=======
       options.onFailure?.();
       assert.fail(`Timeout waiting for condition: ${cond.toString()}`);
       throw new Error('Timeout waiting for condition', cond);
     }, options.timeout || 10000);
->>>>>>> 75534143
     const isConditionMet = () => {
       hasConditionBeenMet = Boolean(cond());
-      debugWaitForCondition(tag, `Has condition been met?`, hasConditionBeenMet);
+      debugWaitForCondition(options.tag, `Has condition been met?`, hasConditionBeenMet);
       if (hasConditionBeenMet) {
-        return setTimeout(resolve, delay);
+        return setTimeout(resolve, options.delay || 0);
       } else {
-        return setTimeout(isConditionMet, step);
+        return setTimeout(isConditionMet, options.step || 100);
       }
     };
     isConditionMet();
