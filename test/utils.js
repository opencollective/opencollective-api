--- conflicted
+++ resolved
@@ -8,15 +8,8 @@
 jsonData.application = { name: 'client', api_key: config.keys.opencollective.api_key };
 
 export const data = (item) => {
-<<<<<<< HEAD
-  // we make a copy of the data to avoid modifying original
-  const data = jsonData[item];
-  if (data.length > 0) return data.slice();
-  else return Object.assign({}, data);
-=======
   const copy = Object.assign({}, jsonData[item]); // to avoid changing these data
   return (isArray(jsonData[item])) ? values(copy) : copy;
->>>>>>> 243fa236
 }
 
 export const clearbitStubBeforeEach = sandbox => {
