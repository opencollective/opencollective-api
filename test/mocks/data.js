--- conflicted
+++ resolved
@@ -479,12 +479,7 @@
       "UserId": 1,
       "GroupId": 1,
       "isExpense": false,
-      "isDonation": true,
-<<<<<<< HEAD
-      "isReimbursed": false
-=======
-      "isManual": false,
->>>>>>> 621b97b9
+      "isDonation": true
     },
 
     "user": {
