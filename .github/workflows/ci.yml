name: CI

on:
  push:
    branches:
      - main
  pull_request:
    types:
      - opened
      - synchronize
      - reopened

env:
  TZ: UTC
  CI: true
  OC_ENV: ci
  NODE_ENV: test
<<<<<<< HEAD
=======
  AWS_KEY: ${{ secrets.AWS_KEY }}
  AWS_SECRET: ${{ secrets.AWS_SECRET }}
  DISABLE_MOCK_UPLOADS: 1
>>>>>>> 031f7002

jobs:
  lint:
    runs-on: ubuntu-latest
    timeout-minutes: 15

    steps:
      - name: Checkout
        uses: actions/checkout@v4

      - name: Setup node
        uses: actions/setup-node@v4
        with:
          node-version-file: 'package.json'
          cache: 'npm'

      - name: Restore node_modules
        uses: actions/cache@v4
        id: api-node-modules
        with:
          path: node_modules
          key: ${{ runner.os }}-api-node-modules-${{ hashFiles('package-lock.json') }}-${{ secrets.CACHE_VERSION }}

      - name: Install dependencies
        if: steps.api-node-modules.outputs.cache-hit != 'true'
        run: npm ci --prefer-offline --no-audit

      - run: npm run lint:check

  prettier:
    runs-on: ubuntu-latest
    timeout-minutes: 15

    steps:
      - name: Checkout
        uses: actions/checkout@v4

      - name: Setup node
        uses: actions/setup-node@v4
        with:
          node-version-file: 'package.json'
          cache: 'npm'

      - name: Restore node_modules
        uses: actions/cache@v4
        id: api-node-modules
        with:
          path: node_modules
          key: ${{ runner.os }}-api-node-modules-${{ hashFiles('package-lock.json') }}-${{ secrets.CACHE_VERSION }}

      - name: Install dependencies
        if: steps.api-node-modules.outputs.cache-hit != 'true'
        run: npm ci --prefer-offline --no-audit

      - run: npm run prettier:check

  typescript:
    runs-on: ubuntu-latest
    timeout-minutes: 15

    steps:
      - name: Checkout
        uses: actions/checkout@v4

      - name: Setup node
        uses: actions/setup-node@v4
        with:
          node-version-file: 'package.json'
          cache: 'npm'

      - name: Restore node_modules
        uses: actions/cache@v4
        id: api-node-modules
        with:
          path: node_modules
          key: ${{ runner.os }}-api-node-modules-${{ hashFiles('package-lock.json') }}-${{ secrets.CACHE_VERSION }}

      - name: Install dependencies
        if: steps.api-node-modules.outputs.cache-hit != 'true'
        run: npm ci --prefer-offline --no-audit

      - run: npm run type:check

  depcheck:
    runs-on: ubuntu-latest

    timeout-minutes: 15

    steps:
      - name: Checkout
        uses: actions/checkout@v4

      - name: Setup node
        uses: actions/setup-node@v4
        with:
          node-version-file: 'package.json'
          cache: 'npm'

      - name: Restore node_modules
        uses: actions/cache@v4
        id: api-node-modules
        with:
          path: node_modules
          key: ${{ runner.os }}-api-node-modules-${{ hashFiles('package-lock.json') }}-${{ secrets.CACHE_VERSION }}

      - name: Install dependencies
        if: steps.api-node-modules.outputs.cache-hit != 'true'
        run: npm ci --prefer-offline --no-audit

      - run: npm run depcheck

  ts-unused-exports:
    runs-on: ubuntu-latest

    timeout-minutes: 15

    steps:
      - name: Checkout
        uses: actions/checkout@v4

      - name: Setup node
        uses: actions/setup-node@v4
        with:
          node-version-file: 'package.json'
          cache: 'npm'

      - name: Restore node_modules
        uses: actions/cache@v4
        id: api-node-modules
        with:
          path: node_modules
          key: ${{ runner.os }}-api-node-modules-${{ hashFiles('package-lock.json') }}-${{ secrets.CACHE_VERSION }}

      - name: Install dependencies
        if: steps.api-node-modules.outputs.cache-hit != 'true'
        run: npm ci --prefer-offline --no-audit

      - name: Cache build
        uses: actions/cache@v4
        with:
          path: dist
          key: ${{ runner.os }}-api-build-${{ github.sha }}

      - name: Check unused exports
        run: npm run ts-unused-exports

  build:
    runs-on: ubuntu-latest
    timeout-minutes: 15

    steps:
      - name: Checkout
        uses: actions/checkout@v4

      - name: Setup node
        uses: actions/setup-node@v4
        with:
          node-version-file: 'package.json'
          cache: 'npm'

      - name: Restore node_modules
        uses: actions/cache@v4
        id: api-node-modules
        with:
          path: node_modules
          key: ${{ runner.os }}-api-node-modules-${{ hashFiles('package-lock.json') }}-${{ secrets.CACHE_VERSION }}

      - name: Install dependencies
        if: steps.api-node-modules.outputs.cache-hit != 'true'
        run: npm ci --prefer-offline --no-audit

      - name: Cache build
        uses: actions/cache@v4
        with:
          path: dist
          key: ${{ runner.os }}-api-build-${{ github.sha }}

      - name: Build
        run: npm run build

  test:
    runs-on: ubuntu-24.04

    timeout-minutes: 30

    services:
      redis:
        image: redis
        ports:
          - 6379:6379
        options: --entrypoint redis-server
      postgres:
        image: postgres:16.6
        env:
          POSTGRES_USER: postgres
          POSTGRES_DB: postgres
          POSTGRES_HOST_AUTH_METHOD: trust
        ports:
          - 5432:5432
        options: --health-cmd pg_isready --health-interval 10s --health-timeout 5s --health-retries 5

    steps:
      - name: Checkout
        uses: actions/checkout@v4

      - name: Setup node
        uses: actions/setup-node@v4
        with:
          node-version-file: 'package.json'
          cache: 'npm'

      - name: Restore node_modules
        uses: actions/cache@v4
        id: api-node-modules
        with:
          path: node_modules
          key: ${{ runner.os }}-api-node-modules-${{ hashFiles('package-lock.json') }}-${{ secrets.CACHE_VERSION }}

      - name: Install dependencies
        if: steps.api-node-modules.outputs.cache-hit != 'true'
        run: npm ci --prefer-offline --no-audit

      - # We start MinIO here because Github Actions `services` doesn't support `command`. See https://stackoverflow.com/questions/64031598/creating-a-minios3-container-inside-a-github-actions-yml-file
        name: Start MinIO
        run: npm run minio -- -d

      - run: npm run db:restore
      - run: npm run db:migrate

      # We have to specify OPENSSL_CONF=/dev/null for html-pdf to work
      # We can remove it once we tackle https://github.com/opencollective/opencollective/issues/7622
      - run: OPENSSL_CONF=/dev/null npm run test -- --ignore "test/server/graphql/**"

      - name: Report coverage
        uses: codecov/codecov-action@v4
        with:
          token: ${{ secrets.CODECOV_TOKEN }}
          flags: Unit

  test-graphql:
    runs-on: ubuntu-24.04
    timeout-minutes: 30

    services:
      redis:
        image: redis
        ports:
          - 6379:6379
        options: --entrypoint redis-server
      postgres:
        image: postgres:16.6
        env:
          POSTGRES_USER: postgres
          POSTGRES_DB: postgres
          POSTGRES_HOST_AUTH_METHOD: trust
        ports:
          - 5432:5432
        options: --health-cmd pg_isready --health-interval 10s --health-timeout 5s --health-retries 5
      elastic:
        image: elasticsearch:8.17.0
        ports:
          - 9200:9200
        env:
          discovery.type: single-node
          xpack.security.enabled: false
        options: >-
          --health-cmd="curl --silent --fail http://localhost:9200/_cluster/health || exit 1"
          --health-interval=10s
          --health-timeout=15s
          --health-retries=30
    steps:
      - name: Checkout
        uses: actions/checkout@v4

      - name: Setup node
        uses: actions/setup-node@v4
        with:
          node-version-file: 'package.json'
          cache: 'npm'

      - name: Restore node_modules
        uses: actions/cache@v4
        id: api-node-modules
        with:
          path: node_modules
          key: ${{ runner.os }}-api-node-modules-${{ hashFiles('package-lock.json') }}-${{ secrets.CACHE_VERSION }}

      - name: Install dependencies
        if: steps.api-node-modules.outputs.cache-hit != 'true'
        run: npm ci --prefer-offline --no-audit

      - run: npm run db:restore
      - run: npm run db:migrate

      - run: npm run test:graphql

      - name: Report coverage
        uses: codecov/codecov-action@v4
        with:
          token: ${{ secrets.CODECOV_TOKEN }}
          flags: GraphQL

  schema-update:
    runs-on: ubuntu-latest
    timeout-minutes: 30

    services:
      redis:
        image: redis
        ports:
          - 6379:6379
        options: --entrypoint redis-server
      postgres:
        image: postgres:16.6
        env:
          POSTGRES_USER: postgres
          POSTGRES_DB: postgres
          POSTGRES_HOST_AUTH_METHOD: trust
        ports:
          - 5432:5432
        options: --health-cmd pg_isready --health-interval 10s --health-timeout 5s --health-retries 5

    steps:
      - name: Checkout
        uses: actions/checkout@v4

      - name: Setup node
        uses: actions/setup-node@v4
        with:
          node-version-file: 'package.json'
          cache: 'npm'

      - name: Restore node_modules
        uses: actions/cache@v4
        id: api-node-modules
        with:
          path: node_modules
          key: ${{ runner.os }}-api-node-modules-${{ hashFiles('package-lock.json') }}-${{ secrets.CACHE_VERSION }}

      - name: Install dependencies
        if: steps.api-node-modules.outputs.cache-hit != 'true'
        run: npm ci --prefer-offline --no-audit
      - name: Generate & check schemas
        run: ./scripts/check-schemas.sh

  graphql-inspector:
    name: GraphQL Inspector
    runs-on: ubuntu-latest
    services:
      redis:
        image: redis
        ports:
          - 6379:6379
        options: --entrypoint redis-server
      postgres:
        image: postgres:16.6
        env:
          POSTGRES_USER: postgres
          POSTGRES_DB: postgres
          POSTGRES_HOST_AUTH_METHOD: trust
        ports:
          - 5432:5432
        options: --health-cmd pg_isready --health-interval 10s --health-timeout 5s --health-retries 5
    steps:
      - name: Checkout
        uses: actions/checkout@v4

      - name: GraphQL Inspector (V1)
        uses: kamilkisiela/graphql-inspector@v3.4.0
        with:
          name: 'GraphQL Inspector - Schema v1'
          github-token: ${{ secrets.GITHUB_TOKEN }}
          schema: 'main:server/graphql/schemaV1.graphql'
          fail-on-breaking: false

      - name: GraphQL Inspector (V2)
        uses: kamilkisiela/graphql-inspector@v3.4.0
        with:
          name: 'GraphQL Inspector - Schema v2'
          github-token: ${{ secrets.GITHUB_TOKEN }}
          schema: 'main:server/graphql/schemaV2.graphql'
          fail-on-breaking: false<|MERGE_RESOLUTION|>--- conflicted
+++ resolved
@@ -15,12 +15,6 @@
   CI: true
   OC_ENV: ci
   NODE_ENV: test
-<<<<<<< HEAD
-=======
-  AWS_KEY: ${{ secrets.AWS_KEY }}
-  AWS_SECRET: ${{ secrets.AWS_SECRET }}
-  DISABLE_MOCK_UPLOADS: 1
->>>>>>> 031f7002
 
 jobs:
   lint:
@@ -242,10 +236,6 @@
       - name: Install dependencies
         if: steps.api-node-modules.outputs.cache-hit != 'true'
         run: npm ci --prefer-offline --no-audit
-
-      - # We start MinIO here because Github Actions `services` doesn't support `command`. See https://stackoverflow.com/questions/64031598/creating-a-minios3-container-inside-a-github-actions-yml-file
-        name: Start MinIO
-        run: npm run minio -- -d
 
       - run: npm run db:restore
       - run: npm run db:migrate
