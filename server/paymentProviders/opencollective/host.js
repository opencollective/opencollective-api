import { v4 as uuid } from 'uuid';

import { maxInteger } from '../../constants/math';
<<<<<<< HEAD
import { FEES_ON_TOP_TRANSACTION_PROPERTIES, TransactionTypes } from '../../constants/transactions';
=======
import { TransactionKind } from '../../constants/transaction-kind';
import { TransactionTypes } from '../../constants/transactions';
>>>>>>> 3da5f3e3
import { getFxRate } from '../../lib/currency';
import { calcFee, getHostFeePercent, getPlatformFeePercent } from '../../lib/payments';
import models from '../../models';

const paymentMethodProvider = {};

paymentMethodProvider.features = {
  recurring: false,
  waitToCharge: false,
};

// We don't check balance for "Added Funds"
paymentMethodProvider.getBalance = () => {
  return Promise.resolve(maxInteger);
};

paymentMethodProvider.createPlatformTipTransaction = async payload => {
  const transaction = payload.transaction;
  const TransactionGroup = transaction.TransactionGroup || uuid();
  const donationTransaction = {
    ...transaction,
    amount: transaction.data.platformTipInHostCurrency,
    description: 'Financial contribution (Platform Tip) to Open Collective',
    netAmountInCollectiveCurrency: transaction.data.platformTipInHostCurrency,
    FromCollectiveId: payload.FromCollectiveId,
    hostCurrencyFxRate: 1,
    TransactionGroup,
    PlatformTipForTransactionGroup: TransactionGroup,
    ...FEES_ON_TOP_TRANSACTION_PROPERTIES,
  };

  return models.Transaction.createDoubleEntry(donationTransaction);
};

paymentMethodProvider.processOrder = async order => {
  const host = await order.collective.getHostCollective();

  if (order.paymentMethod.CollectiveId !== order.collective.HostCollectiveId) {
    throw new Error('Can only use the Host payment method to Add Funds to an hosted Collective.');
  }

  const hostFeePercent = await getHostFeePercent(order);

  const platformFeePercent = await getPlatformFeePercent(order);

  const hostPlan = await host.getPlan();
  const hostFeeSharePercent = hostPlan?.hostFeeSharePercent;
  const isSharedRevenue = !!hostFeeSharePercent;

  const payload = {
    CreatedByUserId: order.CreatedByUserId,
    FromCollectiveId: order.FromCollectiveId,
    CollectiveId: order.CollectiveId,
    PaymentMethodId: order.PaymentMethodId,
  };

  // Different collectives on the same host may have different currencies
  // That's bad design. We should always keep the same host currency everywhere and only use the currency
  // of the collective for display purposes (using the fxrate at the time of display)
  // Anyway, until we change that, when we give money to a collective that has a different currency
  // we need to compute the equivalent using the fxrate of the day
  const fxrate = await getFxRate(order.currency, host.currency);
  const totalAmountInPaymentMethodCurrency = order.totalAmount * fxrate;

  const hostFeeInHostCurrency = calcFee(order.totalAmount * fxrate, hostFeePercent);
  const platformFeeInHostCurrency = calcFee(order.totalAmount * fxrate, platformFeePercent);
  let platformTipInHostCurrency;
  if (order.data?.platformTip) {
    platformTipInHostCurrency = order.data?.platformTip * fxrate;
  }

  payload.transaction = {
    type: TransactionTypes.CREDIT,
    kind: TransactionKind.ADDED_FUNDS,
    OrderId: order.id,
    amount: order.totalAmount,
    currency: order.currency,
    hostCurrency: host.currency,
    hostCurrencyFxRate: fxrate,
    netAmountInCollectiveCurrency: order.totalAmount * (1 - hostFeePercent / 100),
    amountInHostCurrency: totalAmountInPaymentMethodCurrency,
    hostFeeInHostCurrency,
    platformFeeInHostCurrency,
    paymentProcessorFeeInHostCurrency: 0,
    description: order.description,
    data: {
      isSharedRevenue,
      hostFeeSharePercent,
      platformTipInHostCurrency,
    },
  };

  if (platformTipInHostCurrency) {
    return await paymentMethodProvider.createPlatformTipTransaction(payload);
  }

  if (payload.transaction.amount > 0) {
    return await models.Transaction.createFromPayload(payload);
  }
};

export default paymentMethodProvider;<|MERGE_RESOLUTION|>--- conflicted
+++ resolved
@@ -1,12 +1,8 @@
 import { v4 as uuid } from 'uuid';
 
 import { maxInteger } from '../../constants/math';
-<<<<<<< HEAD
-import { FEES_ON_TOP_TRANSACTION_PROPERTIES, TransactionTypes } from '../../constants/transactions';
-=======
 import { TransactionKind } from '../../constants/transaction-kind';
 import { TransactionTypes } from '../../constants/transactions';
->>>>>>> 3da5f3e3
 import { getFxRate } from '../../lib/currency';
 import { calcFee, getHostFeePercent, getPlatformFeePercent } from '../../lib/payments';
 import models from '../../models';
@@ -35,7 +31,7 @@
     hostCurrencyFxRate: 1,
     TransactionGroup,
     PlatformTipForTransactionGroup: TransactionGroup,
-    ...FEES_ON_TOP_TRANSACTION_PROPERTIES,
+    ...TransactionKind.FEES_ON_TOP_TRANSACTION_PROPERTIES,
   };
 
   return models.Transaction.createDoubleEntry(donationTransaction);
