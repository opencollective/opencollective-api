import assert from 'assert';

import { TaxType } from '@opencollective/taxes';
import Promise from 'bluebird';
import config from 'config';
import debugLib from 'debug';
import deepmerge from 'deepmerge';
import * as ics from 'ics';
import slugify from 'limax';
import {
  cloneDeep,
  defaults,
  difference,
  differenceBy,
  differenceWith,
  get,
  includes,
  isNull,
  isUndefined,
  omit,
  pick,
  round,
  set,
  sum,
  sumBy,
  trim,
  unset,
} from 'lodash';
import moment from 'moment';
import fetch from 'node-fetch';
import prependHttp from 'prepend-http';
import Temporal from 'sequelize-temporal';
import { v4 as uuid } from 'uuid';
import { isISO31661Alpha2 } from 'validator';

import activities from '../constants/activities';
import { CollectiveTypesList, types } from '../constants/collectives';
import { Service } from '../constants/connected_account';
import expenseStatus from '../constants/expense_status';
import expenseTypes from '../constants/expense_type';
import FEATURE from '../constants/feature';
import { PAYMENT_METHOD_SERVICE, PAYMENT_METHOD_TYPE } from '../constants/paymentMethods';
import plans from '../constants/plans';
import POLICIES from '../constants/policies';
import roles, { MemberRoleLabels } from '../constants/roles';
import { hasOptedOutOfFeature, isFeatureAllowedForCollectiveType } from '../lib/allowed-features';
import {
  getBalanceAmount,
  getContributionsAndContributorsCount,
  getTotalAmountPaidExpenses,
  getTotalAmountReceivedAmount,
  getTotalAmountReceivedTimeSeries,
  getTotalAmountSpentAmount,
  getTotalMoneyManagedAmount,
  getYearlyIncome,
} from '../lib/budget';
import { purgeCacheForCollective } from '../lib/cache';
import {
  collectiveSlugReservedList,
  filterCollectiveSettings,
  getCollectiveAvatarUrl,
  isCollectiveSlugReserved,
  validateSettings,
} from '../lib/collectivelib';
import { invalidateContributorsCache } from '../lib/contributors';
import { getFxRate } from '../lib/currency';
import emailLib from '../lib/email';
import { getGithubHandleFromUrl, getGithubUrlFromHandle } from '../lib/github';
import {
  getHostFees,
  getHostFeeShare,
  getPendingHostFeeShare,
  getPendingPlatformTips,
  getPlatformTips,
} from '../lib/host-metrics';
import { isValidUploadedImage } from '../lib/images';
import logger from '../lib/logger';
import { getPolicy } from '../lib/policies';
import queries from '../lib/queries';
import { buildSanitizerOptions, sanitizeHTML, stripHTML } from '../lib/sanitize-html';
import { reportErrorToSentry, reportMessageToSentry } from '../lib/sentry';
import sequelize, { DataTypes, Op, Sequelize } from '../lib/sequelize';
import { collectiveSpamCheck, notifyTeamAboutSuspiciousCollective } from '../lib/spam';
import { canUseFeature } from '../lib/user-permissions';
import userlib from '../lib/userlib';
import { capitalize, cleanTags, formatCurrency, getDomain, md5 } from '../lib/utils';

import CustomDataTypes from './DataTypes';
import Order from './Order';
import { PayoutMethodTypes } from './PayoutMethod';

const debug = debugLib('models:Collective');

const defaultTiers = currency => {
  return [
    {
      type: 'TIER',
      name: 'backer',
      slug: 'backers',
      amount: 500,
      presets: [500, 1000, 2500, 5000],
      interval: 'month',
      currency: currency,
      minimumAmount: 500,
      amountType: 'FLEXIBLE',
    },
    {
      type: 'TIER',
      name: 'sponsor',
      slug: 'sponsors',
      amount: 10000,
      presets: [10000, 25000, 50000],
      interval: 'month',
      currency: currency,
      minimumAmount: 10000,
      amountType: 'FLEXIBLE',
    },
  ];
};

const policiesSanitizeOptions = buildSanitizerOptions({
  basicTextFormatting: true,
  multilineTextFormatting: true,
  links: true,
});

const longDescriptionSanitizerOptions = buildSanitizerOptions({
  titles: true,
  basicTextFormatting: true,
  multilineTextFormatting: true,
  imagesInternal: true,
  links: true,
  videoIframes: true,
});

const customMessageSanitizeOptions = buildSanitizerOptions({
  titles: true,
  basicTextFormatting: true,
  multilineTextFormatting: true,
  images: true,
  links: true,
});

const sanitizeSettingsValue = value => {
  if (value?.customEmailMessage) {
    value.customEmailMessage = sanitizeHTML(value.customEmailMessage, customMessageSanitizeOptions);
  }
  return value;
};

const { models } = sequelize;

const Collective = sequelize.define(
  'Collective',
  {
    id: {
      type: DataTypes.INTEGER,
      primaryKey: true,
      autoIncrement: true,
    },

    type: {
      type: DataTypes.STRING,
      defaultValue: 'COLLECTIVE',
      validate: {
        isIn: {
          args: [CollectiveTypesList],
          msg: `Must be one of: ${CollectiveTypesList}`,
        },
      },
    },

    slug: {
      type: DataTypes.STRING,
      unique: true,
      allowNull: false,
      set(slug) {
        if (slug && slug.toLowerCase) {
          this.setDataValue('slug', slug.toLowerCase().replace(/ /g, '-').replace(/\./g, ''));
        }
      },
      validate: {
        len: [1, 255],
        isLowercase: true,
        notIn: {
          args: [collectiveSlugReservedList],
          msg: 'The slug given for this collective is a reserved keyword',
        },
        isValid(value) {
          if (!/^[\w-]+$/.test(value)) {
            throw new Error('Slug may only contain alphanumeric characters or hyphens.');
          }
          if (trim(value, '-') !== value) {
            throw new Error('Slug can not start nor end with hyphen.');
          }
        },
      },
    },

    /** Public name */
    name: {
      type: DataTypes.STRING,
      set(name) {
        this.setDataValue('name', name.replace(/\s+/g, ' ').trim());
      },
      validate: {
        len: [0, 255],
      },
    },

    /** Private, legal name. Used for expense receipts, taxes, etc. */
    legalName: {
      type: DataTypes.STRING,
      allowNull: true,
      set(legalName) {
        const cleanLegalName = legalName?.replace(/\s+/g, ' ').trim();
        this.setDataValue('legalName', cleanLegalName || null);
      },
      validate: {
        len: [0, 255],
      },
    },

    company: DataTypes.STRING,

    CreatedByUserId: {
      type: DataTypes.INTEGER,
      references: {
        model: 'Users',
        key: 'id',
      },
      onDelete: 'SET NULL',
      onUpdate: 'CASCADE',
      allowNull: true, // non authenticated users can create a collective
    },

    LastEditedByUserId: {
      type: DataTypes.INTEGER,
      references: {
        model: 'Users',
        key: 'id',
      },
      onDelete: 'SET NULL',
      onUpdate: 'CASCADE',
      allowNull: true, // needs to be true because of old rows
    },

    ParentCollectiveId: {
      type: DataTypes.INTEGER,
      references: {
        model: 'Collectives',
        key: 'id',
      },
      onDelete: 'SET NULL',
      onUpdate: 'CASCADE',
    },

    HostCollectiveId: {
      type: DataTypes.INTEGER,
      references: {
        model: 'Collectives',
        key: 'id',
      },
      onDelete: 'SET NULL',
      onUpdate: 'CASCADE',
    },

    hostFeePercent: {
      type: DataTypes.FLOAT,
      set(hostFeePercent) {
        if (hostFeePercent) {
          this.setDataValue('hostFeePercent', round(hostFeePercent, 2));
        } else {
          this.setDataValue('hostFeePercent', hostFeePercent);
        }
      },
      validate: {
        min: 0,
        max: 100,
      },
    },

    platformFeePercent: {
      type: DataTypes.INTEGER,
      validate: {
        min: 0,
        max: 100,
      },
    },

    description: DataTypes.STRING, // max 95 characters

    longDescription: {
      type: DataTypes.TEXT,
      set(longDescription) {
        if (longDescription) {
          this.setDataValue('longDescription', sanitizeHTML(longDescription, longDescriptionSanitizerOptions));
        } else {
          this.setDataValue('longDescription', null);
        }
      },
    },

    expensePolicy: {
      type: DataTypes.TEXT, // HTML
      validate: {
        len: [0, 50000], // just to prevent people from putting a lot of text in there
      },
      set(expensePolicy) {
        if (expensePolicy) {
          this.setDataValue('expensePolicy', sanitizeHTML(expensePolicy, policiesSanitizeOptions));
        } else {
          this.setDataValue('expensePolicy', null);
        }
      },
    },

    contributionPolicy: {
      type: DataTypes.TEXT, // HTML
      validate: {
        len: [0, 50000], // just to prevent people from putting a lot of text in there
      },
      set(contributionPolicy) {
        if (contributionPolicy) {
          this.setDataValue('contributionPolicy', sanitizeHTML(contributionPolicy, policiesSanitizeOptions));
        } else {
          this.setDataValue('contributionPolicy', null);
        }
      },
    },

    currency: CustomDataTypes(DataTypes).currency,

    image: {
      type: DataTypes.STRING,
      validate: {
        isUrl: true,
        isValidImage(url) {
          // Only validate for new images
          if (!url || url === this.image) {
            return;
          } else if (!isValidUploadedImage(url, { allowTrustedThirdPartyImages: true })) {
            throw new Error('The image URL is not valid');
          }
        },
      },
      get() {
        const image = this.getDataValue('image');
        // Warning: some tests really want that value to be undefined and not null
        if (image) {
          return image;
        }
      },
    },

    backgroundImage: {
      type: DataTypes.STRING,
      validate: {
        isUrl: true,
        isValidImage(url) {
          // Only validate for new images
          if (!url || url === this.backgroundImage) {
            return;
          } else if (!isValidUploadedImage(url, { allowTrustedThirdPartyImages: true })) {
            throw new Error('The background image URL is not valid');
          }
        },
      },
      get() {
        return this.getDataValue('backgroundImage');
      },
    },

    locationName: DataTypes.STRING,

    address: DataTypes.STRING,

    countryISO: {
      type: DataTypes.STRING,
      validate: {
        len: 2,
        isCountryISO(value) {
          if (!(isNull(value) || isISO31661Alpha2(value))) {
            throw new Error('Invalid Country ISO.');
          }
        },
      },
    },

    geoLocationLatLong: {
      type: DataTypes.JSONB,
      validate: {
        validate(data) {
          if (!data) {
            return;
          } else if (data.type !== 'Point' || !data.coordinates || data.coordinates.length !== 2) {
            throw new Error('Invalid GeoLocation');
          } else if (typeof data.coordinates[0] !== 'number' || typeof data.coordinates[1] !== 'number') {
            throw new Error('Invalid latitude/longitude');
          }
        },
      },
    },

    settings: {
      type: DataTypes.JSONB,
      get() {
        return this.getDataValue('settings') || {};
      },
      set(value) {
        sanitizeSettingsValue(value);
        this.setDataValue('settings', filterCollectiveSettings(value));
      },
      validate: {
        validate(settings) {
          const error = validateSettings(settings);
          if (error) {
            throw new Error(error);
          }
        },
      },
    },

    isPledged: {
      type: DataTypes.BOOLEAN,
      allowNull: false,
      defaultValue: false,
    },

    data: {
      type: DataTypes.JSONB,
      allowNull: true,
    },

    startsAt: {
      type: DataTypes.DATE,
    },

    endsAt: {
      type: DataTypes.DATE,
    },

    timezone: DataTypes.STRING,

    createdAt: {
      type: DataTypes.DATE,
      defaultValue: DataTypes.NOW,
    },

    updatedAt: {
      type: DataTypes.DATE,
      defaultValue: DataTypes.NOW,
    },

    isActive: {
      type: DataTypes.BOOLEAN,
      defaultValue: false,
    },

    isIncognito: {
      type: DataTypes.BOOLEAN,
      defaultValue: false,
    },

    approvedAt: {
      type: DataTypes.DATE,
    },

    twitterHandle: {
      type: DataTypes.STRING, // without the @ symbol. Ex: 'asood123'
      set(twitterHandle) {
        if (!twitterHandle || twitterHandle.length === 0) {
          this.setDataValue('twitterHandle', null);
          return;
        }

        // Try to parse Twitter URL, fallback on regular string
        const twitterRegex = /https?:\/\/twitter\.com\/([^/\s]+)/;
        const regexResult = twitterHandle.match(twitterRegex);
        if (regexResult) {
          const [, username] = regexResult;
          this.setDataValue('twitterHandle', username);
        } else {
          this.setDataValue('twitterHandle', twitterHandle.replace(/^@/, ''));
        }
      },
      validate: {
        is: /^[A-Za-z0-9_]{1,15}$/,
      },
    },

    /**
     * @deprecated Keeping this one as a virtual field for easier migration. It should be removed
     * when we'll move to a dedicated [SocialLinks table](https://github.com/opencollective/opencollective/issues/5097)
     */
    githubHandle: {
      type: DataTypes.VIRTUAL,
      get() {
        return getGithubHandleFromUrl(this.repositoryUrl);
      },
      set(input) {
        const cleanInput = input?.trim();
        const githubUrl = getGithubUrlFromHandle(cleanInput);
        if (githubUrl) {
          this.setDataValue('repositoryUrl', githubUrl);
        } else {
          this.setDataValue('repositoryUrl', null);
        }
      },
    },

    repositoryUrl: {
      type: DataTypes.STRING,
      validate: {
        notEmpty: true,
        isUrl: {
          msg: 'Repository URL must be a valid URL',
        },
      },
      set(repositoryUrl) {
        if (repositoryUrl) {
          this.setDataValue('repositoryUrl', prependHttp(repositoryUrl, { https: true }).trim());
        } else {
          this.setDataValue('repositoryUrl', null);
        }
      },
    },

    website: {
      type: DataTypes.STRING,
      get() {
        const website = this.getDataValue('website');
        return website ? prependHttp(website) : null;
      },
      set(url) {
        if (url) {
          this.setDataValue('website', prependHttp(url, { https: true }));
        } else {
          this.setDataValue('website', null);
        }
      },
      validate: {
        isUrl: true,
      },
    },

    publicUrl: {
      type: new DataTypes.VIRTUAL(DataTypes.STRING, ['slug']),
      get() {
        return `${config.host.website}/${this.get('slug')}`;
      },
    },

    tags: {
      type: DataTypes.ARRAY(DataTypes.STRING),
      set(tags) {
        this.setDataValue('tags', cleanTags(tags));
      },
    },

    monthlySpending: {
      type: new DataTypes.VIRTUAL(DataTypes.INTEGER),
    },

    deactivatedAt: {
      type: DataTypes.DATE,
      allowNull: true,
    },

    isHostAccount: {
      type: DataTypes.BOOLEAN,
      defaultValue: false,
    },

    plan: {
      type: DataTypes.STRING,
      allowNull: true,
    },
  },
  {
    paranoid: true,

    getterMethods: {
      location() {
        return {
          id: `location-collective-${this.id}`, // Used for GraphQL caching
          name: this.locationName,
          address: this.address,
          country: this.countryISO,
          structured: this.data?.address,
          lat: this.geoLocationLatLong?.coordinates?.[0],
          long: this.geoLocationLatLong?.coordinates?.[1],
        };
      },

      previewImage() {
        if (!this.image) {
          return null;
        }

        const cloudinaryBaseUrl = 'https://res.cloudinary.com/opencollective/image/fetch';

        const format = this.image.match(/\.png$/) ? 'png' : 'jpg';

        const queryurl =
          this.type === 'USER'
            ? '/c_thumb,g_face,h_48,r_max,w_48,bo_3px_solid_white/c_thumb,h_48,r_max,w_48,bo_2px_solid_rgb:66C71A/e_trim'
            : '/h_96,c_fill';

        return `${cloudinaryBaseUrl}${queryurl}/f_${format}/${encodeURIComponent(this.image)}`;
      },

      // Info.
      info() {
        return {
          id: this.id,
          name: this.name,
          description: this.description,
          longDescription: this.longDescription,
          currency: this.currency,
          image: this.image,
          previewImage: this.previewImage,
          data: this.data,
          backgroundImage: this.backgroundImage,
          locationName: this.locationName,
          address: this.address,
          geoLocationLatLong: this.geoLocationLatLong,
          startsAt: this.startsAt,
          endsAt: this.endsAt,
          timezone: this.timezone,
          status: this.status,
          createdAt: this.createdAt,
          updatedAt: this.updatedAt,
          isActive: this.isActive,
          isHostAccount: this.isHostAccount,
          slug: this.slug,
          tiers: this.tiers,
          type: this.type,
          settings: this.settings,
          website: this.website,
          twitterHandle: this.twitterHandle,
          githubHandle: this.githubHandle,
          repositoryUrl: this.repositoryUrl,
          publicUrl: this.publicUrl,
          hostFeePercent: this.hostFeePercent,
          platformFeePercent: this.platformFeePercent,
          tags: this.tags,
          HostCollectiveId: this.HostCollectiveId,
        };
      },
      card() {
        return {
          id: this.id,
          createdAt: this.createdAt,
          name: this.name,
          slug: this.slug,
          image: this.image,
          backgroundImage: this.backgroundImage,
          publicUrl: this.publicUrl,
          description: this.description,
          settings: this.settings,
          currency: this.currency,
        };
      },
      // used to generate the invoice
      invoice() {
        return {
          id: this.id,
          createdAt: this.createdAt,
          name: this.name,
          slug: this.slug,
          image: this.image,
          backgroundImage: this.backgroundImage,
          publicUrl: this.publicUrl,
          locationName: this.locationName,
          address: this.address,
          description: this.description,
          settings: this.settings,
          currency: this.currency,
        };
      },
      minimal() {
        return {
          id: this.id,
          type: this.type,
          name: this.name,
          image: this.image,
          slug: this.slug,
          isIncognito: this.isIncognito,
          twitterHandle: this.twitterHandle,
          githubHandle: this.githubHandle,
          repositoryUrl: this.repositoryUrl,
          publicUrl: this.publicUrl,
        };
      },
      activity() {
        return {
          id: this.id,
          type: this.type,
          slug: this.slug,
          name: this.name,
          company: this.company,
          website: this.website,
          isIncognito: this.isIncognito,
          twitterHandle: this.twitterHandle,
          githubHandle: this.githubHandle,
          repositoryUrl: this.repositoryUrl,
          description: this.description,
          previewImage: this.previewImage,
        };
      },
      searchIndex() {
        return {
          id: this.id,
          name: this.name,
          description: this.description,
          currency: this.currency,
          slug: this.slug,
          type: this.type,
          tags: this.tags,
          locationName: this.locationName,
          balance: this.balance, // useful in ranking
          yearlyBudget: this.yearlyBudget,
          backersCount: this.backersCount,
        };
      },
    },

    hooks: {
      beforeValidate: instance => {
        if (instance.slug) {
          return Promise.resolve();
        }
        let potentialSlugs,
          useSlugify = true;
        // Populate potentialSlugs, priority of choices is the same as order in the array
        if (instance.isIncognito) {
          useSlugify = false;
          potentialSlugs = [`incognito-${uuid().split('-')[0]}`];
        } else {
          potentialSlugs = [
            instance.name ? instance.name.replace(/ /g, '-') : null,
            instance.image ? userlib.getUsernameFromGithubURL(instance.image) : null,
            instance.twitterHandle ? instance.twitterHandle.replace(/@/g, '') : null,
          ];
        }
        return Collective.generateSlug(potentialSlugs, useSlugify).then(slug => {
          if (!slug) {
            return Promise.reject(new Error("We couldn't generate a unique slug for this collective", potentialSlugs));
          }
          instance.slug = slug;
          return Promise.resolve();
        });
      },
      beforeDestroy: async instance => {
        const newSlug = `${instance.slug}-${Date.now()}`;
        await instance.update({ slug: newSlug });
      },
      beforeCreate: async instance => {
        // Make sure user is not prevented from creating collectives
        const user = instance.CreatedByUserId && (await models.User.findByPk(instance.CreatedByUserId));
        if (user && !canUseFeature(user, FEATURE.CREATE_COLLECTIVE)) {
          throw new Error("You're not authorized to create new collectives at the moment.");
        }

        // Check if collective is spam
        const spamReport = await collectiveSpamCheck(instance, 'Collective.beforeCreate');
        // If 100% sure that it's a spam
        if (spamReport.score > 0) {
          notifyTeamAboutSuspiciousCollective(spamReport);
          instance.data = { ...instance.data, spamReport };
        }
      },
      afterCreate: async (instance, options) => {
        instance.findImage();

        if ([types.COLLECTIVE, types.FUND, types.EVENT, types.PROJECT].includes(instance.type)) {
          await models.PaymentMethod.create(
            {
              CollectiveId: instance.id,
              service: 'opencollective',
              type: 'collective',
              name: `${instance.name} (${capitalize(instance.type.toLowerCase())})`,
              primary: true,
              currency: instance.currency,
            },
            { transaction: options.transaction },
          );
        }
        return null;
      },
      afterUpdate: async (instance, options) => {
        const spamReport = await collectiveSpamCheck(instance, 'Collective.afterUpdate');
        if (spamReport.score > 0 && spamReport.score > (instance.data?.spamReport?.score || 0)) {
          notifyTeamAboutSuspiciousCollective(spamReport);
          return instance.update({ data: { ...instance.data, spamReport } }, { transaction: options.transaction });
        }
      },
    },
  },
);

/**
 * Instance Methods
 */

/**
 * Returns the next goal with the progress and how much is missing (as one-time or monthly donation)
 * Used for the monthly reports to backers
 */
Collective.prototype.getNextGoal = async function (until) {
  const goals = get(this, 'settings.goals');
  if (!goals) {
    return null;
  }
  const stats = {};
  goals.sort((a, b) => {
    if (a.amount < b.amount) {
      return -1;
    } else {
      return 1;
    }
  });

  let nextGoal;
  await Promise.each(goals, async goal => {
    if (nextGoal) {
      return;
    }
    if (goal.type === 'balance') {
      if (!stats.balance) {
        stats.balance = await this.getBalance({ endDate: until });
      }
      if (stats.balance < goal.amount) {
        nextGoal = goal;
        nextGoal.progress = Math.round((stats.balance / goal.amount) * 100) / 100;
        nextGoal.percentage = `${Math.round(nextGoal.progress * 100)}%`;
        nextGoal.missing = { amount: goal.amount - stats.balance };
        return;
      }
    }
    if (goal.type === 'yearlyBudget') {
      if (!stats.yearlyBudget) {
        stats.yearlyBudget = await this.getYearlyIncome();
      }
      if (stats.yearlyBudget < goal.amount) {
        nextGoal = goal;
        nextGoal.progress = Math.round((stats.yearlyBudget / goal.amount) * 100) / 100;
        nextGoal.percentage = `${Math.round(nextGoal.progress * 100)}%`;
        nextGoal.missing = {
          amount: Math.round((goal.amount - stats.yearlyBudget) / 12),
          interval: 'month',
        };
        nextGoal.interval = 'year';
        return;
      }
    }
  });
  return nextGoal;
};

Collective.prototype.updateSocialLinks = async function (socialLinks) {
  if (socialLinks.length > 10) {
    throw new Error('account cannot set more than 10 social links');
  }

  if (socialLinks.length === 0) {
    await models.SocialLink.destroy({
      where: {
        CollectiveId: this.id,
      },
    });
    return [];
  }

  return await sequelize.transaction(async transaction => {
    const existingLinks = await models.SocialLink.findAll({
      where: {
        CollectiveId: this.id,
      },
      transaction,
      lock: true,
    });

    const isSameLink = (link1, link2) => link1.url === link2.url && link1.type === link2.type;
    const removedLinks = differenceWith(existingLinks, isSameLink);

    if (removedLinks.length !== 0) {
      await models.SocialLink.destroy({
        where: {
          CollectiveId: this.id,
          [Op.and]: {
            [Op.or]: removedLinks.map(rl => ({
              url: rl.url,
              type: rl.type,
            })),
          },
        },
        transaction,
      });
    }

    return await models.SocialLink.bulkCreate(
      socialLinks.map((socialLink, order) => ({
        url: socialLink.url,
        type: socialLink.type,
        CollectiveId: this.id,
        order,
      })),
      {
        updateOnDuplicate: ['order'],
        transaction,
      },
    );
  });
};

Collective.prototype.getParentCollective = function (options) {
  if (!this.ParentCollectiveId) {
    return Promise.resolve(null);
  }
  if (this.parentCollective) {
    return Promise.resolve(this.parentCollective);
  }
  return models.Collective.findByPk(this.ParentCollectiveId, options);
};

Collective.prototype.getICS = function () {
  if (this.type !== 'EVENT') {
    throw new Error('Can only generate ICS for collectives of type EVENT');
  }
  return new Promise(resolve => {
    return this.getParentCollective().then(parentCollective => {
      const url = `${config.host.website}/${parentCollective.slug}/events/${this.slug}`;
      const startDate = new Date(this.startsAt);
      const endDate = new Date(this.endsAt);
      const start = [
        startDate.getFullYear(),
        startDate.getMonth() + 1,
        startDate.getDate(),
        startDate.getHours(),
        startDate.getMinutes(),
      ];
      const end = [
        endDate.getFullYear(),
        endDate.getMonth() + 1,
        endDate.getDate(),
        endDate.getHours(),
        endDate.getMinutes(),
      ];

      // Build description as HTML
      const descriptionParts = [this.description, this.longDescription].filter(Boolean);
      if (this.data?.privateInstructions) {
        descriptionParts.push(`Private instructions:\n${stripHTML(this.data.privateInstructions)}`);
      }

      let location = this.location.name || '';
      if (this.location.address) {
        location += `, ${this.location.address}`;
      }
      if (this.location.country) {
        location += `, ${this.location.country}`;
      }
      const alarms = [
        {
          action: 'audio',
          trigger: { hours: 24, minutes: 0, before: true },
          repeat: 2,
          attachType: 'VALUE=URI',
          attach: 'Glass',
        },
        {
          action: 'audio',
          trigger: { hours: 72, minutes: 0, before: true },
          repeat: 2,
          attachType: 'VALUE=URI',
          attach: 'Glass',
        },
      ];
      const event = {
        title: this.name,
        description: descriptionParts.join('\n\n'),
        start,
        end,
        location,
        url,
        status: 'CONFIRMED',
        organizer: {
          name: parentCollective.name,
          email: `no-reply@opencollective.com`,
        },
        alarms,
      };
      if (this.location.lat) {
        event.geo = { lat: this.location.lat, lon: this.location.long };
      }
      ics.createEvent(event, (err, res) => {
        if (err) {
          logger.error(`Error while generating the ics file for event id ${this.id} (${url})`, err);
          reportErrorToSentry(err, { extra: { eventId: this.id, url } });
        }
        return resolve(res);
      });
    });
  });
};

// If no image has been provided, try to find an image using clearbit and save it
Collective.prototype.findImage = function (force = false) {
  if (this.getDataValue('image')) {
    return;
  }

  if (this.type === 'ORGANIZATION' && this.website && !this.website.match(/^https:\/\/twitter\.com\//)) {
    const image = `https://logo.clearbit.com/${getDomain(this.website)}`;
    return this.checkAndUpdateImage(image, force);
  }

  return Promise.resolve();
};

// If no image has been provided, try to find an image using gravatar and save it
Collective.prototype.findImageForUser = function (user, force = false) {
  if (this.getDataValue('image')) {
    return;
  }

  if (this.type === 'USER') {
    if (user && user.email && this.name && this.name !== 'incognito') {
      const emailHash = md5(user.email.toLowerCase().trim());
      const avatar = `https://www.gravatar.com/avatar/${emailHash}?default=404`;
      return this.checkAndUpdateImage(avatar, force);
    }
  }

  return Promise.resolve();
};

/**
 * Returns the incognito member for this collective (or null if none exists).
 * Be careful: the link between an account and the incognito profile is a private information.
 */
Collective.prototype.getIncognitoMember = async function ({ transaction } = {}) {
  return models.Member.findOne({
    transaction,
    where: {
      [this.isIncognito ? 'CollectiveId' : 'MemberCollectiveId']: this.id,
      role: roles.ADMIN,
    },
    include: [
      { association: 'memberCollective', required: true, where: { type: types.USER, isIncognito: false } },
      { association: 'collective', required: true, where: { type: types.USER, isIncognito: true } },
    ],
  });
};

/**
 * Returns the incognito profile for this collective (or null if none exists).
 * Be careful: the link between an account and the incognito profile is a private information.
 */
Collective.prototype.getIncognitoProfile = async function ({ transaction } = {}) {
  if (this.type !== types.USER) {
    return null;
  } else if (this.isIncognito) {
    return this;
  } else {
    const incognitoMember = await this.getIncognitoMember({ transaction });
    return incognitoMember?.collective || null;
  }
};

/**
 * Returns the incognito profile for this collective, creating it if necessary
 */
Collective.prototype.getOrCreateIncognitoProfile = async function ({ transaction } = {}) {
  if (this.type !== types.USER) {
    throw new Error(`Incognito profiles can only be created for users (not ${this.type})`);
  }

  // Always run in a transaction (we manually start one below if not provided)
  const getOrCreateIncognitoProfileInTransaction = async transaction => {
    const existingProfile = await this.getIncognitoProfile({ transaction });
    if (existingProfile) {
      return existingProfile;
    }

    const user = await this.getUser({ transaction }); // Ideally we should store the user that created the profile (can be a root admin), but User.getIncognitoProfile relies on this
    const account = await models.Collective.create(
      {
        name: 'Incognito',
        currency: this.currency,
        type: types.USER,
        isIncognito: true,
        settings: null,
        CreatedByUserId: user.id,
      },
      { transaction },
    );

    await models.Member.create(
      {
        MemberCollectiveId: user.CollectiveId,
        CollectiveId: account.id,
        role: roles.ADMIN,
        CreatedByUserId: user.id,
      },
      { transaction },
    );

    return account;
  };

  if (transaction) {
    return getOrCreateIncognitoProfileInTransaction(transaction);
  } else {
    return sequelize.transaction(getOrCreateIncognitoProfileInTransaction);
  }
};

// Save image it if it returns 200
Collective.prototype.checkAndUpdateImage = async function (image, force = false) {
  if (force || !['e2e', 'ci', 'test'].includes(process.env.OC_ENV)) {
    try {
      const response = await fetch(image);
      if (response.status !== 200) {
        throw new Error(`status=${response.status}`);
      }
      const body = await response.text();
      if (body.length === 0) {
        throw new Error(`length=0`);
      }
      return this.update({ image });
    } catch (err) {
      logger.info(`collective.checkAndUpdateImage: Unable to fetch ${image} (${err.message})`);
    }
  }
};

// run when attaching a Stripe Account to this user/organization collective
// this Payment Method will be used for "Add Funds"
Collective.prototype.becomeHost = async function () {
  if (!this.isHostAccount) {
    const updatedValues = { isHostAccount: true, plan: 'start-plan-2021' };
    // hostFeePercent and platformFeePercent are not supposed to be set at this point
    // but we're dealing with legacy tests here
    if (this.hostFeePercent === null) {
      updatedValues.hostFeePercent = config.fees.default.hostPercent;
    }
    if (this.platformFeePercent === null) {
      updatedValues.platformFeePercent = config.fees.default.platformPercent;
    }
    await this.update(updatedValues);
  }

  await this.getOrCreateHostPaymentMethod();

  if (this.type === 'ORGANIZATION' || this.type === 'USER') {
    await models.Activity.create({
      type: activities.ACTIVATED_COLLECTIVE_AS_HOST,
      CollectiveId: this.id,
      FromCollectiveId: this.id,
      data: { collective: this.info },
    });
  } else if (this.type === types.COLLECTIVE) {
    await models.Activity.create({
      type: activities.ACTIVATED_COLLECTIVE_AS_INDEPENDENT,
      CollectiveId: this.id,
      FromCollectiveId: this.id,
      data: { collective: this.info },
    });
  }

  await this.activateBudget();

  return this;
};

Collective.prototype.getOrCreateHostPaymentMethod = async function () {
  const hostPaymentMethod = await models.PaymentMethod.findOne({
    where: { service: 'opencollective', type: 'host', CollectiveId: this.id, currency: this.currency },
  });

  if (hostPaymentMethod) {
    return hostPaymentMethod;
  }

  return models.PaymentMethod.create({
    CollectiveId: this.id,
    service: 'opencollective',
    type: 'host',
    name: `${this.name} (Host)`,
    primary: true,
    currency: this.currency,
  });
};

/**
 * If the collective is a host, it needs to remove existing hosted collectives before
 * deactivating it as a host.
 */
Collective.prototype.deactivateAsHost = async function () {
  const hostedCollectives = await this.getHostedCollectivesCount();
  if (hostedCollectives >= 1) {
    throw new Error(
      `You can't deactivate hosting while still hosting ${hostedCollectives} other collectives. Please contact support: support@opencollective.com.`,
    );
  }

  // TODO unsubscribe from OpenCollective tier plan.

  await this.deactivateBudget();

  const settings = { ...this.settings };
  unset(settings, 'paymentMethods.manual');

  await this.update({ isHostAccount: false, plan: null, settings });

  await models.PayoutMethod.destroy({
    where: {
      data: { isManualBankTransfer: true },
      CollectiveId: this.id,
    },
  });

  await models.ConnectedAccount.destroy({
    where: {
      service: 'stripe',
      CollectiveId: this.id,
    },
  });

  await models.Activity.create({
    type: activities.DEACTIVATED_COLLECTIVE_AS_HOST,
    CollectiveId: this.id,
    FromCollectiveId: this.id,
    data: { collective: this.info },
  });

  return this;
};

Collective.prototype.enableFeature = async function (feature, { transaction } = {}) {
  assert(FEATURE[feature], `Feature ${feature} is not supported`);

  const children = await this.getChildren({ transaction });
  const processCollective = account =>
    account.update({ data: omit(cloneDeep(account.data || {}), `features.${feature}`) }, { transaction });

  return Promise.all([this, ...children].map(processCollective));
};

Collective.prototype.disableFeature = async function (feature, { transaction } = {}) {
  assert(FEATURE[feature], `Feature ${feature} is not supported`);

  const children = await this.getChildren({ transaction });
  const processCollective = account =>
    account.update({ data: set(cloneDeep(account.data || {}), `features.${feature}`, false) }, { transaction });

  return Promise.all([this, ...children].map(processCollective));
};

Collective.prototype.freeze = async function (message) {
  if (this.data?.features?.[FEATURE.ALL] === false) {
    throw new Error('This account is already frozen');
  }

  const host = this.host || (await this.getHostCollective());
  await sequelize.transaction(async transaction => {
    await this.disableFeature(FEATURE.ALL, { transaction });

    // Create the notification
    await models.Activity.create(
      {
        type: activities.COLLECTIVE_FROZEN,
        CollectiveId: this.id,
        HostCollectiveId: host.id,
        data: { collective: this.info, host: host.info, message },
      },
      { transaction },
    );
  });
};

Collective.prototype.unfreeze = async function (message) {
  if (this.data?.features?.[FEATURE.ALL] !== false) {
    throw new Error('This account is already unfrozen');
  }

  const host = this.host || (await this.getHostCollective());
  await sequelize.transaction(async transaction => {
    await this.enableFeature(FEATURE.ALL, { transaction });

    await models.Activity.create(
      {
        type: activities.COLLECTIVE_UNFROZEN,
        CollectiveId: this.id,
        HostCollectiveId: host.id,
        data: { collective: this.info, host: host.info, message },
      },
      { transaction },
    );
  });
};

Collective.prototype.hasBudget = function () {
  if ([types.COLLECTIVE, types.EVENT, types.PROJECT, types.FUND].includes(this.type)) {
    return true;
  } else if (this.type === types.ORGANIZATION) {
    return this.isHostAccount && this.isActive;
  } else {
    return false;
  }
};

/**
 * Activate Budget (so the "Host Organization" can receive financial contributions and manage expenses)
 */
Collective.prototype.activateBudget = async function () {
  if (!this.isHostAccount || ![types.ORGANIZATION].includes(this.type)) {
    return;
  }

  await this.update({
    isActive: true,
    HostCollectiveId: this.id,
    settings: { ...this.settings, hostCollective: { id: this.id } },
    approvedAt: new Date(),
  });

  await models.PaymentMethod.destroy({
    where: {
      CollectiveId: this.id,
      service: 'opencollective',
      type: 'collective',
    },
  });

  await models.PaymentMethod.create({
    CollectiveId: this.id,
    service: 'opencollective',
    type: 'collective',
    name: `${capitalize(this.name)} (${capitalize(this.type.toLowerCase())})`,
    primary: true,
    currency: this.currency,
  });

  return this;
};

/**
 * Deactivate Budget
 */
Collective.prototype.deactivateBudget = async function () {
  await this.update({
    isActive: false,
    HostCollectiveId: null,
    settings: omit(this.settings, ['hostCollective']),
    approvedAt: null,
  });

  await models.Member.destroy({
    where: {
      role: roles.HOST,
      MemberCollectiveId: this.id,
      CollectiveId: this.id,
    },
  });

  await models.PaymentMethod.destroy({
    where: {
      CollectiveId: this.id,
      service: 'opencollective',
      type: 'collective',
    },
  });

  return this;
};

/**
 * Returns true if Collective is a host account open to applications.
 */
Collective.prototype.canApply = async function () {
  return Boolean(this.isHostAccount && this.settings?.apply);
};

/**
 * Returns true if the collective can be used as a payout profile for an expense
 */
Collective.prototype.canBeUsedAsPayoutProfile = function () {
  return !this.isIncognito;
};

/**
 *  Checks if the collective can be contacted.
 */
Collective.prototype.canContact = async function () {
  if (!this.isActive) {
    return false;
  } else if (hasOptedOutOfFeature(this, FEATURE.CONTACT_FORM)) {
    return false;
  } else {
    return isFeatureAllowedForCollectiveType(this.type, FEATURE.CONTACT_FORM) || (await this.isHost());
  }
};

/**
 * Checks if the has been approved by a host.
 * This function will throw if you try to call it with an event, as you should check the
 * `isApproved` of the `parentCollective` instead.
 */
Collective.prototype.isApproved = function () {
  if (this.type === types.EVENT) {
    throw new Error("isApproved must be called on event's parent collective");
  } else if (this.id === this.HostCollectiveId) {
    return true;
  } else {
    return Boolean(this.HostCollectiveId && this.isActive && this.approvedAt);
  }
};

// This is quite ugly, and only needed for events.
// I'd argue that we should store the event slug as `${parentCollectiveSlug}/events/${eventSlug}`
Collective.prototype.getUrlPath = async function () {
  if (this.type === types.EVENT || this.type === types.PROJECT) {
    const parent = await this.getParentCollective({ attributes: ['id', 'slug'] });
    const pathType = {
      [types.EVENT]: 'events',
      [types.PROJECT]: 'projects',
    };
    if (!parent) {
      logger.error(`${this.type} (${this.id}) with an invalid parent (${this.ParentCollectiveId}).`);
      reportMessageToSentry('Event/project has invalid parent', { extra: { collective: this.info } });
      return `/collective/${pathType[this.type]}/${this.slug}`;
    }
    return `/${parent.slug}/${pathType[this.type]}/${this.slug}`;
  } else {
    return `/${this.slug}`;
  }
};

// Returns the User model of the User that created this collective
Collective.prototype.getUser = async function (queryParams) {
  if (this.type === types.USER) {
    return models.User.findOne({ where: { CollectiveId: this.id }, ...queryParams });
  } else {
    return null;
  }
};

Collective.prototype.getAdmins = async function () {
  const members = await models.Member.findAll({
    where: {
      CollectiveId: this.id,
      role: roles.ADMIN,
    },
    include: [{ model: models.Collective, as: 'memberCollective' }],
  });
  return members.map(member => member.memberCollective);
};

Collective.prototype.getMemberships = async function ({ role } = {}) {
  const members = await models.Member.findAll({
    where: {
      MemberCollectiveId: this.id,
      role: role,
    },
    include: [{ model: models.Collective, as: 'collective' }],
  });
  return members.map(member => member.collective);
};

/**
 * Get the admin users { id, email } of this collective
 *
 */
Collective.prototype.getAdminUsers = async function ({ collectiveAttributes, paranoid = true } = {}) {
  if (this.type === 'USER' && !this.isIncognito) {
    // Incognito profiles rely on the `Members` entry to know which user it belongs to
    return [
      await this.getUser({
        paranoid,
        include: !isUndefined(collectiveAttributes)
          ? [{ association: 'collective', required: true, attributes: collectiveAttributes }]
          : [],
      }),
    ];
  } else {
    return this.getMembersUsers({
      CollectiveId: ['EVENT', 'PROJECT'].includes(this.type) ? this.ParentCollectiveId : this.id,
      role: roles.ADMIN,
      collectiveAttributes,
      paranoid,
    });
  }
};

/**
 * Returns all the users that are members of this collective for the given roles
 * If a collective profile (COLLECTIVE, ORGANIZATION, etc) matches the given roles,
 * nothing is returned for them.
 */
Collective.prototype.getMembersUsers = async function ({
  CollectiveId = this.id,
  role = [],
  collectiveAttributes = [], // Don't include the member collective by default. Pass `null` to fetch all attributes.
  paranoid = true,
} = {}) {
  return models.User.findAll({
    group: ['User.id', 'collective.id'],
    order: [['id', 'ASC']], // Not needed, but it's always nice to have a consistent order (e.g. for tests)
    paranoid,
    include: [
      {
        association: 'collective',
        required: true,
        attributes: collectiveAttributes,
        paranoid,
        include: [
          {
            association: 'memberships',
            required: true,
            attributes: [],
            paranoid,
            where: { CollectiveId, role },
          },
        ],
      },
    ],
  });
};

Collective.prototype.getChildren = function (query = {}) {
  return Collective.findAll({
    order: [
      ['createdAt', 'DESC'],
      ['id', 'DESC'],
    ],
    ...query,
    where: { ...query.where, ParentCollectiveId: this.id },
  });
};

Collective.prototype.getEvents = function (query = {}) {
  return this.getChildren({
    order: [
      ['startsAt', 'DESC'],
      ['endsAt', 'DESC'],
      ['id', 'DESC'],
    ],
    ...query,
    where: { ...query.where, type: types.EVENT },
  });
};

Collective.prototype.getProjects = function (query = {}) {
  return this.getChildren({
    ...query,
    order: [
      ['deactivatedAt', 'DESC'], // Will put active projects first, ordering the others by deactivation date
      ['createdAt', 'DESC'],
      ['id', 'DESC'],
    ],
    where: { ...query.where, type: types.PROJECT },
  });
};

/**
 * Return stats about backers based on the Members table
 *  - stats.backers.lastMonth: number of backers by endDate
 *  - stats.backers.previousMonth: number of backers by startDate
 *  - stats.backers.new: the number of backers whose first donation was after startDate
 */
Collective.prototype.getBackersStats = function (startDate, endDate) {
  const getBackersUntil = until =>
    models.Member.count({
      where: {
        CollectiveId: this.id,
        role: roles.BACKER,
        createdAt: { [Op.lt]: until },
      },
    });

  return Promise.all([getBackersUntil(startDate), getBackersUntil(endDate)]).then(results => {
    return {
      backers: {
        lastMonth: results[1],
        previousMonth: results[0],
        new: results[1] - results[0],
      },
    };
  });
};

/**
 * Get new orders in last time period
 * @param {*} startDate beginning of the time period
 * @param {*} endDate end of the time period
 */
Collective.prototype.getNewOrders = async function (startDate = 0, endDate = new Date(), where = {}) {
  const orders = await models.Order.findAll({
    where: {
      CollectiveId: this.id,
      FromCollectiveId: { [Op.ne]: this.id },
      createdAt: { [Op.gte]: startDate, [Op.lt]: endDate },
      ...where,
    },
    paranoid: false,
    include: [{ model: models.Collective, as: 'fromCollective' }, { model: models.Tier }],
  });
  orders.sort((a, b) => {
    if (a.dataValues.totalAmount > b.dataValues.totalAmount) {
      return -1;
    } else {
      return 1;
    }
  });

  // Prepare objects to consumption in templates
  return orders.map(order => ({
    ...order.info,
    fromCollective: order.fromCollective.info,
    Tier: order.Tier ? order.Tier.info : null,
  }));
};

/**
 * Get orders whose subscription was cancelled during last time period
 * @param {*} startDate beginning of the time period
 * @param {*} endDate end of the time period
 */
Collective.prototype.getCancelledOrders = async function (startDate = 0, endDate = new Date()) {
  let orders = await models.Order.findAll({
    where: {
      CollectiveId: this.id,
    },
    include: [
      {
        model: models.Subscription,
        required: true,
        where: {
          deactivatedAt: { [Op.gte]: startDate, [Op.lt]: endDate },
        },
      },
      {
        model: models.Collective,
        as: 'fromCollective',
      },
      {
        model: models.Tier,
      },
    ],
  });

  orders = await Promise.map(orders, async order => {
    order.totalTransactions = await order.getTotalTransactions();
    return order;
  });

  orders.sort((a, b) => {
    if (a.dataValues.totalAmount > b.dataValues.totalAmount) {
      return -1;
    } else {
      return 1;
    }
  });

  // Prepare objects to consumption in templates
  return orders.map(order => ({
    ...order.info,
    fromCollective: order.fromCollective.info,
    Tier: order.Tier ? order.Tier.info : null,
    totalTransactions: order.totalTransactions,
  }));
};

/**
 * Get the total number of backers (individuals or organizations that have given money to the collective)
 * @params: { type, since, until }
 * type: COLLECTIVE/USER/ORGANIZATION or an array of types
 * until: date till when to count the number of backers
 */
Collective.prototype.getBackersCount = function (options = {}) {
  const query = {
    attributes: [[Sequelize.fn('COUNT', Sequelize.fn('DISTINCT', Sequelize.col('FromCollectiveId'))), 'count']],
    where: {
      CollectiveId: this.id,
      FromCollectiveId: { [Op.ne]: this.HostCollectiveId },
      type: 'CREDIT',
    },
  };

  if (options.since) {
    query.where.createdAt = query.where.createdAt || {};
    query.where.createdAt[Op.gte] = options.since;
  }
  if (options.until) {
    query.where.createdAt = query.where.createdAt || {};
    query.where.createdAt[Op.lt] = options.until;
  }

  if (options.type) {
    const types = typeof options.type === 'string' ? [options.type] : options.type;
    query.include = [
      {
        model: models.Collective,
        as: 'fromCollective',
        attributes: [],
        required: true,
        where: { type: { [Op.in]: types } },
      },
    ];
    query.raw = true; // need this otherwise it automatically also fetches Transaction.id which messes up everything
  }

  let method;
  if (options.group) {
    query.attributes.push('fromCollective.type');
    query.include = [
      {
        model: models.Collective,
        as: 'fromCollective',
        attributes: [],
        required: true,
      },
    ];
    query.raw = true; // need this otherwise it automatically also fetches Transaction.id which messes up everything
    query.group = options.group;
    method = 'findAll';
  } else {
    method = 'findOne';
  }

  return models.Transaction[method](query).then(res => {
    if (options.group) {
      const stats = { id: this.id };
      let all = 0;
      // when it's a raw query, the result is not in dataValues
      res.forEach(r => {
        stats[r.type] = r.count;
        all += r.count;
      });
      stats.all = all;
      debug('getBackersCount', stats);
      return stats;
    } else {
      const result = res.dataValues || res || {};
      debug('getBackersCount', result);
      if (!result.count) {
        return 0;
      }
      return Promise.resolve(Number(result.count));
    }
  });
};

Collective.prototype.getIncomingOrders = function (options) {
  const query = deepmerge(
    {
      where: { CollectiveId: this.id },
    },
    options,
    { clone: false },
  );
  return models.Order.findAll(query);
};

Collective.prototype.getOutgoingOrders = function (options) {
  const query = deepmerge(
    {
      where: { FromCollectiveId: this.id },
    },
    options,
    { clone: false },
  );
  return models.Order.findAll(query);
};

Collective.prototype.getRoleForMemberCollective = function (MemberCollectiveId) {
  if (!MemberCollectiveId) {
    return null;
  }
  return models.Member.findOne({
    where: { MemberCollectiveId, CollectiveId: this.id },
  }).then(member => member.role);
};

/**
 * returns the tiers with their users
 * e.g. collective.tiers = [
 *  { name: 'core contributor', users: [ {UserObject} ], range: [], ... },
 *  { name: 'backer', users: [ {UserObject}, {UserObject} ], range: [], ... }
 * ]
 */
Collective.prototype.getTiersWithUsers = async function (
  options = {
    active: false,
    attributes: ['id', 'username', 'image', 'firstDonation', 'lastDonation', 'totalDonations', 'website'],
  },
) {
  const tiersById = {};

  // Get the list of tiers for the collective (including deleted ones)
  const tiers = await models.Tier.findAll({ where: { CollectiveId: this.id }, paranoid: false });
  for (const tier of tiers) {
    tiersById[tier.id] = tier;
  }

  const backerCollectives = await queries.getMembersWithTotalDonations(
    { CollectiveId: this.id, role: 'BACKER' },
    options,
  );

  // Map the users to their respective tier
  await Promise.map(backerCollectives, backerCollective => {
    const include = options.active ? [{ model: models.Subscription, attributes: ['isActive'] }] : [];
    return models.Order.findOne({
      attributes: ['TierId'],
      where: {
        FromCollectiveId: backerCollective.id,
        CollectiveId: this.id,
        TierId: { [Op.ne]: null },
      },
      include,
    }).then(order => {
      if (!order) {
        debug('Collective.getTiersWithUsers: no order for a tier for ', {
          FromCollectiveId: backerCollective.id,
          CollectiveId: this.id,
        });
        return null;
      }
      const TierId = order.TierId;
      tiersById[TierId] = tiersById[TierId] || order.Tier;
      if (!tiersById[TierId]) {
        logger.error(">>> Couldn't find a tier with id", order.TierId, 'collective: ', this.slug);
        tiersById[TierId] = { dataValues: { users: [] } };
      }
      tiersById[TierId].dataValues.users = tiersById[TierId].dataValues.users || [];
      if (options.active) {
        backerCollective.isActive = order.Subscription.isActive;
      }
      debug('adding to tier', TierId, 'backer: ', backerCollective.dataValues.slug);
      tiersById[TierId].dataValues.users.push(backerCollective.dataValues);
    });
  });

  return Object.values(tiersById);
};

/**
 * Get the Tier object of a user
 * @param {*} user
 */
Collective.prototype.getBackerTier = function (backerCollective) {
  if (backerCollective.role && backerCollective.role !== 'BACKER') {
    return backerCollective;
  }
  return models.Order.findOne({
    where: {
      FromCollectiveId: backerCollective.id,
      CollectiveId: this.id,
    },
    include: [{ model: models.Tier }],
  }).then(order => order && order.Tier);
};

/**
 * Add User to the Collective
 * @post Member( { CreatedByUserId: user.id, MemberCollectiveId: user.CollectiveId, CollectiveId: this.id })
 * @param {*} user { id, CollectiveId }
 * @param {*} role
 * @param {*} defaultAttributes
 */
Collective.prototype.addUserWithRole = async function (user, role, defaultAttributes = {}, context = {}, transaction) {
  if (role === roles.HOST) {
    return logger.info('Please use Collective.addHost(hostCollective, remoteUser);');
  }

  const sequelizeParams = transaction ? { transaction } : undefined;

  const memberAttributes = {
    role,
    CreatedByUserId: user.id,
    MemberCollectiveId: user.CollectiveId,
    CollectiveId: this.id,
    ...defaultAttributes,
  };

  const existingMember = await models.Member.findOne({
    where: {
      role,
      MemberCollectiveId: user.CollectiveId,
      CollectiveId: this.id,
      TierId: defaultAttributes?.TierId || null,
    },
  });

  if (existingMember) {
    return existingMember;
  }

  debug('addUserWithRole', user.id, role, 'member', memberAttributes);

  const member = await models.Member.create(memberAttributes, sequelizeParams);

  switch (role) {
    case roles.BACKER:
    case roles.ATTENDEE:
      if (!context.skipActivity) {
        await this.createMemberCreatedActivity(member, user, context, sequelizeParams);
      }
      break;

    case roles.MEMBER:
    case roles.ACCOUNTANT:
    case roles.ADMIN:
      if (![types.FUND, types.PROJECT, types.EVENT].includes(this.type)) {
        await this.sendNewMemberEmail(user, role, member, sequelizeParams);
      }
      break;
  }

  return member;
};

Collective.prototype.createMemberCreatedActivity = async function (member, user, context, sequelizeParams) {
  // We refetch to preserve historic behavior and make sure it's up to date
  let order;
  if (context.order) {
    order = await models.Order.findOne(
      {
        where: { id: context.order.id },
        include: [{ model: models.Tier }, { model: models.Subscription }],
      },
      sequelizeParams,
    );
  }

  const urlPath = await this.getUrlPath();
  const memberCollective = await models.Collective.findByPk(member.MemberCollectiveId, sequelizeParams);

  let memberCollectiveUser;
  if (memberCollective.type === types.USER && !memberCollective.isIncognito) {
    memberCollectiveUser = await models.User.findOne({ where: { CollectiveId: memberCollective.id } });
  }

  const data = {
    collective: { ...this.minimal, urlPath },
    member: {
      ...member.info,
      memberCollective: memberCollective.activity,
      memberCollectiveUser: memberCollectiveUser ? memberCollectiveUser.info : undefined,
    },
    order: order && {
      ...order.activity,
      tier: order.Tier && order.Tier.minimal,
      subscription: {
        interval: order.Subscription && order.Subscription.interval,
      },
    },
  };

  return models.Activity.create(
    {
      type: activities.COLLECTIVE_MEMBER_CREATED,
      FromCollectiveId: memberCollective.id,
      HostCollectiveId: this.approvedAt ? this.HostCollectiveId : null,
      UserId: user.id,
      CollectiveId: this.id,
      data,
    },
    sequelizeParams,
  );
};

Collective.prototype.sendNewMemberEmail = async function (user, role, member, sequelizeParams) {
  const remoteUser = await models.User.findByPk(
    member.CreatedByUserId,
    { include: [{ model: models.Collective, as: 'collective' }] },
    sequelizeParams,
  );

  const memberUser = await models.User.findByPk(
    user.id,
    { include: [{ model: models.Collective, as: 'collective' }] },
    sequelizeParams,
  );

  // We don't notify if the new member is the logged in user
  if (get(remoteUser, 'collective.id') === get(memberUser, 'collective.id')) {
    return;
  }

  // We only send the notification for new member for role MEMBER and ADMIN
  const lowercaseType = this.type.toLowerCase();
  const template = lowercaseType === 'organization' ? 'organization.newmember' : 'collective.newmember';
  return emailLib.send(
    template,
    memberUser.email,
    {
      remoteUser: {
        email: remoteUser.email,
        collective: pick(remoteUser.collective, ['slug', 'name', 'image']),
      },
      role: MemberRoleLabels[role] || role.toLowerCase(),
      isAdmin: role === roles.ADMIN,
      collective: {
        slug: this.slug,
        name: this.name,
        type: lowercaseType,
      },
      recipient: {
        collective: memberUser.collective.activity,
      },
    },
    { bcc: remoteUser.email },
  );
};

/**
 * Used when creating a transactin to add a user to the collective as a backer if needed.
 * A new membership is registered for each `defaultAttributes.TierId`.
 */
Collective.prototype.findOrAddUserWithRole = function (user, role, defaultAttributes, context, transaction) {
  return models.Member.findOne({
    where: {
      role,
      MemberCollectiveId: user.CollectiveId,
      CollectiveId: this.id,
      TierId: get(defaultAttributes, 'TierId', null),
    },
  }).then(Member => {
    if (!Member) {
      return this.addUserWithRole(user, role, defaultAttributes, context, transaction);
    } else {
      return Member;
    }
  });
};

/**
 * Get Hosted Collectives
 *
 * It's expected that child Collectives like EVENTS are returned
 */
Collective.prototype.getHostedCollectives = async function (queryParams = {}) {
  return models.Collective.findAll({
    ...queryParams,
    where: { isActive: true, HostCollectiveId: this.id },
    includes: [
      {
        attributes: [],
        association: 'members',
        required: true,
        where: { MemberCollectiveId: this.id, role: roles.HOST },
      },
    ],
  });
};

Collective.prototype.getHostedCollectiveAdmins = async function () {
  const adminMembersIds = await models.Member.findAll({
    where: { MemberCollectiveId: this.id, role: roles.HOST },
  }).then(async collectives => {
    const hostedCollectiveIds = collectives.map(c => c.CollectiveId);
    return models.Member.findAll({
      where: {
        CollectiveId: { [Op.in]: hostedCollectiveIds },
        role: roles.ADMIN,
      },
    }).then(admins => admins.map(a => a.MemberCollectiveId));
  });

  return models.User.findAll({ where: { CollectiveId: { [Op.in]: adminMembersIds } } });
};

Collective.prototype.updateHostFee = async function (hostFeePercent, remoteUser) {
  if (typeof hostFeePercent === 'undefined' || !remoteUser || hostFeePercent === this.hostFeePercent) {
    return;
  }
  if ([types.COLLECTIVE, types.EVENT, types.FUND, types.PROJECT].includes(this.type)) {
    // only an admin of the host of the collective can edit `hostFeePercent` of a COLLECTIVE
    if (!remoteUser || !remoteUser.isAdmin(this.HostCollectiveId)) {
      throw new Error('Only an admin of the host collective can edit the host fee for this collective');
    }
    return this.update({ hostFeePercent });
  } else {
    const isHost = await this.isHost();
    if (isHost) {
      if (!remoteUser.isAdmin(this.id)) {
        throw new Error('You must be an admin of this host to change the host fee');
      }

      await models.Collective.update(
        { hostFeePercent },
        {
          hooks: false,
          where: {
            HostCollectiveId: this.id,
            approvedAt: { [Op.not]: null },
            data: {
              useCustomHostFee: { [Op.not]: true },
            },
          },
        },
      );

      // Update host
      return this.update({ hostFeePercent });
    }
  }
  return this;
};

Collective.prototype.updatePlatformFee = async function (platformFeePercent, remoteUser) {
  if (typeof platformFeePercent === 'undefined' || !remoteUser || platformFeePercent === this.platformFeePercent) {
    return;
  }
  if ([types.COLLECTIVE, types.EVENT, types.FUND, types.PROJECT].includes(this.type)) {
    // only an admin of the host of the collective can edit `platformFeePercent` of a COLLECTIVE
    if (!remoteUser || !remoteUser.isAdmin(this.HostCollectiveId)) {
      throw new Error('Only an admin of the host collective can edit the host fee for this collective');
    }
    return this.update({ platformFeePercent });
  } else {
    const isHost = await this.isHost();
    if (isHost) {
      if (!remoteUser.isAdmin(this.id)) {
        throw new Error('You must be an admin of this host to change the platform fee');
      }

      await models.Collective.update(
        { platformFeePercent },
        {
          hooks: false,
          where: {
            HostCollectiveId: this.id,
            approvedAt: { [Op.not]: null },
            data: {
              useCustomPlatformFee: { [Op.not]: true },
            },
          },
        },
      );

      // Update host
      return this.update({ platformFeePercent });
    }
  }
  return this;
};

/**
 * Update the currency of a "Collective" row (account)
 *
 * This is a safe version that can only be used by Users and Organizations that are not hosts
 */
Collective.prototype.updateCurrency = async function (currency, remoteUser) {
  if (typeof currency === 'undefined' || !remoteUser || !remoteUser.isAdmin(this.id)) {
    return this;
  }

  if ([types.COLLECTIVE, types.FUND].includes(this.type) && this.isActive) {
    throw new Error(
      `Active Collectives or Funds can't edit their currency. Contact support@opencollective.com if it's an issue.`,
    );
  }

  const isHost = await this.isHost();
  if (isHost) {
    throw new Error(`Fiscal Hosts can't edit their currency. Contact support@opencollective.com if it's an issue.`);
  }

  return this.setCurrency(currency);
};

/**
 * Set the currency of a "Collective" row (account)
 *
 * This is meant to be used internally, no access control.
 */
Collective.prototype.setCurrency = async function (currency) {
  if (currency === this.currency) {
    return this;
  }

  const isHost = await this.isHost();
  if (isHost) {
    // We only expect currency change at the beginning of the history of the Host
    // We're however good with it if currency is already recorded as hostCurrency in the ledger
    const transactionCount = await models.Transaction.count({
      where: { HostCollectiveId: this.id, hostCurrency: { [Op.not]: currency } },
    });
    if (transactionCount > 0) {
      throw new Error(
        'You cannot change the currency of an Host with transactions. Please contact support@opencollective.com.',
      );
    }
    let collectives = await this.getHostedCollectives();
    collectives = collectives.filter(collective => collective.id !== this.id);
    // We use setCurrency so that it will cascade to Tiers
    if (collectives.length > 0) {
      await Promise.map(
        collectives,
        async collective => {
          const collectiveTransactionCount = await models.Transaction.count({
            where: { CollectiveId: collective.id },
          });
          // We only proceed with Collectives without Transactions
          if (collectiveTransactionCount === 0) {
            return collective.setCurrency(currency);
          }
        },
        { concurrency: 3 },
      );
    }
  }

  // What about transactions?
  // No, the currency should not matter, and for the Hosts it's forbidden to change currency

  // Update tiers, skip or delete when they are already used?
  const tiers = await this.getTiers();
  if (tiers.length > 0) {
    await Promise.map(
      tiers,
      async tier => {
        // We only proceed with Tiers without Orders
        const orderCount = await models.Order.count({ where: { TierId: tier.id } });
        if (orderCount === 0) {
          return tier.setCurrency(currency);
        }
      },
      { concurrency: 3 },
    );
  }

  // Cascade currency to events and projects
  const events = await this.getEvents();
  if (events.length > 0) {
    await Promise.map(events, event => event.setCurrency(currency), { concurrency: 3 });
  }
  const projects = await this.getProjects();
  if (projects.length > 0) {
    await Promise.map(projects, project => project.setCurrency(currency), { concurrency: 3 });
  }

  return this.update({ currency });
};

/**
 * Add the host in the Members table and updates HostCollectiveId
 * @param {*} hostCollective instanceof models.Collective
 * @param {*} creatorUser { id } (optional, falls back to hostCollective.CreatedByUserId)
 * @param {object} [options] (optional, to peform specific actions)
 */
Collective.prototype.addHost = async function (hostCollective, creatorUser, options) {
  if (this.HostCollectiveId) {
    throw new Error(`This collective already has a host (HostCollectiveId: ${this.HostCollectiveId})`);
  }

  const member = {
    role: roles.HOST,
    CreatedByUserId: creatorUser ? creatorUser.id : hostCollective.CreatedByUserId,
    MemberCollectiveId: hostCollective.id,
    CollectiveId: this.id,
  };

  let shouldAutomaticallyApprove = options?.shouldAutomaticallyApprove;

  // If not forced, let's check for cases where we can still safely automatically approve collective
  if (!shouldAutomaticallyApprove) {
    if (creatorUser.isAdmin(hostCollective.id)) {
      // If user is admin of the host, we can automatically approve
      shouldAutomaticallyApprove = true;
    } else if (this.ParentCollectiveId && creatorUser.isAdmin(this.ParentCollectiveId)) {
      // If there's a parent collective already approved by the host and user is admin of it, we can also approve
      const parentCollective = await models.Collective.findByPk(this.ParentCollectiveId);
      if (parentCollective && parentCollective.HostCollectiveId === hostCollective.id && parentCollective.isActive) {
        shouldAutomaticallyApprove = true;
      }
    }
  }

  // If we can't automatically approve the collective and it is not open to new applications, reject it
  if (!shouldAutomaticallyApprove && !hostCollective.canApply()) {
    throw new Error('This host is not open to applications');
  }

  const updatedValues = {
    HostCollectiveId: hostCollective.id,
    hostFeePercent: hostCollective.hostFeePercent,
    platformFeePercent: hostCollective.platformFeePercent,
    ...(shouldAutomaticallyApprove ? { isActive: true, approvedAt: new Date() } : null),
  };

  // events should take the currency of their parent collective, not necessarily the one from their host.
  if ([types.COLLECTIVE, types.FUND].includes(this.type)) {
    updatedValues.currency = hostCollective.currency;
  }

  const promises = [models.Member.create(member), this.update(updatedValues)];

  // If collective does not have enough admins, block it from receiving contributions when automatically approving
  if (shouldAutomaticallyApprove) {
    const adminCount = await models.Member.count({
      where: {
        CollectiveId: this.id,
        role: roles.ADMIN,
      },
    });
    const policy = getPolicy(hostCollective, POLICIES.COLLECTIVE_MINIMUM_ADMINS);
    if (policy?.freeze && policy.numberOfAdmins > adminCount) {
      promises.push(this.disableFeature(FEATURE.RECEIVE_FINANCIAL_CONTRIBUTIONS));
    }
  }

  // Invalidate current collective payment method if there's one
  await models.PaymentMethod.destroy({
    where: {
      CollectiveId: this.id,
      service: 'opencollective',
      type: 'collective',
    },
  });

  // Create the new payment method with host's currency
  if ([types.COLLECTIVE, types.FUND, types.EVENT, types.PROJECT].includes(this.type)) {
    promises.push(
      models.PaymentMethod.create({
        CollectiveId: this.id,
        service: 'opencollective',
        type: 'collective',
        name: `${capitalize(this.name)} (${capitalize(this.type.toLowerCase())})`,
        primary: true,
        currency: hostCollective.currency,
      }),
    );
  }

  if ([types.COLLECTIVE, types.FUND].includes(this.type)) {
    let tiers = await this.getTiers();
    if (!tiers || tiers.length === 0) {
      tiers = defaultTiers(hostCollective.currency);
      promises.push(models.Tier.createMany(tiers, { CollectiveId: this.id }));
    } else {
      // if the collective already had some tiers, we delete the ones that don't have the same currency
      // and we recreate new ones
      tiers.map(t => {
        if (t.currency !== hostCollective.currency) {
          const newTierData = omit(t.dataValues, ['id']);
          newTierData.currency = hostCollective.currency;
          promises.push(models.Tier.create(newTierData));
          promises.push(t.destroy());
        }
      });
    }
    if (!updatedValues.isActive) {
      if (!creatorUser.collective && creatorUser.getCollective) {
        creatorUser.collective = await creatorUser.getCollective();
      }
      const data = {
        host: pick(hostCollective, ['id', 'name', 'slug', 'hostFeePercent']),
        collective: pick(this, [
          'id',
          'slug',
          'name',
          'currency',
          'hostFeePercent',
          'description',
          'twitterHandle',
          'githubHandle',
          'website',
          'tags',
          'data',
          'settings',
        ]),
        user: {
          email: creatorUser.email,
          collective: pick(creatorUser.collective, [
            'id',
            'slug',
            'name',
            'website',
            'twitterHandle',
            'githubHandle',
            'repositoryUrl',
          ]),
        },
        application: {
          message: options?.message,
          customData: options?.applicationData,
        },
      };

      // Record application
      promises.push(
        models.HostApplication.recordApplication(hostCollective, this, creatorUser, {
          message: options?.message,
          customData: options?.applicationData,
        }),
      );

      if (!options?.skipCollectiveApplyActivity && !shouldAutomaticallyApprove) {
        promises.push(
          models.Activity.create({
            UserId: creatorUser.id,
            CollectiveId: this.id,
            HostCollectiveId: hostCollective.id,
            type: activities.COLLECTIVE_APPLY,
            data,
          }),
        );
      }
    }
  }

  await Promise.all(promises);

  // Cascade host update to events and projects
  // Passing platformFeePercent through options so we don't request the parent collective on every children update
  const events = await this.getEvents();
  if (events?.length > 0) {
    await Promise.all(
      events.map(e => e.addHost(hostCollective, creatorUser, { platformFeePercent: updatedValues.platformFeePercent })),
    );
  }
  const projects = await this.getProjects();
  if (projects?.length > 0) {
    await Promise.all(
      projects.map(e =>
        e.addHost(hostCollective, creatorUser, { platformFeePercent: updatedValues.platformFeePercent }),
      ),
    );
  }

  return this;
};

/**
 * Change or remove host of the collective (only if balance === 0)
 * Note: when changing host, we also set the collective.isActive to false
 *       unless the remoteUser is an admin of the host
 * @param {*} newHostCollective: { id }
 * @param {*} remoteUser { id }
 */
Collective.prototype.changeHost = async function (newHostCollectiveId, remoteUser, options) {
  // Skip
  if (this.HostCollectiveId === newHostCollectiveId) {
    return this;
  }

  const balance = await this.getBalance();
  if (balance > 0) {
    if (options?.isChildren) {
      throw new Error(
        `Unable to change host: your ${this.type.toLowerCase()} "${this.name}" still has a balance of ${formatCurrency(
          balance,
          this.currency,
        )}`,
      );
    } else {
      throw new Error(`Unable to change host: you still have a balance of ${formatCurrency(balance, this.currency)}`);
    }
  }

  await models.Member.destroy({
    where: {
      CollectiveId: this.id,
      MemberCollectiveId: this.HostCollectiveId,
      role: roles.HOST,
    },
  });

  // Self Hosted Collective
  if (this.id === this.HostCollectiveId) {
    await models.ConnectedAccount.destroy({
      where: {
        service: 'stripe',
        CollectiveId: this.id,
      },
    });
  }

  await Order.cancelNonTransferableActiveOrdersByCollectiveId(this.id);

  const virtualCards = await models.VirtualCard.findAll({ where: { CollectiveId: this.id } });
  await Promise.all(virtualCards.map(virtualCard => virtualCard.delete()));

  // Prepare events and projects to receive a new host
  const events = await this.getEvents();
  if (events?.length > 0) {
    await Promise.all(events.map(e => e.changeHost(null, remoteUser, { isChildren: true })));
  }
  const projects = await this.getProjects();
  if (projects?.length > 0) {
    await Promise.all(projects.map(e => e.changeHost(null, remoteUser, { isChildren: true })));
  }

  // Reset current host
  await this.update({
    HostCollectiveId: null,
    isActive: false,
    approvedAt: null,
    hostFeePercent: null,
    platformFeePercent: null,
    isHostAccount: false,
    plan: null,
  });

  // Add new host
  if (newHostCollectiveId) {
    const newHostCollective = await models.Collective.findByPk(newHostCollectiveId);
    if (!newHostCollective) {
      throw new Error('Host not found');
    } else if (!newHostCollective.isHostAccount) {
      if (remoteUser.isAdminOfCollective(newHostCollective)) {
        await newHostCollective.becomeHost();
      } else {
        throw new Error(`You need to be an admin of ${newHostCollective.name} to turn it into a host`);
      }
    }
    return this.addHost(newHostCollective, remoteUser, {
      message: options?.message,
      applicationData: options?.applicationData,
      shouldAutomaticallyApprove: options?.shouldAutomaticallyApprove,
    });
  }
};

// edit the list of members and admins of this collective (create/update/remove)
// creates a User and a UserCollective if needed
Collective.prototype.editMembers = async function (members, defaultAttributes = {}) {
  if (!members || members.length === 0) {
    return null;
  }

  if (members.filter(m => m.role === roles.ADMIN).length === 0) {
    throw new Error('There must be at least one admin for the account');
  }

  const allowedRoles = [roles.ADMIN, roles.MEMBER, roles.ACCOUNTANT];

  // Ensure only ADMIN and MEMBER roles are used here
  members.forEach(member => {
    if (!allowedRoles.includes(member.role)) {
      throw new Error(`Cant edit or create membership with role ${member.role}`);
    }
  });

  // Load existing data
  const [oldMembers, oldInvitations] = await Promise.all([
    this.getMembers({ where: { role: { [Op.in]: allowedRoles } } }),
    models.MemberInvitation.findAll({
      where: { CollectiveId: this.id, role: { [Op.in]: allowedRoles } },
    }),
  ]);

  // remove the members that are not present anymore
  const { remoteUserCollectiveId } = defaultAttributes;
  const diff = differenceBy(oldMembers, members, m => m.id);
  if (diff.length > 0) {
    const nbAdminsBefore = oldMembers.filter(m => m.role === roles.ADMIN && m.id).length;
    const nbAdmins = members.filter(m => m.role === roles.ADMIN && m.id).length;
    if (nbAdminsBefore && !nbAdmins) {
      throw new Error('There must be at least one admin for the account');
    }

    debug('editMembers', 'delete', diff);
    const diffMemberIds = diff.map(m => m.id);
    await models.Member.update({ deletedAt: new Date() }, { where: { id: { [Op.in]: diffMemberIds } } });
  }

  // Remove the invitations that are not present anymore
  const invitationsDiff = oldInvitations.filter(invitation => {
    return !members.some(
      m => !m.id && m.member && m.member.id === invitation.MemberCollectiveId && m.role === invitation.role,
    );
  });

  if (invitationsDiff.length > 0) {
    await models.MemberInvitation.update(
      { deletedAt: new Date() },
      {
        where: {
          id: { [Op.in]: invitationsDiff.map(i => i.id) },
          CollectiveId: this.id,
        },
      },
    );
  }

  // Add new members
  for (const member of members) {
    const memberAttributes = {
      ...defaultAttributes,
      description: member.description,
      since: member.since,
      role: member.role,
    };

    if (member.id) {
      // Edit an existing membership (edit the role/description)
      const editableAttributes = pick(member, ['role', 'description', 'since']);
      debug('editMembers', 'update member', member.id, editableAttributes);
      await models.Member.update(editableAttributes, {
        where: {
          id: member.id,
          CollectiveId: this.id,
          role: { [Op.in]: allowedRoles },
        },
      });
    } else if (remoteUserCollectiveId && member.member?.id === remoteUserCollectiveId) {
      // When users try to add themselves (ie. when creating a collective) we don't need to send an invitation
      await models.Member.create({
        ...memberAttributes,
        MemberCollectiveId: member.member.id,
        CollectiveId: this.id,
      });
    } else if (member.member?.id) {
      // Create new membership invitation
      await models.MemberInvitation.invite(this, { ...memberAttributes, MemberCollectiveId: member.member.id });
    } else if (member.member?.email) {
      // Add user by email
      const user = await models.User.findOne({
        include: { model: models.Collective, as: 'collective', where: { type: types.USER, isIncognito: false } },
        where: { email: member.member.email },
      });

      if (user) {
        // If user exists for this email, send an invitation
        await models.MemberInvitation.invite(this, { ...memberAttributes, MemberCollectiveId: user.collective.id });
      } else {
        // Otherwise create and add the user directly
        const userFields = ['email', 'name', 'company', 'website'];
        const user = await models.User.createUserWithCollective(pick(member.member, userFields));
        await this.addUserWithRole(user, member.role, {
          ...memberAttributes,
          MemberCollectiveId: user.collective.id,
        });
      }
    } else {
      throw new Error('Invited member collective has not been set');
    }
  }

  /**
   * Because we don't update the model directly (we use Model.update(..., {where}))
   * when removing members, Member's `afterUpdate` hook is not triggered. Therefore it
   * is necessary to update the cache used in the collective page so that removed team
   * members don't persist in the Team section on the frontend.
   */
  invalidateContributorsCache(this.id);
  purgeCacheForCollective(this.slug);

  return this.getMembers({
    where: { role: { [Op.in]: allowedRoles } },
  });
};

// edit the tiers of this collective (create/update/remove)
Collective.prototype.editTiers = function (tiers) {
  // All kind of accounts can have Tiers

<<<<<<< HEAD
    return this.getTiers()
      .then(oldTiers => {
        // remove the tiers that are not present anymore in the updated collective
        const diff = difference(
          oldTiers.map(t => t.id),
          tiers.map(t => t.id),
        );
        return models.Tier.update({ deletedAt: new Date() }, { where: { id: { [Op.in]: diff } } });
      })
      .then(() => {
        return Promise.map(tiers, tier => {
          if (tier.amountType === 'FIXED') {
            tier.presets = null;
            tier.minimumAmount = null;
          }
          if (tier.id) {
            models.Tier.findOne({ where: { id: tier.id, CollectiveId: this.id } }).then(t => {
              if (tier.invoiceTemplate) {
                tier.data = { ...t.data, invoiceTemplate: tier.invoiceTemplate };
              }
              if (tier.singleTicket !== undefined) {
                tier.data = { ...t.data, singleTicket: tier.singleTicket };
              }
              return models.Tier.update(tier, { where: { id: tier.id, CollectiveId: this.id } });
            });
          } else {
            tier.CollectiveId = this.id;
            tier.currency = tier.currency || this.currency;
            if (tier.invoiceTemplate) {
              tier.data = { invoiceTemplate: tier.invoiceTemplate };
            }
            if (tier.singleTicket) {
              tier.data = { ...tier.data, singleTicket: tier.singleTicket };
            }
            return models.Tier.create(tier);
          }
        });
      })
      .then(() => this.getTiers());
  };
=======
  if (!tiers) {
    return this.getTiers();
  }
>>>>>>> 1d3eed3e

  return this.getTiers()
    .then(oldTiers => {
      // remove the tiers that are not present anymore in the updated collective
      const diff = difference(
        oldTiers.map(t => t.id),
        tiers.map(t => t.id),
      );
      return models.Tier.update({ deletedAt: new Date() }, { where: { id: { [Op.in]: diff } } });
    })
    .then(() => {
      return Promise.map(tiers, tier => {
        if (tier.amountType === 'FIXED') {
          tier.presets = null;
          tier.minimumAmount = null;
        }
        if (tier.invoiceTemplate) {
          tier.data = { ...tier.data, invoiceTemplate: tier.invoiceTemplate };
        }
        if (tier.id) {
          return models.Tier.update(tier, { where: { id: tier.id, CollectiveId: this.id } });
        } else {
          tier.CollectiveId = this.id;
          tier.currency = tier.currency || this.currency;
          return models.Tier.create(tier);
        }
      });
    })
    .then(() => this.getTiers());
};

// Where `this` collective is a type == ORGANIZATION collective.
Collective.prototype.getExpensesForHost = function (
  status,
  startDate,
  endDate = new Date(),
  createdByUserId,
  excludedTypes,
) {
  const where = {
    createdAt: { [Op.lt]: endDate },
  };
  if (status) {
    where.status = status;
  }
  if (startDate) {
    where.createdAt[Op.gte] = startDate;
  }
  if (createdByUserId) {
    where.UserId = createdByUserId;
  }
  if (excludedTypes) {
    where.type = { [Op.or]: [{ [Op.eq]: null }, { [Op.notIn]: excludedTypes }] };
  }

  return models.Expense.findAll({
    where,
    order: [['createdAt', 'DESC']],
    include: [
      {
        model: models.Collective,
        as: 'collective',
        where: { HostCollectiveId: this.id },
      },
    ],
  });
};

Collective.prototype.getExpenses = function (status, startDate, endDate = new Date(), createdByUserId, excludedTypes) {
  const where = {
    createdAt: { [Op.lt]: endDate },
    CollectiveId: this.id,
  };
  if (status) {
    where.status = status;
  }
  if (startDate) {
    where.createdAt[Op.gte] = startDate;
  }
  if (createdByUserId) {
    where.UserId = createdByUserId;
  }
  if (excludedTypes) {
    where.type = { [Op.or]: [{ [Op.eq]: null }, { [Op.notIn]: excludedTypes }] };
  }

  return models.Expense.findAll({
    where,
    order: [['createdAt', 'DESC']],
  });
};

Collective.prototype.getUpdates = function (status, startDate = 0, endDate = new Date()) {
  const where = {
    createdAt: { [Op.lt]: endDate },
    CollectiveId: this.id,
  };
  if (startDate) {
    where.createdAt[Op.gte] = startDate;
  }
  if (status === 'published') {
    where.publishedAt = { [Op.ne]: null };
  }

  return models.Update.findAll({
    where,
    order: [['createdAt', 'DESC']],
  });
};

// Returns the last payment method that has been confirmed attached to this collective
Collective.prototype.getPaymentMethod = async function (where, mustBeConfirmed = true) {
  const query = {
    where: {
      ...where,
      CollectiveId: this.id,
    },
  };
  if (mustBeConfirmed) {
    query.where.confirmedAt = { [Op.ne]: null };
    query.order = [['confirmedAt', 'DESC']];
  } else {
    query.order = [['createdAt', 'DESC']];
  }
  const paymentMethod = await models.PaymentMethod.findOne(query);
  if (!paymentMethod) {
    throw new Error('No payment method found');
  } else if (paymentMethod.expiryDate && paymentMethod.expiryDate < new Date()) {
    throw new Error('Payment method expired');
  }
  return paymentMethod;
};

Collective.prototype.getBalanceWithBlockedFundsAmount = function (options) {
  return getBalanceAmount(this, { ...options, withBlockedFunds: true });
};

Collective.prototype.getBalanceWithBlockedFunds = function (options) {
  return getBalanceAmount(this, { ...options, withBlockedFunds: true }).then(result => result.value);
};

Collective.prototype.getBalanceAmount = function (options) {
  return getBalanceAmount(this, options);
};

Collective.prototype.getBalance = function (options) {
  return getBalanceAmount(this, options).then(result => result.value);
};

Collective.prototype.getYearlyIncome = function () {
  return getYearlyIncome(this);
};

Collective.prototype.getTotalAmountReceivedAmount = function (options) {
  return getTotalAmountReceivedAmount(this, options);
};

Collective.prototype.getTotalAmountReceived = function (options) {
  return getTotalAmountReceivedAmount(this, options).then(result => result.value);
};

Collective.prototype.getTotalAmountSpentAmount = function (options) {
  return getTotalAmountSpentAmount(this, options);
};

Collective.prototype.getTotalAmountSpent = function (options) {
  return getTotalAmountSpentAmount(this, options).then(result => Math.abs(result.value));
};

Collective.prototype.getTotalPaidExpensesAmount = function (options) {
  return getTotalAmountPaidExpenses(this, options);
};

Collective.prototype.getTotalPaidExpenses = function (options) {
  return getTotalAmountPaidExpenses(this, options).then(result => result.value);
};

Collective.prototype.getTotalAmountReceivedTimeSeries = function (options) {
  return getTotalAmountReceivedTimeSeries(this, options);
};

Collective.prototype.getContributionsAndContributorsCount = function (options) {
  return getContributionsAndContributorsCount(this, options);
};

Collective.prototype.getTotalMoneyManaged = function (options) {
  return getTotalMoneyManagedAmount(this, options).then(result => result.value);
};

Collective.prototype.getTotalMoneyManagedAmount = function (options) {
  return getTotalMoneyManagedAmount(this, options);
};

// Get the average monthly spending based on last 90 days
Collective.prototype.getMonthlySpending = function () {
  return queries
    .getCollectivesOrderedByMonthlySpending({
      where: { id: this.id },
      limit: 1,
    })
    .then(res => res.collectives[0] && res.collectives[0].dataValues.monthlySpending);
};

/**
 * A sequelize OR condition that will select all collective transactions:
 * - Debit transactions made by collective
 * - Debit transactions made using a gift card from collective
 * - Credit transactions made to collective
 *
 * @param {bool} includeUsedGiftCardsEmittedByOthers will remove transactions using gift
 *  cards from other collectives when set to false.
 */
Collective.prototype.transactionsWhereQuery = function (includeUsedGiftCardsEmittedByOthers = true) {
  const debitTransactionOrQuery = includeUsedGiftCardsEmittedByOthers
    ? // Include all transactions made by this collective or using one of its
      // gift cards
      { CollectiveId: this.id, UsingGiftCardFromCollectiveId: this.id }
    : // Either Collective made the transaction without using a gift card,
      // or a transaction was made using one of its gift cards - but don't
      // include gift cards used emitted by other collectives
      [{ CollectiveId: this.id, UsingGiftCardFromCollectiveId: null }, { UsingGiftCardFromCollectiveId: this.id }];

  return {
    [Op.or]: [
      // Debit transactions
      {
        type: 'DEBIT',
        [Op.or]: debitTransactionOrQuery,
      },
      // Credit transactions
      {
        type: 'CREDIT',
        CollectiveId: this.id,
      },
    ],
  };
};

/**
 * Get all transactions for this collective.
 */
Collective.prototype.getTransactions = function ({
  HostCollectiveId,
  startDate,
  endDate,
  type,
  offset,
  limit,
  attributes,
  kinds,
  order = [['createdAt', 'DESC']],
  includeUsedGiftCardsEmittedByOthers = true,
  includeExpenseTransactions = true,
}) {
  // Base query
  const query = { where: this.transactionsWhereQuery(includeUsedGiftCardsEmittedByOthers) };

  // Select attributes
  if (attributes) {
    query.attributes = attributes;
  }

  // Hide expenses transactions on demand
  if (includeExpenseTransactions === false) {
    query.where.ExpenseId = null;
  }

  // Filter on host
  if (HostCollectiveId) {
    query.where.HostCollectiveId = HostCollectiveId;
  }

  // Filter on kind
  if (kinds) {
    query.where.kind = kinds;
  }

  // Filter on date
  if (startDate && endDate) {
    query.where.createdAt = { [Op.gte]: startDate, [Op.lt]: endDate };
  } else if (startDate) {
    query.where.createdAt = { [Op.gte]: startDate };
  } else if (endDate) {
    query.where.createdAt = { [Op.lt]: endDate };
  }

  // Filter on type
  if (type) {
    query.where.type = type;
  }

  // Pagination
  if (limit) {
    query.limit = limit;
  }
  if (offset) {
    query.offset = offset;
  }

  // OrderBy
  if (order) {
    query.order = order;
  }

  return models.Transaction.findAll(query);
};

/**
 * Returns the main tax type for this collective
 */
Collective.prototype.getTaxType = function () {
  if (this.settings?.VAT) {
    return TaxType.VAT;
  } else if (this.settings?.GST) {
    return TaxType.GST;
  }
};

Collective.prototype.getTotalTransactions = function (
  startDate,
  endDate,
  type,
  attribute = 'netAmountInCollectiveCurrency',
) {
  endDate = endDate || new Date();
  const where = {
    ...this.transactionsWhereQuery(),
    createdAt: { [Op.lt]: endDate },
  };
  if (startDate) {
    where.createdAt[Op.gte] = startDate;
  }
  if (type === 'donation') {
    where.amount = { [Op.gt]: 0 };
  }
  if (type === 'expense') {
    where.amount = { [Op.lt]: 0 };
  }
  return models.Transaction.findOne({
    attributes: [[Sequelize.fn('COALESCE', Sequelize.fn('SUM', Sequelize.col(attribute)), 0), 'total']],
    where,
  }).then(result => Promise.resolve(parseInt(result.toJSON().total, 10)));
};

/**
 * Get the latest transactions made by this collective
 * @param {*} since
 * @param {*} until
 * @param {*} tags if not null, only takes into account donations made to collectives that contains one of those tags
 */
Collective.prototype.getLatestTransactions = function (since, until, tags) {
  const conditionOnCollective = {};
  if (tags) {
    conditionOnCollective.tags = { [Op.overlap]: tags };
  }
  return models.Transaction.findAll({
    where: {
      FromCollectiveId: this.id,
      createdAt: { [Op.gte]: since || 0, [Op.lt]: until || new Date() },
    },
    order: [['amount', 'DESC']],
    include: [
      {
        model: models.Collective,
        as: 'collective',
        where: conditionOnCollective,
      },
    ],
  });
};

Collective.prototype.isHost = function () {
  if (this.isHostAccount) {
    return Promise.resolve(true);
  }

  if (this.type !== 'ORGANIZATION' && this.type !== 'USER') {
    return Promise.resolve(false);
  }

  return models.Member.findOne({ where: { MemberCollectiveId: this.id, role: 'HOST' } }).then(r => Boolean(r));
};

Collective.prototype.isHostOf = function (CollectiveId) {
  return models.Collective.findOne({
    where: { id: CollectiveId, HostCollectiveId: this.id },
  }).then(r => Boolean(r));
};

Collective.prototype.getRelatedCollectives = function (limit = 3, minTotalDonationInCents = 10000, orderBy, orderDir) {
  return Collective.getCollectivesSummaryByTag(
    this.tags,
    limit,
    [this.id],
    minTotalDonationInCents,
    true,
    orderBy,
    orderDir,
  ).then(({ collectives }) => collectives);
};

// get the host of the parent collective if any, or of this collective
Collective.prototype.getHostCollective = function () {
  if (this.HostCollectiveId) {
    return models.Collective.findByPk(this.HostCollectiveId);
  }
  return models.Member.findOne({
    attributes: ['MemberCollectiveId'],
    where: { role: roles.HOST, CollectiveId: this.ParentCollectiveId },
    include: [{ model: models.Collective, as: 'memberCollective' }],
  }).then(m => {
    if (m && m.memberCollective) {
      return m.memberCollective;
    }
    return this.isHost().then(isHost => (isHost ? this : null));
  });
};

Collective.prototype.getHostCollectiveId = function () {
  if (this.HostCollectiveId) {
    return Promise.resolve(this.HostCollectiveId);
  }
  return models.Collective.getHostCollectiveId(this.ParentCollectiveId || this.id).then(HostCollectiveId => {
    this.HostCollectiveId = HostCollectiveId;
    return HostCollectiveId;
  });
};

Collective.prototype.getCustomerStripeAccount = function (hostStripeAccount, sequelizeOptions = {}) {
  return models.ConnectedAccount.findOne({
    where: {
      clientId: hostStripeAccount,
      CollectiveId: this.id,
      service: Service.STRIPE_CUSTOMER,
    },
    ...sequelizeOptions,
  });
};

Collective.prototype.getHostStripeAccount = function () {
  let HostCollectiveId;
  return this.getHostCollectiveId()
    .then(id => {
      HostCollectiveId = id;
      debug('getHostStripeAccount for collective', this.slug, `(id: ${this.id})`, 'HostCollectiveId', id);
      return (
        id &&
        models.ConnectedAccount.findOne({
          where: { service: 'stripe', CollectiveId: id },
          order: [['createdAt', 'DESC']],
        })
      );
    })
    .then(stripeAccount => {
      debug('getHostStripeAccount', 'using stripe account', stripeAccount && stripeAccount.username);
      if (!stripeAccount || !stripeAccount.token) {
        return Promise.reject(
          new Error(
            `The host for the ${this.name} collective has no Stripe account set up (HostCollectiveId: ${HostCollectiveId})`,
          ),
        );
      } else if (config.env !== 'production' && includes(stripeAccount.token, 'live')) {
        return Promise.reject(new Error(`You can't use a Stripe live key on ${config.env}`));
      } else {
        return stripeAccount;
      }
    });
};

Collective.prototype.getAccountForPaymentProvider = async function (provider) {
  const connectedAccount = await models.ConnectedAccount.findOne({
    where: { service: provider, CollectiveId: this.id },
  });

  if (!connectedAccount) {
    throw new Error(`Host ${this.slug} is not connected to ${provider}`);
  }

  return connectedAccount;
};

Collective.prototype.getTopBackers = async function (since, until, limit) {
  const backers = await queries.getMembersWithTotalDonations(
    { CollectiveId: this.id, role: 'BACKER' },
    { since, until, limit },
  );
  debug(
    'getTopBackers',
    backers.map(b => b.dataValues),
  );
  return backers;
};

Collective.prototype.getImageUrl = function (args = {}) {
  return getCollectiveAvatarUrl(this.slug, this.type, this.image, args);
};

Collective.prototype.getBackgroundImageUrl = function (args = {}) {
  if (!this.backgroundImage) {
    return null;
  }

  const sections = [config.host.images, this.slug];

  sections.push(md5(this.backgroundImage).substring(0, 7));

  sections.push('background');

  if (args.height) {
    sections.push(args.height);
  }

  // Re-use original image format if supported, default to png otherwise
  let format = args.format;
  if (!format) {
    format = this.backgroundImage.split('.').pop();
    if (!['jpg', 'png'].includes(format)) {
      format = 'png';
    }
  }

  return `${sections.join('/')}.${format}`;
};

Collective.prototype.getHostedCollectivesCount = function () {
  // This method is intended for hosts
  if (!this.isHostAccount) {
    return Promise.resolve(null);
  }
  return models.Collective.count({
    where: { HostCollectiveId: this.id, type: types.COLLECTIVE, isActive: true },
  });
};

Collective.prototype.getTotalAddedFunds = async function () {
  // This method is intended for hosts
  if (!this.isHostAccount) {
    return Promise.resolve(null);
  }

  const transactions = await models.Transaction.findAll({
    attributes: [
      [Sequelize.col('Transaction.currency'), 'currency'],
      [Sequelize.fn('COALESCE', Sequelize.fn('SUM', Sequelize.col('amount')), 0), 'total'],
    ],
    group: [Sequelize.col('Transaction.currency')],
    where: {
      HostCollectiveId: this.id,
      type: 'CREDIT',
    },
    include: [
      {
        model: models.Order,
        attributes: [],
        where: { status: 'PAID' },
        include: [
          {
            model: models.PaymentMethod,
            as: 'paymentMethod',
            attributes: [],
            // This is the main characteristic of Added Funds
            // Some older usage before 2017 doesn't have it but it's ok
            where: {
              service: PAYMENT_METHOD_SERVICE.OPENCOLLECTIVE,
              type: PAYMENT_METHOD_TYPE.HOST,
              CollectiveId: this.id,
            },
          },
        ],
      },
    ],
    raw: true,
  });

  const processOtherCurrency = async t => {
    const fx = await getFxRate(t.currency, 'USD');
    return Math.round(t.total * fx);
  };
  const total = sum(await Promise.all(transactions.map(processOtherCurrency)));
  return total;
};

Collective.prototype.getTotalTransferwisePayouts = async function () {
  // This method is intended for hosts
  if (!this.isHostAccount) {
    return Promise.resolve(null);
  }

  const transactions = await models.Transaction.findAll({
    attributes: [
      [Sequelize.col('Transaction.currency'), 'currency'],
      [Sequelize.fn('COALESCE', Sequelize.fn('SUM', Sequelize.col('Transaction.amount')), 0), 'total'],
    ],
    group: [Sequelize.col('Transaction.currency')],
    where: {
      HostCollectiveId: this.id,
      type: 'DEBIT',
    },
    include: [
      {
        model: models.Expense,
        attributes: [],
        where: { status: 'PAID' },
        include: [
          {
            model: models.PayoutMethod,
            attributes: [],
            where: {
              type: PayoutMethodTypes.BANK_ACCOUNT,
            },
          },
        ],
      },
    ],
    raw: true,
  });

  const processTransaction = async t => {
    const fx = await getFxRate(t.currency, 'USD');
    return Math.round(t.total * fx);
  };
  const total = Math.abs(sum(await Promise.all(transactions.map(processTransaction))));
  return total;
};

Collective.prototype.getTotalBankTransfers = async function () {
  // This method is intended for hosts
  if (!this.isHostAccount) {
    return Promise.resolve(null);
  }

  const transactions = await models.Transaction.findAll({
    attributes: [
      [Sequelize.col('Transaction.currency'), 'currency'],
      [Sequelize.fn('COALESCE', Sequelize.fn('SUM', Sequelize.col('amount')), 0), 'total'],
    ],
    group: [Sequelize.col('Transaction.currency')],
    where: {
      HostCollectiveId: this.id,
      type: 'CREDIT',
    },
    include: [
      {
        model: models.Order,
        attributes: [],
        where: {
          status: 'PAID',
          PaymentMethodId: null, // This is the main chracteristic of Bank Transfers
          totalAmount: { [Op.gte]: 0 }, // Skip Free Tiers which also have PaymentMethodId=null
          processedAt: { [Op.gte]: '2018-11-01' }, // Skip old entries that predate Bank Transfers
        },
      },
    ],
    raw: true,
  });

  const processTransaction = async t => {
    const fx = await getFxRate(t.currency, 'USD');
    return Math.round(t.total * fx);
  };
  const total = sum(await Promise.all(transactions.map(processTransaction)));
  return total;
};

Collective.prototype.getPlan = async function () {
  if (this.plan) {
    const planData = plans[this.plan];
    if (planData) {
      const extraPlanData = get(this.data, 'plan', {});
      const plan = {
        id: this.id,
        name: this.plan,
        hostedCollectives: 0,
        addedFunds: 0,
        bankTransfers: 0,
        transferwisePayouts: 0,
        ...planData,
        ...extraPlanData,
      };
      return plan;
    }
  }

  const plan = {
    id: this.id,
    name: 'default',
    hostedCollectives: 0,
    addedFunds: 0,
    bankTransfers: 0,
    transferwisePayouts: 0,
    ...plans.default,
  };

  return plan;
};

/**
 * Returns financial metrics from the Host collective.
 * @param {Date} from The start date from which the metrics should be calculated.
 * @param {Date} to The end date upto which the metrics should be calculated.
 * @param {[Integer]} [collectiveIds] Optional, a list of collective ids for which the metrics are returned.
 */
Collective.prototype.getHostMetrics = async function (from, to, collectiveIds) {
  if (!this.isHostAccount || !this.isActive || this.type !== types.ORGANIZATION) {
    return null;
  }
  from = from ? moment(from) : null;
  to = to ? moment(to) : null;

  const plan = await this.getPlan();
  const hostFeeSharePercent = plan.hostFeeSharePercent || 0;

  const hostFees = await getHostFees(this, { startDate: from, endDate: to, fromCollectiveIds: collectiveIds });

  const hostFeeShare = await getHostFeeShare(this, {
    startDate: from,
    endDate: to,
    collectiveIds,
  });
  const pendingHostFeeShare = await getPendingHostFeeShare(this, {
    startDate: from,
    endDate: to,
    collectiveIds,
  });
  const settledHostFeeShare = hostFeeShare - pendingHostFeeShare;

  const totalMoneyManaged = await this.getTotalMoneyManaged({ endDate: to, collectiveIds });

  const platformTips = await getPlatformTips(this, { startDate: from, endDate: to, collectiveIds });
  const pendingPlatformTips = await getPendingPlatformTips(this, { startDate: from, endDate: to, collectiveIds });

  // We don't support platform fees anymore
  const platformFees = 0;
  const pendingPlatformFees = 0;

  const metrics = {
    hostFees,
    platformFees,
    pendingPlatformFees,
    platformTips,
    pendingPlatformTips,
    hostFeeShare,
    pendingHostFeeShare,
    settledHostFeeShare,
    hostFeeSharePercent,
    totalMoneyManaged,
  };

  return metrics;
};

Collective.prototype.setPolicies = async function (policies) {
  for (const policy of Object.keys(policies)) {
    if (!Object.keys(POLICIES).includes(policy)) {
      throw new Error(`Policy ${policy} is not supported`);
    }
  }

  return this.update({ data: { ...this.data, policies: policies } });
};

Collective.prototype.generateCollectiveCreatedActivity = async function (user, userToken, data = null) {
  let type = activities.COLLECTIVE_CREATED;
  if (this.type === 'ORGANIZATION') {
    type = activities.ORGANIZATION_COLLECTIVE_CREATED;
  }

  return models.Activity.create({
    type,
    UserId: user.id,
    UserTokenId: userToken?.id,
    CollectiveId: this.id,
    HostCollectiveId: this.approvedAt ? this.HostCollectiveId : null,
    data,
  });
};

/**
 * Class Methods
 */
Collective.createOrganization = async (collectiveData, adminUser, creator) => {
  const CreatedByUserId = creator?.id || adminUser.id;
  const collective = await Collective.create({
    CreatedByUserId,
    ...collectiveData,
    type: types.ORGANIZATION,
    isActive: true,
  });
  await models.Member.create({
    CreatedByUserId,
    CollectiveId: collective.id,
    MemberCollectiveId: adminUser.CollectiveId,
    role: roles.ADMIN,
  });
  await collective.generateCollectiveCreatedActivity(creator || adminUser, null, { collective: collective.info });
  return collective;
};

Collective.createMany = (collectives, defaultValues) => {
  return Promise.map(collectives, u => Collective.create(defaults({}, u, defaultValues)), { concurrency: 1 }).catch(
    error => {
      logger.error(error);
      reportErrorToSentry(error);
    },
  );
};

Collective.getTopBackers = async (since, until, tags, limit) => {
  const backers = await queries.getTopBackers(since || 0, until || new Date(), tags, limit || 5);
  debug(
    'getTopBackers',
    backers.map(b => b.dataValues),
  );
  return backers;
};

Collective.prototype.doesUserHaveTotalExpensesOverThreshold = async function ({ threshold, year, UserId }) {
  const { PENDING, APPROVED, PAID, PROCESSING } = expenseStatus;
  const since = moment({ year });
  const until = moment({ year }).add(1, 'y');
  const status = [PENDING, APPROVED, PAID, PROCESSING];
  const excludedTypes = [expenseTypes.RECEIPT];

  const expenses = await this.getExpensesForHost(status, since, until, UserId, excludedTypes);

  const userTotal = sumBy(expenses, 'amount');

  return userTotal >= threshold;
};

Collective.getHostCollectiveId = async CollectiveId => {
  const res = await models.Member.findOne({
    attributes: ['MemberCollectiveId'],
    where: { CollectiveId, role: roles.HOST },
  });
  return res && res.MemberCollectiveId;
};

/*
 * Generates best unique slug by checking a base slug and adding a count if it is reserved/non-unique.
 * If multiple suggestions are provided, the first non-null suggestion is used as the base.
 *
 * @param [array] suggestions Array of suggested base slugs in order of priority.
 */
Collective.generateSlug = (suggestions, useSlugify = true) => {
  /*
   * Checks a given slug against existing and reserved slugs. Increments count if non-unique/reserved and
   * recursively checks again until acceptable slug is found.
   */
  const slugSuggestionHelper = (slugToCheck, slugList, count) => {
    const slug = count > 0 ? `${slugToCheck}${count}` : slugToCheck;
    if (slugList.indexOf(slug) === -1 && !isCollectiveSlugReserved(slug)) {
      return slug;
    } else {
      return slugSuggestionHelper(`${slugToCheck}`, slugList, count + 1);
    }
  };

  suggestions = suggestions.filter(slug => (slug ? true : false)); // filter out any nulls
  let baseSlug = suggestions[0]; // Use the first non-null suggestion as the base

  if (useSlugify) {
    baseSlug = slugify(baseSlug); // Will also trim, lowercase and remove + signs
  }

  // fetch any existing slugs which match or start with baseSlug. Used as list for helper function.
  return models.Collective.findAll({
    attributes: ['slug'],
    where: { slug: { [Op.startsWith]: baseSlug } },
    paranoid: false,
    raw: true,
  })
    .then(userObjectList => userObjectList.map(user => user.slug))
    .then(slugList => slugSuggestionHelper(baseSlug, slugList, 0));
};

Collective.findBySlug = (slug, options = {}, throwIfMissing = true) => {
  if (!slug || slug.length < 1) {
    return Promise.resolve(null);
  }
  return Collective.findOne({
    where: { slug: slug.toLowerCase() },
    ...options,
  }).then(collective => {
    if (!collective && throwIfMissing) {
      throw new Error(`No collective found with slug ${slug}`);
    }
    return collective;
  });
};

Collective.getCollectivesSummaryByTag = (
  tags,
  limit = 3,
  excludeList = [],
  minTotalDonationInCents,
  randomOrder,
  orderBy,
  orderDir,
  offset,
) => {
  debug(
    'getCollectivesSummaryByTag',
    tags,
    limit,
    excludeList,
    minTotalDonationInCents,
    randomOrder,
    orderBy,
    orderDir,
    offset,
  );
  return queries
    .getCollectivesByTag(tags, limit, excludeList, minTotalDonationInCents, randomOrder, orderBy, orderDir, offset)
    .then(({ collectives, total }) => {
      debug('getCollectivesSummaryByTag', collectives && collectives.length, 'collectives found');
      return Promise.all(
        collectives.map(collective => {
          debug('getCollectivesSummaryByTag', 'collective', collective.slug);
          return Promise.all([
            collective.getYearlyIncome(),
            queries
              .getMembersWithTotalDonations({ CollectiveId: collective.id }, { role: 'BACKER' })
              .then(users => models.Tier.appendTier(collective, users)),
          ]).then(results => {
            const usersByRole = {};
            const users = results[1];
            users.map(user => {
              usersByRole[user.dataValues.role] = usersByRole[user.dataValues.role] || [];
              usersByRole[user.dataValues.role].push(user);
            });
            const collectiveInfo = collective.card;
            collectiveInfo.yearlyIncome = results[0];
            const backers = usersByRole[roles.BACKER] || [];
            collectiveInfo.backersAndSponsorsCount = backers.length;
            collectiveInfo.membersCount = (usersByRole[roles.ADMIN] || []).length;
            collectiveInfo.sponsorsCount = backers.filter(b => b.tier && b.tier.name.match(/sponsor/i)).length;
            collectiveInfo.backersCount = collectiveInfo.backersAndSponsorsCount - collectiveInfo.sponsorsCount;
            collectiveInfo.githubContributorsCount =
              collective.data && collective.data.githubContributors
                ? Object.keys(collective.data.githubContributors).length
                : 0;
            collectiveInfo.contributorsCount =
              collectiveInfo.membersCount +
              collectiveInfo.githubContributorsCount +
              collectiveInfo.backersAndSponsorsCount;
            return collectiveInfo;
          });
        }),
      ).then(allCollectives => ({
        total,
        collectives: allCollectives,
      }));
    });
};

Temporal(Collective, sequelize);

export default Collective;<|MERGE_RESOLUTION|>--- conflicted
+++ resolved
@@ -2664,52 +2664,9 @@
 Collective.prototype.editTiers = function (tiers) {
   // All kind of accounts can have Tiers
 
-<<<<<<< HEAD
-    return this.getTiers()
-      .then(oldTiers => {
-        // remove the tiers that are not present anymore in the updated collective
-        const diff = difference(
-          oldTiers.map(t => t.id),
-          tiers.map(t => t.id),
-        );
-        return models.Tier.update({ deletedAt: new Date() }, { where: { id: { [Op.in]: diff } } });
-      })
-      .then(() => {
-        return Promise.map(tiers, tier => {
-          if (tier.amountType === 'FIXED') {
-            tier.presets = null;
-            tier.minimumAmount = null;
-          }
-          if (tier.id) {
-            models.Tier.findOne({ where: { id: tier.id, CollectiveId: this.id } }).then(t => {
-              if (tier.invoiceTemplate) {
-                tier.data = { ...t.data, invoiceTemplate: tier.invoiceTemplate };
-              }
-              if (tier.singleTicket !== undefined) {
-                tier.data = { ...t.data, singleTicket: tier.singleTicket };
-              }
-              return models.Tier.update(tier, { where: { id: tier.id, CollectiveId: this.id } });
-            });
-          } else {
-            tier.CollectiveId = this.id;
-            tier.currency = tier.currency || this.currency;
-            if (tier.invoiceTemplate) {
-              tier.data = { invoiceTemplate: tier.invoiceTemplate };
-            }
-            if (tier.singleTicket) {
-              tier.data = { ...tier.data, singleTicket: tier.singleTicket };
-            }
-            return models.Tier.create(tier);
-          }
-        });
-      })
-      .then(() => this.getTiers());
-  };
-=======
   if (!tiers) {
     return this.getTiers();
   }
->>>>>>> 1d3eed3e
 
   return this.getTiers()
     .then(oldTiers => {
@@ -2726,14 +2683,25 @@
           tier.presets = null;
           tier.minimumAmount = null;
         }
-        if (tier.invoiceTemplate) {
-          tier.data = { ...tier.data, invoiceTemplate: tier.invoiceTemplate };
-        }
         if (tier.id) {
-          return models.Tier.update(tier, { where: { id: tier.id, CollectiveId: this.id } });
+          models.Tier.findOne({ where: { id: tier.id, CollectiveId: this.id } }).then(t => {
+            if (tier.invoiceTemplate) {
+              tier.data = { ...t.data, invoiceTemplate: tier.invoiceTemplate };
+            }
+            if (tier.singleTicket !== undefined) {
+              tier.data = { ...t.data, singleTicket: tier.singleTicket };
+            }
+            return models.Tier.update(tier, { where: { id: tier.id, CollectiveId: this.id } });
+          });
         } else {
           tier.CollectiveId = this.id;
           tier.currency = tier.currency || this.currency;
+          if (tier.invoiceTemplate) {
+            tier.data = { invoiceTemplate: tier.invoiceTemplate };
+          }
+          if (tier.singleTicket) {
+            tier.data = { ...tier.data, singleTicket: tier.singleTicket };
+          }
           return models.Tier.create(tier);
         }
       });
