--- conflicted
+++ resolved
@@ -982,14 +982,10 @@
 
   // run when attaching a Stripe Account to this user/organization collective
   // this Payment Method will be used for "Add Funds"
-<<<<<<< HEAD
-  activateMoneyManagement = async function (remoteUser, options?: { silent?: boolean }) {
-=======
   activateMoneyManagement = async function (
     remoteUser: User | null,
-    { force = true }: { force?: boolean } = {},
+    { force = false, silent = false }: { force?: boolean; silent?: boolean } = {},
   ): Promise<Collective> {
->>>>>>> cb8ad5a9
     // Independent Collective deprecation: remove COLLECTIVE, and remove USER while we're at it
     if (!['USER', 'ORGANIZATION', 'COLLECTIVE'].includes(this.type)) {
       throw new Error('This account type cannot become a host');
@@ -997,11 +993,7 @@
       throw new Error('This account is already attached to another host, please remove host first');
     }
 
-<<<<<<< HEAD
-    if (!this.hasMoneyManagement()) {
-=======
     if (!this.hasMoneyManagement() || force) {
->>>>>>> cb8ad5a9
       const updatedValues = {
         isHostAccount: true,
         plan: parseToBoolean(config.features?.newPricing) ? undefined : 'start-plan-2021',
@@ -1022,28 +1014,7 @@
 
     await this.getOrCreateHostPaymentMethod();
 
-<<<<<<< HEAD
-    if (!options?.silent) {
-      if (this.type === 'ORGANIZATION' || this.type === 'USER') {
-        await Activity.create({
-          type: activities.ACTIVATED_MONEY_MANAGEMENT,
-          CollectiveId: this.id,
-          FromCollectiveId: this.id,
-          UserId: remoteUser?.id,
-          data: { collective: this.info },
-        });
-        // TODO(hasMoneyManagement): remove with Independent Collective deprecation
-      } else if (this.type === CollectiveType.COLLECTIVE) {
-        await Activity.create({
-          type: activities.ACTIVATED_COLLECTIVE_AS_INDEPENDENT,
-          CollectiveId: this.id,
-          FromCollectiveId: this.id,
-          UserId: remoteUser?.id,
-          data: { collective: this.info },
-        });
-      }
-=======
-    if (this.type === 'ORGANIZATION' || this.type === 'USER') {
+    if (!silent && (this.type === 'ORGANIZATION' || this.type === 'USER')) {
       await Activity.create({
         type: activities.ACTIVATED_MONEY_MANAGEMENT,
         CollectiveId: this.id,
@@ -1051,7 +1022,6 @@
         UserId: remoteUser?.id,
         data: { collective: this.info },
       });
->>>>>>> cb8ad5a9
     }
 
     await this.activateBudget();
