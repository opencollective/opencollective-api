export default function(Sequelize, DataTypes) {

<<<<<<< HEAD
  const models = Sequelize.models;
=======
  const { models } = Sequelize;
>>>>>>> 8c940ba6

  const Event = Sequelize.define('Event', {
    id: {
      type: DataTypes.INTEGER,
      primaryKey: true,
      autoIncrement: true
    },

    createdByUserId: {
      type: DataTypes.INTEGER,
      references: {
        model: 'Users',
        key: 'id'
      },
      onDelete: 'SET NULL',
      onUpdate: 'CASCADE'
    },

    GroupId: {
      type: DataTypes.INTEGER,
      references: {
        model: 'Groups',
        key: 'id'
      },
      onDelete: 'SET NULL',
      onUpdate: 'CASCADE'
    },

    currency: {
      type: DataTypes.STRING,
      defaultValue: 'USD',
      set(val) {
        if (val && val.toUpperCase) {
          this.setDataValue('currency', val.toUpperCase());
        }
      }
    },

    maxAmount: {
      type: DataTypes.INTEGER, // In cents
      min: 0
    },

    maxQuantity: {
      type: DataTypes.INTEGER
    },

    name: {
      type: DataTypes.STRING,
      allowNull: false
    },

    description: DataTypes.TEXT,

    locationName: DataTypes.STRING,

    address: DataTypes.STRING,

    geoLocationLatLong: DataTypes.GEOMETRY('POINT'),

    backgroundImage: {
      type: DataTypes.STRING,
      get() {
        return this.getDataValue('backgroundImage');
      }
    },

    slug: {
      type: DataTypes.STRING,
      allowNull: false
    },

    startsAt: {
      type: DataTypes.DATE,
      defaultValue: Sequelize.NOW
    },

    endsAt: {
      type: DataTypes.DATE,
      defaultValue: Sequelize.NOW
    },

    timezone: DataTypes.TEXT,

    createdAt: {
      type: DataTypes.DATE,
      defaultValue: Sequelize.NOW
    },

    updatedAt: {
      type: DataTypes.DATE,
      defaultValue: Sequelize.NOW
    },

    deletedAt: {
      type: DataTypes.DATE
    }
  }, {
    paranoid: true,

    getterMethods: {
      info() {
        return {
          id: this.id,
          createdByUserId: this.createdByUserId,
          GroupId: this.GroupId,
          currency: this.currency,
          maxAmount: this.maxAmount,
          maxQuantity: this.maxQuantity,
          name: this.name,
          description: this.description,
          locationName: this.locationName,
          address: this.address,
          geoLocationLatLong: this.geoLocationLatLong,
          backgroundImage: this.backgroundImage,
          slug: this.slug,
          startsAt: this.startsAt,
          endsAt: this.endsAt,
          timezone: this.timezone,
          status: this.status,
          confirmedAt: this.confirmedAt,
          createdAt: this.createdAt,
          updatedAt: this.updatedAt
        }
      }
    },

<<<<<<< HEAD
    instanceMethods: {
      getUsers() {
        return this.getResponses({ include: [{model: models.User }]}).then(rows => rows.map(r => r.User));
=======
    classMethods: {
      getBySlug: (groupSlug, eventSlug) => {
        return Event.findOne({
          where: {
            slug: eventSlug
          },
          include: [{
            model: models.Group,
            where: {
              slug: groupSlug
            }
          }]
        })
        .then(ev => {
          if (!ev) {
            throw new Error(`No event found with slug: ${eventSlug} in collective: ${groupSlug}`)
          }
          return ev;
        })        
>>>>>>> 8c940ba6
      }
    }
  });

  return Event;
}<|MERGE_RESOLUTION|>--- conflicted
+++ resolved
@@ -1,10 +1,6 @@
 export default function(Sequelize, DataTypes) {
 
-<<<<<<< HEAD
-  const models = Sequelize.models;
-=======
   const { models } = Sequelize;
->>>>>>> 8c940ba6
 
   const Event = Sequelize.define('Event', {
     id: {
@@ -132,11 +128,12 @@
       }
     },
 
-<<<<<<< HEAD
     instanceMethods: {
       getUsers() {
         return this.getResponses({ include: [{model: models.User }]}).then(rows => rows.map(r => r.User));
-=======
+      }
+    },
+
     classMethods: {
       getBySlug: (groupSlug, eventSlug) => {
         return Event.findOne({
@@ -156,7 +153,6 @@
           }
           return ev;
         })        
->>>>>>> 8c940ba6
       }
     }
   });
