import config from 'config';
import slugify from 'limax';
import { pick } from 'lodash';
import {
  BelongsToGetAssociationMixin,
  CreationOptional,
  InferAttributes,
  InferCreationAttributes,
  NonAttribute,
} from 'sequelize';
import Temporal from 'sequelize-temporal';

import activities from '../constants/activities';
import PlatformConstants from '../constants/platform';
import MemberRoles from '../constants/roles';
import * as errors from '../graphql/errors';
import logger from '../lib/logger';
import * as SQLQueries from '../lib/queries';
import { buildSanitizerOptions, generateSummaryForHTML, sanitizeHTML } from '../lib/sanitize-html';
import sequelize, { DataTypes, Model, Op, QueryTypes } from '../lib/sequelize';
import { sanitizeTags, validateTags } from '../lib/tags';

import Activity from './Activity';
import Collective from './Collective';
import Comment from './Comment';
import Tier from './Tier';
import User from './User';

export const sanitizerOptions = buildSanitizerOptions({
  titles: true,
  mainTitles: true,
  basicTextFormatting: true,
  multilineTextFormatting: true,
  images: true,
  links: true,
  videoIframes: true,
});

export const UPDATE_NOTIFICATION_AUDIENCE = {
  ALL: 'ALL',
  COLLECTIVE_ADMINS: 'COLLECTIVE_ADMINS',
  FINANCIAL_CONTRIBUTORS: 'FINANCIAL_CONTRIBUTORS',
  NO_ONE: 'NO_ONE',
} as const;

export const enum UpdateChannel {
  EMAIL = 'EMAIL',
}

/**
 * Defines the roles targeted by an update notification. Admins of the parent collective are
 * always included, regardless of the values in this array.
 */
const PRIVATE_UPDATE_TARGET_ROLES = [
  MemberRoles.ADMIN,
  MemberRoles.MEMBER,
  MemberRoles.CONTRIBUTOR,
  MemberRoles.BACKER,
  MemberRoles.ATTENDEE,
];

const PUBLIC_UPDATE_TARGET_ROLES = [...PRIVATE_UPDATE_TARGET_ROLES, MemberRoles.FOLLOWER];

class Update extends Model<InferAttributes<Update>, InferCreationAttributes<Update>> {
  public declare id: CreationOptional<number>;
  public declare slug: string;
  public declare CollectiveId: number;
  public declare TierId: number;
  public declare FromCollectiveId: number;
  public declare CreatedByUserId: number;
  public declare LastEditedByUserId: number;
  public declare title: string;
  public declare html: string;
  public declare summary: string;
  public declare image: string;
  public declare isPrivate: boolean;
  public declare isChangelog: boolean;
  public declare notificationAudience: (typeof UPDATE_NOTIFICATION_AUDIENCE)[keyof typeof UPDATE_NOTIFICATION_AUDIENCE];
  public declare tags: string[];

  public declare publishedAt: Date;
  public declare makePublicOn: Date;
  public declare createdAt: Date;
  public declare updatedAt: Date;
  public declare deletedAt: Date;

  public declare collective?: Collective;
  public declare fromCollective?: Collective;

  public declare getCollective: BelongsToGetAssociationMixin<Collective>;
  public declare getFromCollective: BelongsToGetAssociationMixin<Collective>;
  public declare getCreatedByUser: BelongsToGetAssociationMixin<User>;
  public declare getLastEditedByUser: BelongsToGetAssociationMixin<User>;

  /**
   * Instance Methods
   */

  // Edit an update
  edit = async function (remoteUser, newUpdateData) {
    if (newUpdateData.TierId) {
      const tier = await Tier.findByPk(newUpdateData.TierId);
      if (!tier) {
        throw new errors.ValidationFailed('Tier not found');
      }
      if (tier.CollectiveId !== this.CollectiveId) {
        throw new errors.ValidationFailed("Cannot link this update to a Tier that doesn't belong to this collective");
      }
    }

    if (
      this.publishedAt &&
      newUpdateData.notificationAudience &&
      newUpdateData.notificationAudience !== this.notificationAudience
    ) {
      throw new errors.ValidationFailed('Cannot change the notification audience of a published update');
    }

    const editableAttributes = [
      'TierId',
      'title',
      'html',
      'tags',
      'isPrivate',
      'isChangelog',
      'makePublicOn',
      'notificationAudience',
    ];

    return await this.update({
      ...pick(newUpdateData, editableAttributes),
      LastEditedByUserId: remoteUser.id,
    });
  };

  // Publish update
  publish = async function (remoteUser, notificationAudience) {
    this.publishedAt = new Date();
    this.notificationAudience = notificationAudience;
    this.collective = this.collective || (await Collective.findByPk(this.CollectiveId));
    this.fromCollective = this.fromCollective || (await Collective.findByPk(this.FromCollectiveId));

    Activity.create({
      type: activities.COLLECTIVE_UPDATE_PUBLISHED,
      UserId: remoteUser.id,
      CollectiveId: this.CollectiveId,
      FromCollectiveId: this.FromCollectiveId,
      HostCollectiveId: this.collective.approvedAt ? this.collective.HostCollectiveId : null,
      data: {
        fromCollective: this.fromCollective.activity,
        collective: this.collective.activity,
        update: this.activity,
        url: `${config.host.website}/${this.collective.slug}/updates/${this.slug}`,
      },
    });
    return await this.save();
  };

  // Unpublish update
  unpublish = async function (remoteUser) {
    return this.update({ LastEditedByUserId: remoteUser.id, publishedAt: null });
  };

  delete = async function (remoteUser) {
    await Comment.destroy({ where: { UpdateId: this.id } });
    await Update.update({ deletedAt: new Date(), LastEditedByUserId: remoteUser.id }, { where: { id: this.id } });

    return this;
  };

  // Returns the User model of the User that created this Update
  getUser = function () {
    return User.findByPk(this.CreatedByUserId);
  };

  includeHostedAccountsInNotification = async function (notificationAudience) {
    this.collective = this.collective || (await this.getCollective());
    const audience = notificationAudience || this.notificationAudience || 'ALL';
    const audiencesForHostedAccounts = ['ALL', 'COLLECTIVE_ADMINS'];
    return Boolean(this.collective.isHostAccount && audiencesForHostedAccounts.includes(audience));
  };

  getTargetMembersRoles = function (notificationAudience, channel?: UpdateChannel) {
    const audience = notificationAudience || this.notificationAudience || 'ALL';
    if (audience === 'COLLECTIVE_ADMINS') {
      return ['__NONE__'];
    } else if (this.isPrivate) {
      return PRIVATE_UPDATE_TARGET_ROLES;
    } else {
      // dont notify followers by email.
      if (channel === UpdateChannel.EMAIL) {
        return PRIVATE_UPDATE_TARGET_ROLES;
      }
      return PUBLIC_UPDATE_TARGET_ROLES;
    }
  };

<<<<<<< HEAD
  isPlatformUpdate = async function () {
    return PlatformConstants.PlatformCollectiveId === this.CollectiveId;
=======
  isPlatformUpdate = function () {
    return PlatformConstants.AllPlatformCollectiveIds.includes(this.CollectiveId);
>>>>>>> 80eddf20
  };

  shouldNotify = function (notificationAudience = this.notificationAudience) {
    const audience = notificationAudience || this.notificationAudience || 'ALL';
    return !(audience === 'NO_ONE' || this.isChangelog || this.isPlatformUpdate());
  };

  /**
   * Get the member users to notify for this update.
   */
  getUsersIdsToNotify = async function (channel?: UpdateChannel): Promise<Array<number>> {
    const audience = this.notificationAudience || 'ALL';

    const shouldNotify = this.shouldNotify(audience);
    if (!shouldNotify) {
      return [];
    }

    const results = await sequelize.query(SQLQueries.usersToNotifyForUpdateSQLQuery, {
      type: sequelize.QueryTypes.SELECT,
      replacements: {
        collectiveId: this.CollectiveId,
        targetRoles: this.getTargetMembersRoles(audience, channel),
        includeHostedAccounts: await this.includeHostedAccountsInNotification(),
        includeMembers: audience !== 'COLLECTIVE_ADMINS',
      },
    });

    return results.map(user => user.id);
  };

  /**
   * Gets a summary of how many users will be notified about this update
   *
   * @argument notificationAudience - to override the update audience
   */
  countUsersToNotify = async function (notificationAudience, channel?: UpdateChannel) {
    this.collective = this.collective || (await this.getCollective());
    const audience = notificationAudience || this.notificationAudience || 'ALL';

    const shouldNotify = this.shouldNotify(audience);
    if (!shouldNotify) {
      return 0;
    }

    const [result] = await sequelize.query(SQLQueries.countUsersToNotifyForUpdateSQLQuery, {
      type: sequelize.QueryTypes.SELECT,
      replacements: {
        collectiveId: this.CollectiveId,
        targetRoles: this.getTargetMembersRoles(audience, channel),
        includeHostedAccounts: await this.includeHostedAccountsInNotification(audience),
        includeMembers: audience !== 'COLLECTIVE_ADMINS',
      },
    });

    return result.count;
  };

  /**
   * Gets a summary of who will be notified about this update
   */
  getAudienceMembersStats = async function (audience, channel?: UpdateChannel) {
    const shouldNotify = this.shouldNotify(audience);
    if (!shouldNotify) {
      return {};
    }

    const result = await sequelize.query(SQLQueries.countMembersToNotifyForUpdateSQLQuery, {
      type: sequelize.QueryTypes.SELECT,
      replacements: {
        collectiveId: this.CollectiveId,
        targetRoles: this.getTargetMembersRoles(audience, channel),
      },
    });

    return result.reduce((stats, { type, count }) => {
      stats[type] = count;
      return stats;
    }, {});
  };

  // ---- Getters ----
  get info(): NonAttribute<Partial<Update>> {
    return {
      id: this.id,
      title: this.title,
      html: this.html,
      image: this.image,
      createdAt: this.createdAt,
      updatedAt: this.updatedAt,
      publishedAt: this.publishedAt,
      isPrivate: this.isPrivate,
      isChangelog: this.isChangelog,
      slug: this.slug,
      tags: this.tags,
      CollectiveId: this.CollectiveId,
    };
  }

  get minimal(): NonAttribute<Partial<Update>> {
    return {
      id: this.id,
      publishedAt: this.publishedAt,
      title: this.title,
      image: this.image,
      slug: this.slug,
    };
  }

  get activity(): NonAttribute<Partial<Update>> {
    return {
      id: this.id,
      slug: this.slug,
      title: this.title,
      html: this.html,
      notificationAudience: this.notificationAudience,
      CollectiveId: this.CollectiveId,
      FromCollectiveId: this.FromCollectiveId,
      TierId: this.TierId,
      isPrivate: this.isPrivate,
      isChangelog: this.isChangelog,
    };
  }

  /*
   * If there is a username suggested, we'll check that it's valid or increase it's count
   * Otherwise, we'll suggest something.
   */
  generateSlug = function () {
    if (!this.title) {
      return;
    }
    const suggestion = slugify(this.title.trim()).toLowerCase();

    /*
     * Checks a given slug in a list and if found, increments count and recursively checks again
     */
    const slugSuggestionHelper = (slugToCheck, slugList, count) => {
      const slug = count > 0 ? `${slugToCheck}${count}` : slugToCheck;
      if (slugList.indexOf(slug) === -1) {
        return slug;
      } else {
        return slugSuggestionHelper(`${slugToCheck}`, slugList, count + 1);
      }
    };

    // fetch any matching slugs or slugs for the top choice in the list above
    return sequelize
      .query(
        `
        SELECT slug FROM "Updates" WHERE "CollectiveId"=${this.CollectiveId} AND slug like '${suggestion}%'
      `,
        {
          type: QueryTypes.SELECT,
        },
      )
      .then(updateObjectList => updateObjectList.map(update => update.slug))
      .then(slugList => slugSuggestionHelper(suggestion, slugList, 0))
      .then(slug => {
        if (!slug) {
          return Promise.reject(new Error("We couldn't generate a unique slug for this Update"));
        }
        this.slug = slug;
      });
  };

  // ---- Static methods ----

  static makeUpdatesPublic = function () {
    const today = new Date().setUTCHours(0, 0, 0, 0);
    return Update.update(
      {
        isPrivate: false,
      },
      {
        where: {
          isPrivate: true,
          makePublicOn: { [Op.lte]: today },
        },
      },
    ).then(([affectedCount]) => {
      logger.info(`Number of private updates made public: ${affectedCount}`);
    });
  };
}

Update.init(
  {
    id: {
      type: DataTypes.INTEGER,
      primaryKey: true,
      autoIncrement: true,
    },

    slug: {
      type: DataTypes.STRING,
      unique: true,
      allowNull: false,
      set(slug: string) {
        if (slug && slug.toLowerCase) {
          this.setDataValue('slug', slug.toLowerCase().replace(/ /g, '-').replace(/\./g, ''));
        }
      },
    },

    CollectiveId: {
      type: DataTypes.INTEGER,
      references: {
        model: 'Collectives',
        key: 'id',
      },
      onDelete: 'SET NULL',
      onUpdate: 'CASCADE',
      allowNull: false,
    },

    TierId: {
      type: DataTypes.INTEGER,
      references: {
        model: 'Tiers',
        key: 'id',
      },
      onDelete: 'SET NULL',
      onUpdate: 'CASCADE',
      allowNull: true,
    },

    FromCollectiveId: {
      type: DataTypes.INTEGER,
      references: {
        model: 'Collectives',
        key: 'id',
      },
      onDelete: 'SET NULL',
      onUpdate: 'CASCADE',
      allowNull: true,
    },

    CreatedByUserId: {
      type: DataTypes.INTEGER,
      references: {
        model: 'Users',
        key: 'id',
      },
      onDelete: 'SET NULL',
      onUpdate: 'CASCADE',
      allowNull: true, // non authenticated users can create a Update
    },

    LastEditedByUserId: {
      type: DataTypes.INTEGER,
      references: {
        model: 'Users',
        key: 'id',
      },
      onDelete: 'SET NULL',
      onUpdate: 'CASCADE',
      allowNull: true, // needs to be true because of old rows
    },

    title: {
      type: DataTypes.STRING,
      set(title: string) {
        this.setDataValue('title', title.replace(/\s+/g, ' ').trim());
      },
      validate: {
        len: [1, 255],
      },
    },

    html: {
      type: DataTypes.TEXT,
      set(html: string) {
        this.setDataValue('html', sanitizeHTML(html, sanitizerOptions));
        this.setDataValue('summary', generateSummaryForHTML(html, 240));
      },
    },

    image: DataTypes.STRING,

    isPrivate: {
      type: DataTypes.BOOLEAN,
      defaultValue: false,
    },

    isChangelog: {
      type: DataTypes.BOOLEAN,
      defaultValue: false,
    },

    notificationAudience: {
      type: DataTypes.STRING,
      defaultValue: null,
    },

    tags: {
      type: DataTypes.ARRAY(DataTypes.STRING),
      validate: {
        validateTags,
      },
      set: function (tags: string[] | null) {
        this.setDataValue('tags', sanitizeTags(tags));
      },
    },

    publishedAt: {
      type: DataTypes.DATE,
    },

    createdAt: {
      type: DataTypes.DATE,
      defaultValue: DataTypes.NOW,
    },

    updatedAt: {
      type: DataTypes.DATE,
      defaultValue: DataTypes.NOW,
    },

    deletedAt: {
      type: DataTypes.DATE,
    },

    makePublicOn: {
      type: DataTypes.DATE,
      defaultValue: null,
    },

    summary: {
      type: DataTypes.STRING,
    },
  },
  {
    sequelize,
    paranoid: true,
    hooks: {
      beforeValidate: instance => {
        if (!instance.publishedAt || !instance.slug) {
          return instance.generateSlug();
        }
      },
      beforeUpdate: instance => {
        if (!instance.publishedAt || !instance.slug) {
          return instance.generateSlug();
        }
      },
      beforeDestroy: async instance => {
        const newSlug = `${instance.slug}-${Date.now()}`;
        instance.slug = newSlug;
        await instance.save({ hooks: false });
      },
      afterCreate: async instance => {
        const collective = await Collective.findByPk(instance.CollectiveId);
        const fromCollective = await Collective.findByPk(instance.FromCollectiveId);
        Activity.create({
          type: activities.COLLECTIVE_UPDATE_CREATED,
          UserId: instance.CreatedByUserId,
          CollectiveId: instance.CollectiveId,
          FromCollectiveId: instance.FromCollectiveId,
          // TODO(InconsistentActivities): Should have HostCollectiveId
          data: {
            update: instance.activity,
            collective: collective.activity,
            fromCollective: fromCollective.activity,
          },
        });
      },
    },
  },
);

Temporal(Update, sequelize);

export default Update;<|MERGE_RESOLUTION|>--- conflicted
+++ resolved
@@ -195,13 +195,8 @@
     }
   };
 
-<<<<<<< HEAD
-  isPlatformUpdate = async function () {
-    return PlatformConstants.PlatformCollectiveId === this.CollectiveId;
-=======
   isPlatformUpdate = function () {
     return PlatformConstants.AllPlatformCollectiveIds.includes(this.CollectiveId);
->>>>>>> 80eddf20
   };
 
   shouldNotify = function (notificationAudience = this.notificationAudience) {
