import Promise from 'bluebird';
import activities from '../constants/activities';

/*
 * Transaction model
 * - this indicates that money was moved in the system
 */

export default (Sequelize, DataTypes) => {

  const Transaction = Sequelize.define('Transaction', {
    type: DataTypes.STRING, // Expense or Donation
    description: DataTypes.STRING, // delete #postmigration
    amount: DataTypes.FLOAT, // TODO: change to INTEGER and rename to donationAmount
    vat: DataTypes.FLOAT, // delete #postmigration
    currency: { // TODO: #postmigration rename to donationCurrency
      type: DataTypes.STRING,
      defaultValue: 'USD',
      set(val) {
        if (val && val.toUpperCase) {
          this.setDataValue('currency', val.toUpperCase());
        }
      }
    },
    tags: DataTypes.ARRAY(DataTypes.STRING),
    status: DataTypes.STRING, // delete #postmigration
    comment: DataTypes.STRING, // delete #postmigration
    link: DataTypes.STRING, // delete #postmigration

    // stores the currency that the transaction happened in (currency of the host)
    txnCurrency: {
      type: DataTypes.STRING,
      set(val) {
        if (val && val.toUpperCase) {
          this.setDataValue('txnCurrency', val.toUpperCase());
        }
      }
    },

    // stores the foreign exchange rate at the time of transaction between donation currency and transaction currency
    // txnCurrencyFxRate = amount*100/amountInTxnCurrency
    // TODO: #postmigration update comment above to remove 100
    txnCurrencyFxRate: DataTypes.FLOAT,

    // amount in currency of the host
    amountInTxnCurrency: DataTypes.INTEGER,
    platformFeeInTxnCurrency: DataTypes.INTEGER,
    hostFeeInTxnCurrency: DataTypes.INTEGER,
    paymentProcessorFeeInTxnCurrency: DataTypes.INTEGER,
    netAmountInGroupCurrency: DataTypes.INTEGER, // stores the net amount received by the group

    data: DataTypes.JSON,

    createdAt: {
      type: DataTypes.DATE,
      defaultValue: Sequelize.NOW
    },

    deletedAt: {
      type: DataTypes.DATE
    }
  }, {
    paranoid: true,

    getterMethods: {

      preview() {
        if (!this.link) return {};

        if (this.link.match(/\.pdf$/)) {
          return {
            src: 'https://opencollective.com/static/images/mime-pdf.png',
            width: '100px'
          };
        } else {
          return {
            src: `https://res.cloudinary.com/opencollective/image/fetch/w_640/${this.link}`,
            width: '100%'
          };
        }
      },

      isDonation() {
        return this.amount > 0;
      },

      isExpense() {
        return this.amount < 0;
      },

<<<<<<< HEAD
      isReimbursed() {
        return !!this.reimbursedAt;
=======
      isManual() {
        return this.payoutMethod === 'manual';
>>>>>>> 621b97b9
      },

      // Info.
      info() {
        return {
          id: this.id,
          type: this.type,
          description: this.description,
          amount: this.amount,
          vat: this.vat,
          currency: this.currency,
          tags: this.tags,
          status: this.status,
          comment: this.comment,
          link: this.link,
          createdAt: this.createdAt,
          UserId: this.UserId,
          GroupId: this.GroupId,
          isExpense: this.isExpense,
          isDonation: this.isDonation,
<<<<<<< HEAD
          isReimbursed: this.isReimbursed,
=======
          isManual: this.isManual,
>>>>>>> 621b97b9
          platformFee: this.platformFee,
          hostFee: this.hostFee,
          paymentProcessorFee: this.paymentProcessorFee,
          netAmountInGroupCurrency: this.netAmountInGroupCurrency
        };
      }
    },

    classMethods: {

      createMany: (transactions, defaultValues) => {
        return Promise.map(transactions, transaction => {
          for (const attr in defaultValues) {
            transaction[attr] = defaultValues[attr];
          }
          return Transaction.create(transaction);
        }).catch(console.error);
      },

      createFromPayload({ transaction, user, group, subscription, paymentMethod }) {

        // attach other objects manually. Needed for afterCreate hook to work properly
        transaction.UserId = user && user.id;
        transaction.GroupId = group && group.id;
        transaction.PaymentMethodId = transaction.PaymentMethodId || (paymentMethod ? paymentMethod.id : null);
        transaction.SubscriptionId = subscription ? subscription.id : null;

        if (transaction.amount > 0 && transaction.txnCurrencyFxRate) {
          // populate netAmountInGroupCurrency for donations
            transaction.netAmountInGroupCurrency =
              Math.round((transaction.amountInTxnCurrency
                - transaction.platformFeeInTxnCurrency
                - transaction.hostFeeInTxnCurrency
                - transaction.paymentProcessorFeeInTxnCurrency)
              *transaction.txnCurrencyFxRate);
        } else {
          // populate netAmountInGroupCurrency for "Add Funds" and Expenses
          transaction.netAmountInGroupCurrency = transaction.amount*100;
        }
        return Transaction.create(transaction);
      },

      createActivity(transaction) {
        if (transaction.deletedAt) {
          return Promise.resolve();
        }
        return Transaction.findById(transaction.id, {
          include: [
            { model: Sequelize.models.Group },
            { model: Sequelize.models.User },
            { model: Sequelize.models.PaymentMethod }
          ]
        })
        // Create activity.
        .then(transaction => {

          const activityPayload = {
            type: activities.GROUP_TRANSACTION_CREATED,
            TransactionId: transaction.id,
            GroupId: transaction.GroupId,
            UserId: transaction.UserId,
            data: {
              transaction: transaction.get(),
              user: transaction.User && transaction.User.info,
              group: transaction.Group && transaction.Group.info
            }
          };
          if (transaction.User) {
            activityPayload.data.user = transaction.User.info;
          }
          if (transaction.PaymentMethod) {
            activityPayload.data.paymentMethod = transaction.PaymentMethod.info;
          }
          return Sequelize.models.Activity.create(activityPayload);
        })
        .catch(err => console.error(`Error creating activity of type ${activities.GROUP_TRANSACTION_CREATED} for transaction ID ${transaction.id}`, err));
      }
    },

    hooks: {
      afterCreate: (transaction) => {
        return Transaction.createActivity(transaction);
      }
    }
  });

  return Transaction;
};<|MERGE_RESOLUTION|>--- conflicted
+++ resolved
@@ -88,15 +88,6 @@
         return this.amount < 0;
       },
 
-<<<<<<< HEAD
-      isReimbursed() {
-        return !!this.reimbursedAt;
-=======
-      isManual() {
-        return this.payoutMethod === 'manual';
->>>>>>> 621b97b9
-      },
-
       // Info.
       info() {
         return {
@@ -115,11 +106,6 @@
           GroupId: this.GroupId,
           isExpense: this.isExpense,
           isDonation: this.isDonation,
-<<<<<<< HEAD
-          isReimbursed: this.isReimbursed,
-=======
-          isManual: this.isManual,
->>>>>>> 621b97b9
           platformFee: this.platformFee,
           hostFee: this.hostFee,
           paymentProcessorFee: this.paymentProcessorFee,
