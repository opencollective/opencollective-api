--- conflicted
+++ resolved
@@ -447,58 +447,8 @@
       where: {
         CollectiveId: { [Op.in]: CollectiveIds },
         name: { [Op.ne]: null },
-<<<<<<< HEAD
-=======
-        // Also load cards that expired recently (30 days)
-        expiryDate: { [Op.or]: [null, { [Op.gte]: new Date(+new Date() - oneDayInMilliseonds * 30) }] },
->>>>>>> 367780fb
-        archivedAt: null,
-        expiryDate: {
-          [Op.or]: [null, { [Op.gte]: moment().subtract(6, 'month') }],
-        },
-      },
-      order: [['id', 'DESC']],
-    }).then(results => sortResults(CollectiveIds, results, 'CollectiveId', []));
-  });
-
-  /** *** Order *****/
-  // Order - findByMembership
-  context.loaders.Order.findByMembership = new DataLoader(combinedKeys =>
-    models.Order.findAll({
-      where: {
-        CollectiveId: { [Op.in]: combinedKeys.map(k => k.split(':')[0]) },
-        FromCollectiveId: {
-          [Op.in]: combinedKeys.map(k => k.split(':')[1]),
-        },
-      },
-      order: [['createdAt', 'DESC']],
-    }).then(results => sortResults(combinedKeys, results, 'CollectiveId:FromCollectiveId', [])),
-  );
-
-  // Order - findPledgedOrdersForCollective
-  context.loaders.Order.findPledgedOrdersForCollective = new DataLoader(CollectiveIds =>
-    models.Order.findAll({
-      where: {
-        CollectiveId: { [Op.in]: CollectiveIds },
-        status: 'PLEDGED',
-      },
-      order: [['createdAt', 'DESC']],
-    }).then(results => sortResults(CollectiveIds, results, 'CollectiveId', [])),
-  );
-
-  // Order - stats
-  context.loaders.Order.stats = {
-    transactions: new DataLoader(ids =>
-      models.Transaction.findAll({
-        attributes: ['OrderId', [sequelize.fn('COALESCE', sequelize.fn('COUNT', sequelize.col('id')), 0), 'count']],
-        where: { OrderId: { [Op.in]: ids } },
-        group: ['OrderId'],
-      })
-        .then(results => sortResults(ids, results, 'OrderId'))
-        .map(result => get(result, 'dataValues.count') || 0),
-    ),
-    totalTransactions: new DataLoader(keys =>
-      models.Transaction.findAll({
+< enhancement/get-rid-of-force-true
+ashinzekene/feat/payment-max-expirychivedAt: null
         attributes: ['OrderId', [sequelize.fn('SUM', sequelize.col('amount')), 'totalAmount']],
         where: { OrderId: { [Op.in]: keys } },
         group: ['OrderId'],
