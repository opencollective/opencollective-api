--- conflicted
+++ resolved
@@ -109,10 +109,6 @@
       attributes: [[sequelize.fn('max', sequelize.col('publishedAt')), 'publishedAt']],
       raw: true,
       where: {
-<<<<<<< HEAD
-        CollectiveId: PlatformConstants.PlatformCollectiveId,
-=======
->>>>>>> 80eddf20
         publishedAt: { [Op.ne]: null },
         isChangelog: true,
       },
