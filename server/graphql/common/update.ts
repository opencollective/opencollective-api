import { get } from 'lodash';

import MemberRoles from '../../constants/roles';
import cache, { purgeCacheForCollective } from '../../lib/cache';
import twoFactorAuthLib from '../../lib/two-factor-authentication';
import models from '../../models';
import { UPDATE_NOTIFICATION_AUDIENCE } from '../../models/Update';
import { Forbidden, NotFound, ValidationFailed } from '../errors';
import { idDecode, IDENTIFIER_TYPES } from '../v2/identifiers';
import { fetchAccountWithReference } from '../v2/input/AccountReferenceInput';

import { checkRemoteUserCanUseUpdates } from './scope-check';

export async function createUpdate(_, args, req) {
  checkRemoteUserCanUseUpdates(req);

  const collective = await fetchAccountWithReference(args.update.account);
  if (!collective) {
    throw new Error('This collective does not exist');
  } else if (!req.remoteUser.isAdminOfCollective(collective)) {
    throw new Forbidden("You don't have sufficient permissions to create an update");
<<<<<<< HEAD
  } else if (args.update.isChangelog && !req.remoteUser.isRoot()) {
    throw new Forbidden('Only root users can create changelog updates.');
=======
  } else if (args.update.isChangelog && !collective.data?.canHaveChangelogUpdates) {
    throw new Forbidden('This account cannot have changelog updates');
>>>>>>> 80eddf20
  }

  await twoFactorAuthLib.enforceForAccount(req, collective, { onlyAskOnLogin: true });

  const update = await models.Update.create({
    title: args.update.title,
    html: args.update.html,
    CollectiveId: collective.id,
    isPrivate: args.update.isPrivate,
    isChangelog: args.update.isChangelog,
    TierId: get(args, 'update.tier.id'),
    CreatedByUserId: req.remoteUser.id,
    FromCollectiveId: req.remoteUser.CollectiveId,
    makePublicOn: args.update.makePublicOn,
    notificationAudience: args.update.notificationAudience,
  });

  purgeCacheForCollective(collective.slug);
  return update;
}

/**
 * Fetches the update. Throws if the update does not exists or if user is not allowed to edit it.
 */
async function fetchUpdateForEdit(id, req) {
  if (!id) {
    throw new ValidationFailed(`Update ID is required`);
  }

  const update = await models.Update.findByPk(idDecode(id, IDENTIFIER_TYPES.UPDATE), {
    include: { association: 'collective', required: true },
  });
  if (!update) {
    throw new NotFound(`Update with id ${id} not found`);
  } else if (!req.remoteUser?.isAdminOfCollective(update.collective)) {
    throw new Forbidden("You don't have sufficient permissions to edit this update");
  }

  await twoFactorAuthLib.enforceForAccount(req, update.collective, { onlyAskOnLogin: true });

  return update;
}

export async function editUpdate(_, args, req) {
  checkRemoteUserCanUseUpdates(req);

  let update = await fetchUpdateForEdit(args.update.id, req);
  update = await update.edit(req.remoteUser, args.update);
  purgeCacheForCollective(update.collective.slug);
  return update;
}

export async function publishUpdate(_, args, req) {
  checkRemoteUserCanUseUpdates(req);

  let update = await fetchUpdateForEdit(args.id, req);
  update = await update.publish(req.remoteUser, args.notificationAudience || update.notificationAudience);
  if (update.isChangelog) {
    cache.delete('latest_changelog_publish_date');
  }
  purgeCacheForCollective(update.collective.slug);
  return update;
}

export async function unpublishUpdate(_, args, req) {
  checkRemoteUserCanUseUpdates(req);

  let update = await fetchUpdateForEdit(args.id, req);
  update = await update.unpublish(req.remoteUser);
  purgeCacheForCollective(update.collective.slug);
  return update;
}

export async function deleteUpdate(_, args, req) {
  checkRemoteUserCanUseUpdates(req);

  let update = await fetchUpdateForEdit(args.id, req);
  update = await update.delete(req.remoteUser);
  purgeCacheForCollective(update.collective.slug);
  return update;
}

const canSeeUpdateForFinancialContributors = (req, collective): boolean => {
  const allowedNonAdminRoles = [MemberRoles.MEMBER, MemberRoles.CONTRIBUTOR, MemberRoles.BACKER];
  return (
    req.remoteUser.isAdminOfCollectiveOrHost(collective) ||
    req.remoteUser.hasRole(allowedNonAdminRoles, collective.id) ||
    req.remoteUser.hasRole(allowedNonAdminRoles, collective.ParentCollectiveId)
  );
};

const canSeeUpdateForCollectiveAdmins = async (req, collective): Promise<boolean> => {
  if (!collective.isHostAccount) {
    return req.remoteUser.isAdminOfCollectiveOrHost(collective);
  }

  return (
    req.remoteUser.isAdminOfCollectiveOrHost(collective) ||
    (await req.loaders.Member.remoteUserIdAdminOfHostedAccount.load(collective.id))
  );
};

export async function canSeeUpdate(req, update): Promise<boolean> {
  if (update.publishedAt && !update.isPrivate) {
    return true; // If the update is published and not private, it's visible to everyone
  } else if (!req.remoteUser) {
    return false; // If the update is not published or private, it's not visible to logged out users
  }

  // Load collective
  update.collective = update.collective || (await req.loaders.Collective.byId.load(update.CollectiveId));

  // Only admins can see drafts
  if (!update.publishedAt) {
    return req.remoteUser.isAdminOfCollective(update.collective);
  } else if (req.remoteUser.isAdminOfCollectiveOrHost(update.collective)) {
    return true; // Host and collective admins can always see published updates
  }

  // If it's a private published update, we need to look at the audience
  const audience = update.notificationAudience || UPDATE_NOTIFICATION_AUDIENCE.FINANCIAL_CONTRIBUTORS;
  switch (audience) {
    case UPDATE_NOTIFICATION_AUDIENCE.FINANCIAL_CONTRIBUTORS:
      return canSeeUpdateForFinancialContributors(req, update.collective);
    case UPDATE_NOTIFICATION_AUDIENCE.COLLECTIVE_ADMINS:
      return canSeeUpdateForCollectiveAdmins(req, update.collective);
    case UPDATE_NOTIFICATION_AUDIENCE.ALL:
      return (
        canSeeUpdateForFinancialContributors(req, update.collective) ||
        canSeeUpdateForCollectiveAdmins(req, update.collective)
      );
    case UPDATE_NOTIFICATION_AUDIENCE.NO_ONE:
      return req.remoteUser.isAdminOfCollective(update.collective);
    default:
      return false; // Audience type is NO_ONE or unknown
  }
}<|MERGE_RESOLUTION|>--- conflicted
+++ resolved
@@ -19,13 +19,8 @@
     throw new Error('This collective does not exist');
   } else if (!req.remoteUser.isAdminOfCollective(collective)) {
     throw new Forbidden("You don't have sufficient permissions to create an update");
-<<<<<<< HEAD
-  } else if (args.update.isChangelog && !req.remoteUser.isRoot()) {
-    throw new Forbidden('Only root users can create changelog updates.');
-=======
   } else if (args.update.isChangelog && !collective.data?.canHaveChangelogUpdates) {
     throw new Forbidden('This account cannot have changelog updates');
->>>>>>> 80eddf20
   }
 
   await twoFactorAuthLib.enforceForAccount(req, collective, { onlyAskOnLogin: true });
