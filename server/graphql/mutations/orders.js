--- conflicted
+++ resolved
@@ -238,15 +238,12 @@
       return order;
     })
     .catch(e => {
-<<<<<<< HEAD
       debugOrder('createOrder mutation error: ', e);
-=======
-      debugOrder("createOrder mutation error: ", e);
+
       if (orderCreated && !orderCreated.processedAt) {
         // TODO: Order should be updated with data JSON field to store the error to review later
         orderCreated.update({ status: status.ERROR });
       }
->>>>>>> f3d92a79
       throw e;
     });
 }
