"""
An OAuth application or a personal token
"""
type Application {
  id: String!
  legacyId: Int!
  type: ApplicationType
    @deprecated(
      reason: "2022-06-16: This Application object will only be used for OAuth tokens. Use PersonalToken for user tokens"
    )
  name: String
  description: String
  apiKey: String
    @deprecated(
      reason: "2022-06-16: This Application object will only be used for OAuth tokens. Use PersonalToken for user tokens"
    )
  clientId: String
  clientSecret: String
  redirectUri: URL
  account: Account!
  oAuthAuthorization: OAuthAuthorization
}

"""
All application types
"""
enum ApplicationType {
  API_KEY
  OAUTH
}

"""
A field whose value conforms to the standard URL format as specified in RFC3986: https://www.ietf.org/rfc/rfc3986.txt.
"""
scalar URL

"""
An OAuth authorization
"""
type OAuthAuthorization {
  id: String
  account: Individual!
  application: Application!

  """
  The time of creation
  """
  createdAt: DateTime!

  """
  The time of last update
  """
  updatedAt: DateTime!

  """
  The time of expiration
  """
  expiresAt: DateTime!

  """
  The last time of token was used
  """
  lastUsedAt: DateTime

  """
  The attached scopes.
  """
  scope: [OAuthScope]
}

"""
A date-time string at UTC, such as 2007-12-03T10:15:30Z, compliant with the `date-time` format outlined in section 5.6 of the RFC 3339 profile of the ISO 8601 standard for representation of dates and times using the Gregorian calendar.
"""
scalar DateTime

"""
All supported OAuth scopes
"""
enum OAuthScope {
  """
  Access your email address.
  """
  email

  """
  Access your incognito account.
  """
  incognito

  """
  Manage your account, collectives and organizations.
  """
  account

  """
  Create and manage expenses, payout methods.
  """
  expenses

  """
  Create and manage contributions, payment methods.
  """
  orders

  """
  Refund and reject recorded transactions.
  """
  transactions

  """
  Create and manage virtual cards.
  """
  virtualCards

  """
  Create and manage updates.
  """
  updates

  """
  Create and manage conversations.
  """
  conversations

  """
  Create and manage webhooks
  """
  webhooks

  """
  Administrate fiscal hosts.
  """
  host

  """
  Create and manage OAuth applications.
  """
  applications

  """
  Create and manage connected accounts.
  """
  connectedAccounts

  """
  Perform critical administrative operations.
  """
  root
}

"""
Account interface shared by all kind of accounts (Bot, Collective, Event, User, Organization)
"""
interface Account {
  """
  The public id identifying the account (ie: 5v08jk63-w4g9nbpz-j7qmyder-p7ozax5g)
  """
  id: String!

  """
  The internal database identifier of the collective (ie: 580)
  """
  legacyId: Int! @deprecated(reason: "2020-01-01: should only be used during the transition to GraphQL API v2.")

  """
  The slug identifying the account (ie: babel)
  """
  slug: String!

  """
  The type of the account (BOT/COLLECTIVE/EVENT/ORGANIZATION/INDIVIDUAL/VENDOR)
  """
  type: AccountType!

  """
  Public name
  """
  name: String

  """
  Private, legal name. Used for expense receipts, taxes, etc. Scope: "account".
  """
  legalName: String
  description: String
  longDescription: String
  tags: [String]
  website: String
  twitterHandle: String
  githubHandle: String @deprecated(reason: "2022-06-03: Please use repositoryUrl")
  repositoryUrl: String
  currency: String
  expensePolicy: String

  """
  Defines if the contributors wants to be incognito (name not displayed)
  """
  isIncognito: Boolean!
  imageUrl(height: Int, format: ImageFormat): String
  backgroundImageUrl(height: Int, format: ImageFormat): String

  """
  The time of creation
  """
  createdAt: DateTime

  """
  The time of last update
  """
  updatedAt: DateTime

  """
  Returns whether this account is archived
  """
  isArchived: Boolean!

  """
  Whether this account is frozen
  """
  isFrozen: Boolean!

  """
  Returns whether the account accepts financial contributions.
  """
  isActive: Boolean

  """
  Returns whether the account is setup to Host collectives.
  """
  isHost: Boolean!

  """
  Returns true if the remote user is an admin of this account
  """
  isAdmin: Boolean!
  parentAccount: Account
  members(
    limit: Int! = 100
    offset: Int! = 0
    role: [MemberRole]

    """
    Admin only. To filter on the email address of a member, useful to check if a member exists.
    """
    email: EmailAddress

    """
    Type of accounts (BOT/COLLECTIVE/EVENT/ORGANIZATION/INDIVIDUAL)
    """
    accountType: [AccountType]
  ): MemberCollection!

  """
  Get pending member invitations for this account
  """
  memberInvitations(role: [MemberRole]): [MemberInvitation]
  memberOf(
    limit: Int! = 100
    offset: Int! = 0
    role: [MemberRole]

    """
    Filter on (un)approved collectives
    """
    isApproved: Boolean

    """
    Filter on archived collectives
    """
    isArchived: Boolean

    """
    Type of accounts (BOT/COLLECTIVE/EVENT/ORGANIZATION/INDIVIDUAL)
    """
    accountType: [AccountType]

    """
    Specific account to query the membership of.
    """
    account: AccountReferenceInput
    orderBy: OrderByInput! = { field: CREATED_AT, direction: DESC }

    """
    Order the query by requested role order
    """
    orderByRoles: Boolean
  ): MemberOfCollection

  """
  Returns the emails of the account. Individuals only have one, but organizations can have multiple emails.
  """
  emails: [EmailAddress!]
  transactions(
    """
    The number of results to fetch (default 10, max 1000)
    """
    limit: Int! = 100

    """
    The offset to use to fetch
    """
    offset: Int! = 0

    """
    The transaction type (DEBIT or CREDIT)
    """
    type: TransactionType

    """
    The payment method types. Can include `null` for transactions without a payment method
    """
    paymentMethodType: [PaymentMethodType]

    """
    Reference of the account assigned to the other side of the transaction (CREDIT -> sender, DEBIT -> recipient). Avoid, favor account instead.
    """
    fromAccount: AccountReferenceInput

    """
    Reference of the host accounting the transaction
    """
    host: AccountReferenceInput

    """
    NOT IMPLEMENTED. Only return transactions that match these tags.
    """
    tags: [String] @deprecated(reason: "2020-08-09: Was never implemented.")

    """
    The order of results
    """
    orderBy: ChronologicalOrderInput! = { field: CREATED_AT, direction: DESC }

    """
    Only return transactions where the amount is greater than or equal to this value (in cents)
    """
    minAmount: Int @deprecated(reason: "2020-08-09: GraphQL v2 should not expose amounts as integer.")

    """
    Only return transactions where the amount is lower than or equal to this value (in cents)
    """
    maxAmount: Int @deprecated(reason: "2020-08-09: GraphQL v2 should not expose amounts as integer.")

    """
    Only return transactions that were created after this date
    """
    dateFrom: DateTime

    """
    Only return transactions that were created before this date
    """
    dateTo: DateTime

    """
    The term to search
    """
    searchTerm: String

    """
    Only return transactions with an Expense attached
    """
    hasExpense: Boolean

    """
    Only return transactions with an Order attached
    """
    hasOrder: Boolean

    """
    Whether to include regular transactions from the account (turn false if you only want Incognito or Gift Card transactions)
    """
    includeRegularTransactions: Boolean! = true

    """
    If the account is a user and this field is true, contributions from the incognito profile will be included too (admins only)
    """
    includeIncognitoTransactions: Boolean! = false

    """
    Whether to include transactions from children (Events and Projects)
    """
    includeChildrenTransactions: Boolean! = false

    """
    Whether to include transactions from Gift Cards issued by the account.
    """
    includeGiftCardTransactions: Boolean! = false

    """
    Whether to include debt transactions
    """
    includeDebts: Boolean! = false

    """
    To filter by transaction kind
    """
    kind: [TransactionKind]

    """
    The transactions group to filter by
    """
    group: String
  ): TransactionCollection!
  orders(
    """
    The number of results to fetch (default 10, max 1000)
    """
    limit: Int! = 100

    """
    The offset to use to fetch
    """
    offset: Int! = 0

    """
    If account is a host, also include hosted accounts orders
    """
    includeHostedAccounts: Boolean

    """
    Whether to include incognito orders. Must be admin or root. Only with filter null or OUTGOING.
    """
    includeIncognito: Boolean = false

    """
    Account orders filter (INCOMING or OUTGOING)
    """
    filter: AccountOrdersFilter

    """
    Use this field to filter orders on their frequency (ONETIME, MONTHLY or YEARLY)
    """
    frequency: ContributionFrequency

    """
    Use this field to filter orders on their statuses
    """
    status: [OrderStatus]

    """
    The order of results
    """
    orderBy: ChronologicalOrderInput! = { field: CREATED_AT, direction: DESC }

    """
    Only return orders where the amount is greater than or equal to this value (in cents)
    """
    minAmount: Int

    """
    Only return orders where the amount is lower than or equal to this value (in cents)
    """
    maxAmount: Int

    """
    Only return orders that were created after this date
    """
    dateFrom: DateTime

    """
    Only return orders that were created after this date
    """
    dateTo: DateTime

    """
    The term to search
    """
    searchTerm: String
    tierSlug: String @deprecated(reason: "2022-02-25: Should be replaced by a tier reference. Not existing yet.")

    """
    Only returns orders that have a subscription (monthly/yearly). Don't use together with frequency.
    """
    onlySubscriptions: Boolean
  ): OrderCollection!
  settings: JSON!
  conversations(
    limit: Int! = 15
    offset: Int! = 0

    """
    Only return conversations matching this tag
    """
    tag: String
  ): ConversationCollection!

  """
  Returns conversation's tags for collective sorted by popularity
  """
  conversationsTags(limit: Int! = 30): [TagStat]

  """
  Returns expense tags for collective sorted by popularity
  """
  expensesTags(limit: Int! = 30): [TagStat]

  """
  The list of expense types supported by this account
  """
  supportedExpenseTypes: [ExpenseType!]!
  transferwise: TransferWise

  """
  The list of payout methods that this account can use to get paid
  """
  payoutMethods: [PayoutMethod]

  """
  The list of payment methods that this account can use to pay for Orders
  """
  paymentMethods(
    """
    Filter on given types (CREDITCARD, GIFTCARD...)
    """
    type: [PaymentMethodType]

    """
    Filter on given types (CREDITCARD, GIFTCARD...)
    """
    enumType: [PaymentMethodType] @deprecated(reason: "2021-08-20: use type instead from now")

    """
    Filter on the given service types (opencollective, stripe, paypal...)
    """
    service: [PaymentMethodService]

    """
    Whether to include expired payment methods. Payment methods expired since more than 6 months will never be returned.
    """
    includeExpired: Boolean
  ): [PaymentMethod]

  """
  The list of connected accounts (Stripe, Twitter, etc ...)
  """
  connectedAccounts: [ConnectedAccount]

  """
  The list of applications created by this account. Admin only. Scope: "applications".
  """
  oAuthApplications(
    """
    The number of results to fetch (default 10, max 1000)
    """
    limit: Int! = 10

    """
    The offset to use to fetch
    """
    offset: Int! = 0
  ): OAuthApplicationCollection

  """
  The address associated to this account. This field is always public for collectives and events.
  """
  location: Location

  """
  Categories set by Open Collective to help moderation.
  """
  categories: [String]!
  stats: AccountStats

  """
  Updates published by the account. To see unpublished updates, you need to be an admin and have the scope "updates".
  """
  updates(
    """
    The number of results to fetch (default 10, max 1000)
    """
    limit: Int! = 10

    """
    The offset to use to fetch
    """
    offset: Int! = 0

    """
    Only return published updates.
    """
    onlyPublishedUpdates: Boolean = false
    onlyChangelogUpdates: Boolean
    orderBy: UpdateChronologicalOrderInput! = { field: CREATED_AT, direction: DESC }
    searchTerm: String
  ): UpdateCollection!

  """
  Describes the features enabled and available for this account
  """
  features: CollectiveFeatures!

  """
  Virtual Cards attached to the account. Admin only. Scope: "virtualCards".
  """
  virtualCards(
    limit: Int! = 100
    offset: Int! = 0
    state: String = null
    merchantAccount: AccountReferenceInput = null

    """
    Only return expenses that were created after this date
    """
    dateFrom: DateTime = null

    """
    Only return expenses that were created before this date
    """
    dateTo: DateTime = null
    orderBy: ChronologicalOrderInput = { field: CREATED_AT, direction: DESC }
  ): VirtualCardCollection

  """
  Virtual Cards Merchants used by the account. Admin only. Scope: "virtualCards".
  """
  virtualCardMerchants(limit: Int! = 100, offset: Int! = 0): AccountCollection
  childrenAccounts(limit: Int! = 100, offset: Int! = 0, accountType: [AccountType]): AccountCollection!

  """
  Policies for the account. To see non-public policies you need to be admin and have the scope: "account".
  """
  policies: Policies!

  """
  List of activities that the logged-in user is subscribed for this collective
  """
  activitySubscriptions(channel: ActivityChannel): [ActivitySubscription]

  """
  Logged-in user permissions on an account
  """
  permissions: AccountPermissions!
}

"""
All account types
"""
enum AccountType {
  BOT
  COLLECTIVE
  EVENT
  FUND
  INDIVIDUAL
  ORGANIZATION
  PROJECT
  VENDOR
}

enum ImageFormat {
  txt
  png
  jpg
  gif
  svg
}

"""
A collection of "Members" (ie: Organization backing a Collective)
"""
type MemberCollection implements Collection {
  offset: Int
  limit: Int
  totalCount: Int
  nodes: [Member]
}

"""
Collection interface shared by all collection types
"""
interface Collection {
  offset: Int
  limit: Int
  totalCount: Int
}

"""
All member roles
"""
enum MemberRole {
  BACKER
  ADMIN
  CONTRIBUTOR
  HOST
  ATTENDEE
  MEMBER
  FUNDRAISER
  FOLLOWER
  ACCOUNTANT
  CONNECTED_ACCOUNT
}

"""
A field whose value conforms to the standard internet email address format as specified in RFC822: https://www.w3.org/Protocols/rfc822/.
"""
scalar EmailAddress

"""
An invitation to join the members of a collective
"""
type MemberInvitation {
  id: String!

  """
  The person who invited the member, if any
  """
  inviter: Individual
  createdAt: DateTime!
  account: Account!
  memberAccount: Account!
  role: MemberRole!
  description: String
  tier: Tier
  since: DateTime
}

"""
Tier model
"""
type Tier {
  id: String!
  legacyId: Int!
  slug: String
  name: String
  description: String

  """
  Get all orders
  """
  orders(limit: Int! = 100, offset: Int! = 0, status: [OrderStatus]): OrderCollection!
  amount: Amount!
  button: String
  goal: Amount!
  type: TierType!
  interval: TierInterval @deprecated(reason: "2020-08-24: Please use \"frequency\"")
  frequency: TierFrequency!
  presets: [Int]
  maxQuantity: Int

  """
  Number of tickets available. Returns null if there is no limit.
  """
  availableQuantity: Int
  customFields: JSON
  amountType: TierAmountType!
  minimumAmount: Amount!
  endsAt: DateTime
  invoiceTemplate: String
  useStandalonePage: Boolean
}

"""
A collection of "Orders"
"""
type OrderCollection implements Collection {
  offset: Int
  limit: Int
  totalCount: Int
  nodes: [Order]
}

"""
Order model
"""
type Order {
  id: String!
  legacyId: Int!
  description: String

  """
  Base order amount (without platform tip)
  """
  amount: Amount!

  """
  Total order amount, including all taxes and platform tip
  """
  totalAmount: Amount!
  quantity: Int
  status: OrderStatus
  frequency: ContributionFrequency
  nextChargeDate: DateTime
  tier: Tier
  fromAccount: Account
  toAccount: Account

  """
  Transactions for this order ordered by createdAt ASC
  """
  transactions: [Transaction]!
  createdAt: DateTime
  updatedAt: DateTime

  """
  WARNING: Total amount donated between collectives, though there will be edge cases especially when looking on the Order level, as the order id is not used in calculating this.
  """
  totalDonations: Amount!
  paymentMethod: PaymentMethod

  """
  Platform Tip attached to the Order.
  """
  platformTipAmount: Amount
  platformTipEligible: Boolean
  tags: [String]!
  taxes: [OrderTax]!

  """
  This represents a MemberOf relationship (ie: Collective backed by an Individual) attached to the Order.
  """
  membership: MemberOf

  """
  The permissions given to current logged in user for this order
  """
  permissions: OrderPermissions!

  """
  Data related to the order
  """
  data: JSON

  """
  Custom data related to the order, based on the fields described by tier.customFields. Must be authenticated as an admin of the fromAccount or toAccount (returns null otherwise)
  """
  customData: JSON

  """
  Memo field which adds additional details about the order. For example in added funds this can be a note to mark what method (cheque, money order) the funds were received.
  """
  memo: String
}

"""
All order statuses
"""
enum OrderStatus {
  NEW
  REQUIRE_CLIENT_CONFIRMATION
  PAID
  ERROR
  PROCESSING
  ACTIVE
  CANCELLED
  PENDING
  EXPIRED
  PLEDGED
  REJECTED
  DISPUTED
  REFUNDED
  IN_REVIEW
}

enum ContributionFrequency {
  MONTHLY
  YEARLY
  ONETIME
}

"""
Transaction interface shared by all kind of transactions (Debit, Credit)
"""
interface Transaction {
  id: String!
  legacyId: Int!
  uuid: String! @deprecated(reason: "2021-08-15: Use id instead.")
  group: String!
  type: TransactionType!
  kind: TransactionKind
  description(
    """
    Wether to generate the description dynamically.
    """
    dynamic: Boolean = false

    """
    Wether to generate the full description when using dynamic.
    """
    full: Boolean = false
  ): String
  amount: Amount!
  amountInHostCurrency: Amount!

  """
  Exchange rate between the currency of the transaction and the currency of the host (transaction.amount * transaction.hostCurrencyFxRate = transaction.amountInHostCurrency)
  """
  hostCurrencyFxRate: Float
  netAmount(
    """
    Fetch HOST_FEE transaction and integrate in calculation for retro-compatiblity.
    """
    fetchHostFee: Boolean = false
  ): Amount!
  netAmountInHostCurrency(
    """
    Fetch HOST_FEE transaction and integrate in calculation for retro-compatiblity.
    """
    fetchHostFee: Boolean = false
  ): Amount!
  taxAmount: Amount!

  """
  If taxAmount is set, this field will contain more info about the tax
  """
  taxInfo: TaxInfo
  platformFee: Amount!
  hostFee(
    """
    Fetch HOST_FEE transaction for retro-compatiblity.
    """
    fetchHostFee: Boolean = false
  ): Amount
  paymentProcessorFee: Amount
  host: Account
  account: Account
  oppositeAccount: Account

  """
  The sender of a transaction (on CREDIT = oppositeAccount, DEBIT = account)
  """
  fromAccount: Account

  """
  The recipient of a transaction (on CREDIT = account, DEBIT = oppositeAccount)
  """
  toAccount: Account
  giftCardEmitterAccount: Account
  createdAt: DateTime
  updatedAt: DateTime
  expense: Expense
  order: Order
  isRefunded: Boolean
  isRefund: Boolean
  isDisputed: Boolean
  isInReview: Boolean
  paymentMethod: PaymentMethod
  payoutMethod: PayoutMethod
  permissions: TransactionPermissions
  isOrderRejected: Boolean!
  refundTransaction: Transaction
  relatedTransactions(
    """
    Filter by kind
    """
    kind: [TransactionKind]
  ): [Transaction]!

  """
  Merchant id related to the Transaction (Stripe, PayPal, Wise, Privacy)
  """
  merchantId: String

  """
  The balance after the Transaction has run. Only for financially active accounts.
  """
  balanceInHostCurrency: Amount
  invoiceTemplate: String
}

"""
All transaction types
"""
enum TransactionType {
  DEBIT
  CREDIT
}

enum TransactionKind {
  ADDED_FUNDS
  BALANCE_TRANSFER
  CONTRIBUTION
  EXPENSE
  HOST_FEE
  HOST_FEE_SHARE
  HOST_FEE_SHARE_DEBT
  PAYMENT_PROCESSOR_COVER
  PAYMENT_PROCESSOR_DISPUTE_FEE
  PAYMENT_PROCESSOR_FEE
  PLATFORM_FEE
  PLATFORM_TIP
  PLATFORM_TIP_DEBT
  PREPAID_PAYMENT_METHOD
}

"""
Information about a tax
"""
type TaxInfo {
  """
  An unique identifier for this tax (GST, VAT, etc)
  """
  id: String!

  """
  Identifier for this tax (GST, VAT, etc)
  """
  type: OrderTaxType!

  """
  Percentage applied, between 0-100
  """
  percentage: Int! @deprecated(reason: "Please use `rate` instead")

  """
  Percentage applied, between 0-100
  """
  rate: Float!

  """
  Tax ID number of the 3rd party receiving/paying the tax
  """
  idNumber: String
}

"""
The type of a tax like GST, VAT, etc
"""
enum OrderTaxType {
  """
  European Value Added Tax
  """
  VAT

  """
  New Zealand Good and Services Tax
  """
  GST
}

"""
This represents an Expense
"""
type Expense {
  id: String!

  """
  Legacy ID as returned by API V1. Avoid relying on this field as it may be removed in the future.
  """
  legacyId: Int!

  """
  Title/main description for this expense
  """
  description: String!

  """
  Longer description for this expense
  """
  longDescription: String

  """
  Total amount of the expense (sum of the item's amounts).
  """
  amount: Int! @deprecated(reason: "2022-02-09: Please use amountV2")

  """
  Total amount of the expense
  """
  amountV2(
    """
    Source of the currency to express the amount. Defaults to the expense currency
    """
    currencySource: ExpenseCurrencySource
  ): Amount

  """
  Taxes applied to this expense
  """
  taxes: [TaxInfo]!

  """
  The exchange rate between the expense currency and the account currency
  """
  accountCurrencyFxRate: Float! @deprecated(reason: "2022-02-09: Please use amountV2")

  """
  The time of creation
  """
  createdAt: DateTime!

  """
  Currency that should be used for the payout
  """
  currency: Currency!

  """
  Whether this expense is a receipt or an invoice
  """
  type: ExpenseType!

  """
  The state of the expense (pending, approved, paid, rejected...etc)
  """
  status: ExpenseStatus!

  """
  Returns the list of comments for this expense, or `null` if user is not allowed to see them
  """
  comments(
    """
    The number of results to fetch (default 10, max 1000)
    """
    limit: Int! = 10

    """
    The offset to use to fetch
    """
    offset: Int! = 0
    orderBy: ChronologicalOrderInput = { field: CREATED_AT, direction: ASC }
  ): CommentCollection

  """
  The account where the expense was submitted
  """
  account: Account!

  """
  The account being paid by this expense
  """
  payee: Account!

  """
  The address of the payee
  """
  payeeLocation: Location

  """
  The account who created this expense
  """
  createdByAccount: Account

  """
  The account from where the expense was paid
  """
  host: Account

  """
  The payout method to use for this expense
  """
  payoutMethod: PayoutMethod

  """
  The virtual card used to pay for this charge
  """
  virtualCard: VirtualCard

  """
  (Optional) files attached to the expense
  """
  attachedFiles: [ExpenseAttachedFile!]
  items: [ExpenseItem]

  """
  Additional information about the payment as HTML. Only visible to user and admins.
  """
  privateMessage: String

  """
  Information to display on the invoice. Only visible to user and admins.
  """
  invoiceInfo: String

  """
  The fees payer for this expense
  """
  feesPayer: FeesPayer!

  """
  The permissions given to current logged in user for this expense
  """
  permissions: ExpensePermissions!

  """
  The list of activities (ie. approved, edited, etc) for this expense ordered by date ascending
  """
  activities: [Activity!]!
  tags: [String]!

  """
  Returns the list of legal documents required from the payee before the expense can be payed. Must be logged in.
  """
  requiredLegalDocuments: [LegalDocumentType]

  """
  Drafted field values that were still not persisted
  """
  draft: JSON

  """
  The account that requested this expense to be submitted
  """
  requestedByAccount: Account
  quote: ExpenseQuote
  recurringExpense: RecurringExpense
  securityChecks: [SecurityCheck]
}

"""
All supported expense currency sources
"""
enum ExpenseCurrencySource {
  """
  The expense currency expressed as the host currency
  """
  HOST

  """
  The expense currency expressed as the account currency
  """
  ACCOUNT

  """
  The expense currency expressed as the expense currency
  """
  EXPENSE

  """
  The expense currency expressed as the expense currency
  """
  CREATED_BY_ACCOUNT
}

"""
All supported currencies
"""
enum Currency {
  """
  US Dollar
  """
  USD

  """
  UAE Dirham
  """
  AED

  """
  Afghani
  """
  AFN

  """
  Lek
  """
  ALL

  """
  Armenian Dram
  """
  AMD

  """
  Netherlands Antillean Guilder
  """
  ANG

  """
  Kwanza
  """
  AOA

  """
  Argentine Peso
  """
  ARS

  """
  Australian Dollar
  """
  AUD

  """
  Aruban Florin
  """
  AWG

  """
  Azerbaijanian Manat
  """
  AZN

  """
  Convertible Mark
  """
  BAM

  """
  Barbados Dollar
  """
  BBD

  """
  Taka
  """
  BDT

  """
  Bulgarian Lev
  """
  BGN

  """
  Burundi Franc
  """
  BIF

  """
  Bermudian Dollar
  """
  BMD

  """
  Brunei Dollar
  """
  BND

  """
  Boliviano
  """
  BOB

  """
  Brazilian Real
  """
  BRL

  """
  Bahamian Dollar
  """
  BSD

  """
  Pula
  """
  BWP

  """
  Belarussian Ruble
  """
  BYN

  """
  Belize Dollar
  """
  BZD

  """
  Canadian Dollar
  """
  CAD

  """
  Congolese Franc
  """
  CDF

  """
  Swiss Franc
  """
  CHF

  """
  Chilean Peso
  """
  CLP

  """
  Yuan Renminbi
  """
  CNY

  """
  Colombian Peso
  """
  COP

  """
  Costa Rican Colon
  """
  CRC

  """
  Cabo Verde Escudo
  """
  CVE

  """
  Czech Koruna
  """
  CZK

  """
  Djibouti Franc
  """
  DJF

  """
  Danish Krone
  """
  DKK

  """
  Dominican Peso
  """
  DOP

  """
  Algerian Dinar
  """
  DZD

  """
  Egyptian Pound
  """
  EGP

  """
  Ethiopian Birr
  """
  ETB

  """
  Euro
  """
  EUR

  """
  Fiji Dollar
  """
  FJD

  """
  Falkland Islands Pound
  """
  FKP

  """
  Pound Sterling
  """
  GBP

  """
  Lari
  """
  GEL

  """
  Gibraltar Pound
  """
  GIP

  """
  Dalasi
  """
  GMD

  """
  Guinea Franc
  """
  GNF

  """
  Quetzal
  """
  GTQ

  """
  Guyana Dollar
  """
  GYD

  """
  Hong Kong Dollar
  """
  HKD

  """
  Lempira
  """
  HNL

  """
  Kuna
  """
  HRK

  """
  Gourde
  """
  HTG

  """
  Forint
  """
  HUF

  """
  Rupiah
  """
  IDR

  """
  New Israeli Sheqel
  """
  ILS

  """
  Indian Rupee
  """
  INR

  """
  Iceland Krona
  """
  ISK

  """
  Jamaican Dollar
  """
  JMD

  """
  Yen
  """
  JPY

  """
  Kenyan Shilling
  """
  KES

  """
  Som
  """
  KGS

  """
  Riel
  """
  KHR

  """
  Comoro Franc
  """
  KMF

  """
  Won
  """
  KRW

  """
  Cayman Islands Dollar
  """
  KYD

  """
  Tenge
  """
  KZT

  """
  Kip
  """
  LAK

  """
  Lebanese Pound
  """
  LBP

  """
  Sri Lanka Rupee
  """
  LKR

  """
  Liberian Dollar
  """
  LRD

  """
  Loti
  """
  LSL

  """
  Moroccan Dirham
  """
  MAD

  """
  Moldovan Leu
  """
  MDL

  """
  Malagasy Ariary
  """
  MGA

  """
  Denar
  """
  MKD

  """
  Kyat
  """
  MMK

  """
  Tugrik
  """
  MNT

  """
  Pataca
  """
  MOP

  """
  Mauritius Rupee
  """
  MUR

  """
  Rufiyaa
  """
  MVR

  """
  Kwacha
  """
  MWK

  """
  Mexican Peso
  """
  MXN

  """
  Malaysian Ringgit
  """
  MYR

  """
  Mozambique Metical
  """
  MZN

  """
  Namibia Dollar
  """
  NAD

  """
  Naira
  """
  NGN

  """
  Cordoba Oro
  """
  NIO

  """
  Norwegian Krone
  """
  NOK

  """
  Nepalese Rupee
  """
  NPR

  """
  New Zealand Dollar
  """
  NZD

  """
  Balboa
  """
  PAB

  """
  Nuevo Sol
  """
  PEN

  """
  Kina
  """
  PGK

  """
  Philippine Peso
  """
  PHP

  """
  Pakistan Rupee
  """
  PKR

  """
  Zloty
  """
  PLN

  """
  Guarani
  """
  PYG

  """
  Qatari Rial
  """
  QAR

  """
  Romanian Leu
  """
  RON

  """
  Serbian Dinar
  """
  RSD

  """
  Russian Ruble
  """
  RUB

  """
  Rwanda Franc
  """
  RWF

  """
  Saudi Riyal
  """
  SAR

  """
  Solomon Islands Dollar
  """
  SBD

  """
  Seychelles Rupee
  """
  SCR

  """
  Swedish Krona
  """
  SEK

  """
  Singapore Dollar
  """
  SGD

  """
  Saint Helena Pound
  """
  SHP

  """
  Leone
  """
  SLL

  """
  Somali Shilling
  """
  SOS

  """
  Surinam Dollar
  """
  SRD

  """
  Lilangeni
  """
  SZL

  """
  Baht
  """
  THB

  """
  Somoni
  """
  TJS

  """
  Pa’anga
  """
  TOP

  """
  Turkish Lira
  """
  TRY

  """
  Trinidad and Tobago Dollar
  """
  TTD

  """
  New Taiwan Dollar
  """
  TWD

  """
  Tanzanian Shilling
  """
  TZS

  """
  Hryvnia
  """
  UAH

  """
  Uganda Shilling
  """
  UGX

  """
  Peso Uruguayo
  """
  UYU

  """
  Uzbekistan Sum
  """
  UZS

  """
  Dong
  """
  VND

  """
  Vatu
  """
  VUV

  """
  Tala
  """
  WST

  """
  CFA Franc BEAC
  """
  XAF

  """
  East Caribbean Dollar
  """
  XCD

  """
  CFA Franc BCEAO
  """
  XOF

  """
  CFP Franc
  """
  XPF

  """
  Yemeni Rial
  """
  YER

  """
  Rand
  """
  ZAR

  """
  Zambian Kwacha
  """
  ZMW
}

"""
All supported expense types
"""
enum ExpenseType {
  """
  Invoice: Charge for your time or get paid in advance.
  """
  INVOICE

  """
  Receipt: Get paid back for a purchase already made.
  """
  RECEIPT

  """
  Funding Request: Request funding for a project or initiative.
  """
  FUNDING_REQUEST

  """
  Grant: Request funding for a project or initiative.
  """
  GRANT

  """
  Unclassified expense
  """
  UNCLASSIFIED

  """
  Credit Card Charge: Payment done using an issued (virtual) credit card issued by your Fiscal Host.
  """
  CHARGE

  """
  Settlement: expense generated by Open Collective to collect money owed by Fiscal Hosts.
  """
  SETTLEMENT
}

enum ExpenseStatus {
  DRAFT
  UNVERIFIED
  PENDING
  INCOMPLETE
  APPROVED
  REJECTED
  PROCESSING
  ERROR
  PAID
  SCHEDULED_FOR_PAYMENT
  SPAM
  CANCELED
}

"""
A collection of "Comments"
"""
type CommentCollection implements Collection {
  offset: Int
  limit: Int
  totalCount: Int
  nodes: [Comment]
}

"""
This represents an Comment
"""
type Comment {
  id: String
  createdAt: DateTime
  html: String
  fromAccount: Account
  account: Account

  """
  Returns a map of reactions counts for this comment
  """
  reactions: JSON

  """
  Returns the list of reactions added to this comment by logged in user
  """
  userReactions: [String]
  fromCollective: Account @deprecated(reason: "2020-02-25: Please use fromAccount")
  collective: Account @deprecated(reason: "2020-02-25: Please use account")
}

"""
The `JSON` scalar type represents JSON values as specified by [ECMA-404](http://www.ecma-international.org/publications/files/ECMA-ST/ECMA-404.pdf).
"""
scalar JSON

"""
Input to order results chronologically
"""
input ChronologicalOrderInput {
  """
  Field to chronologically order by.
  """
  field: DateTimeField! = CREATED_AT

  """
  Ordering direction.
  """
  direction: OrderDirection! = DESC
}

"""
All possible DateTime fields for a resource
"""
enum DateTimeField {
  """
  The creation time of a resource
  """
  CREATED_AT
}

"""
Possible directions in which to order a list of items
"""
enum OrderDirection {
  ASC
  DESC
}

"""
Type for Geographic location
"""
type Location {
  """
  Unique identifier for this location
  """
  id: String

  """
  A short name for the location (eg. Open Collective Headquarters)
  """
  name: String

  """
  Postal address without country (eg. 12 opensource avenue, 7500 Paris)
  """
  address: String

  """
  Two letters country code (eg. FR, BE...etc)
  """
  country: String

  """
  Latitude
  """
  lat: Float

  """
  Longitude
  """
  long: Float

  """
  Structured JSON address
  """
  structured: JSON
}

"""
A payout method
"""
type PayoutMethod {
  """
  Unique identifier for this payout method
  """
  id: String!

  """
  The type of this payout method (usually the payment provider)
  """
  type: PayoutMethodType

  """
  A friendly name for users to easily find their payout methods
  """
  name: String

  """
  Whether this payout method has been saved to be used for future payouts
  """
  isSaved: Boolean

  """
  The actual data for this payout method. Content depends on the type.
  """
  data: JSON
}

enum PayoutMethodType {
  OTHER
  PAYPAL
  BANK_ACCOUNT
  ACCOUNT_BALANCE
  CREDIT_CARD
}

"""
Fields for an expense's attached file
"""
type ExpenseAttachedFile {
  """
  Unique identifier for this file
  """
  id: String!
  url: URL

  """
  The original filename
  """
  name: String
}

"""
Fields for an expense item
"""
type ExpenseItem {
  """
  Unique identifier for this expense item
  """
  id: String!

  """
  Amount of this item
  """
  amount: Int!

  """
  The date on which the item was created
  """
  createdAt: DateTime!

  """
  The date on which the item was last updated
  """
  updatedAt: DateTime!

  """
  The date on which the expense took place
  """
  incurredAt: DateTime!

  """
  A description for this item. Enforced for new items, but old expenses may not have one.
  """
  description: String
  url: URL
}

"""
All supported expense types
"""
enum FeesPayer {
  """
  The collective will be responsible for paying the fees
  """
  COLLECTIVE

  """
  The payee will be responsible for paying the fees (they'll be deduced from the total amount)
  """
  PAYEE
}

"""
Fields for the user permissions on an expense
"""
type ExpensePermissions {
  id: String!

  """
  Whether the current user can edit the expense
  """
  canEdit: Boolean!

  """
  Tags permissions are a bit different, and can be edited by admins even if the expense has already been paid
  """
  canEditTags: Boolean!

  """
  Whether the current user can edit the expense
  """
  canDelete: Boolean!

  """
  Whether the current user can the the invoice info for this expense
  """
  canSeeInvoiceInfo: Boolean!

  """
  Whether the current user can trigger the payment for this expense
  """
  canPay: Boolean!

  """
  Whether the current user can approve this expense
  """
  canApprove: Boolean!

  """
  Whether the current user can unapprove this expense
  """
  canUnapprove: Boolean!

  """
  Whether the current user can reject this expense
  """
  canReject: Boolean!

  """
  Whether the current user can mark this expense as spam
  """
  canMarkAsSpam: Boolean!

  """
  Whether the current user can mark this expense as unpaid
  """
  canMarkAsUnpaid: Boolean!

  """
  Whether the current user can mark this expense as incomplete
  """
  canMarkAsIncomplete: Boolean!

  """
  Whether the current user can comment and see comments for this expense
  """
  canComment: Boolean!

  """
  Whether the current user can unschedule this expense payment
  """
  canUnschedulePayment: Boolean!
  edit: Permission!
  editTags: Permission!
  delete: Permission!
  seeInvoiceInfo: Permission!
  pay: Permission!
  approve: Permission!
  unapprove: Permission!
  reject: Permission!
  markAsSpam: Permission!
  markAsUnpaid: Permission!
  comment: Permission!
  unschedulePayment: Permission!
}

type Permission {
  allowed: Boolean!
  reason: String
}

"""
An activity describing something that happened on the platform
"""
type Activity {
  """
  Unique identifier for this activity
  """
  id: String!

  """
  The type of the activity
  """
  type: ActivityType!

  """
  The date on which the ConnectedAccount was created
  """
  createdAt: DateTime!

  """
  The account that authored by this activity, if any
  """
  fromAccount: Account

  """
  The account targeted by this activity, if any
  """
  account: Account

  """
  The host under which this activity happened, if any
  """
  host: Host

  """
  The person who triggered the action, if any
  """
  individual: Individual

  """
  The expense related to this activity, if any
  """
  expense: Expense

  """
  The order related to this activity, if any
  """
  order: Order

  """
  Data attached to this activity (if any)
  """
  data: JSON!

  """
  Specifies whether this is a system generated activity
  """
  isSystem: Boolean!
}

enum ActivityType {
  ACTIVITY_ALL
  CONNECTED_ACCOUNT_CREATED
  CONNECTED_ACCOUNT_ERROR
  COLLECTIVE_CREATED_GITHUB
  COLLECTIVE_APPLY
  COLLECTIVE_APPROVED
  COLLECTIVE_REJECTED
  COLLECTIVE_CREATED
  COLLECTIVE_EDITED
  COLLECTIVE_DELETED
  COLLECTIVE_UNHOSTED
  ORGANIZATION_COLLECTIVE_CREATED
  COLLECTIVE_FROZEN
  COLLECTIVE_UNFROZEN
  COLLECTIVE_CONVERSATION_CREATED
  UPDATE_COMMENT_CREATED
  EXPENSE_COMMENT_CREATED
  CONVERSATION_COMMENT_CREATED
  COLLECTIVE_EXPENSE_CREATED
  COLLECTIVE_EXPENSE_DELETED
  COLLECTIVE_EXPENSE_UPDATED
  COLLECTIVE_EXPENSE_REJECTED
  COLLECTIVE_EXPENSE_APPROVED
  COLLECTIVE_EXPENSE_UNAPPROVED
  COLLECTIVE_EXPENSE_MOVED
  COLLECTIVE_EXPENSE_PAID
  COLLECTIVE_EXPENSE_MARKED_AS_UNPAID
  COLLECTIVE_EXPENSE_MARKED_AS_SPAM
  COLLECTIVE_EXPENSE_MARKED_AS_INCOMPLETE
  COLLECTIVE_EXPENSE_PROCESSING
  COLLECTIVE_EXPENSE_SCHEDULED_FOR_PAYMENT
  COLLECTIVE_EXPENSE_ERROR
  COLLECTIVE_EXPENSE_INVITE_DRAFTED
  COLLECTIVE_EXPENSE_RECURRING_DRAFTED
  COLLECTIVE_EXPENSE_MISSING_RECEIPT
  TAXFORM_REQUEST
  COLLECTIVE_VIRTUAL_CARD_ADDED
  COLLECTIVE_VIRTUAL_CARD_MISSING_RECEIPTS
  COLLECTIVE_VIRTUAL_CARD_SUSPENDED
  COLLECTIVE_VIRTUAL_CARD_DELETED
  VIRTUAL_CARD_REQUESTED
  VIRTUAL_CARD_CHARGE_DECLINED
  VIRTUAL_CARD_PURCHASE
  COLLECTIVE_MEMBER_INVITED
  COLLECTIVE_MEMBER_CREATED
  COLLECTIVE_CORE_MEMBER_ADDED
  COLLECTIVE_CORE_MEMBER_INVITED
  COLLECTIVE_CORE_MEMBER_INVITATION_DECLINED
  COLLECTIVE_CORE_MEMBER_REMOVED
  COLLECTIVE_CORE_MEMBER_EDITED
  COLLECTIVE_TRANSACTION_CREATED
  COLLECTIVE_UPDATE_CREATED
  COLLECTIVE_UPDATE_PUBLISHED
  COLLECTIVE_CONTACT
  HOST_APPLICATION_CONTACT
  CONTRIBUTION_REJECTED
  SUBSCRIPTION_ACTIVATED
  SUBSCRIPTION_CANCELED
  TICKET_CONFIRMED
  ORDER_CANCELED_ARCHIVED_COLLECTIVE
  ORDER_PENDING
  ORDER_PENDING_CRYPTO
  ORDER_PENDING_CONTRIBUTION_NEW
  ORDER_PENDING_CONTRIBUTION_REMINDER
  ORDER_PROCESSING
  ORDER_PAYMENT_FAILED
  ORDER_THANKYOU
  ORDERS_SUSPICIOUS
  BACKYOURSTACK_DISPATCH_CONFIRMED
  PAYMENT_FAILED
  PAYMENT_CREDITCARD_CONFIRMATION
  PAYMENT_CREDITCARD_EXPIRING
  USER_CREATED
  USER_NEW_TOKEN
  OAUTH_APPLICATION_AUTHORIZED
  TWO_FACTOR_CODE_ADDED
  TWO_FACTOR_CODE_DELETED
  USER_CHANGE_EMAIL
  USER_PAYMENT_METHOD_CREATED
  USER_CARD_CLAIMED
  USER_CARD_INVITED
  WEBHOOK_STRIPE_RECEIVED
  WEBHOOK_PAYPAL_RECEIVED
  COLLECTIVE_MONTHLY_REPORT
  ACTIVATED_COLLECTIVE_AS_HOST
  ACTIVATED_COLLECTIVE_AS_INDEPENDENT
  DEACTIVATED_COLLECTIVE_AS_HOST
  ADDED_FUND_TO_ORG
  COLLECTIVE_TRANSACTION_PAID
  COLLECTIVE_USER_ADDED
  COLLECTIVE_VIRTUAL_CARD_ASSIGNED
  COLLECTIVE_VIRTUAL_CARD_CREATED
  SUBSCRIPTION_CONFIRMED
  COLLECTIVE_COMMENT_CREATED
}

"""
This represents an Host account
"""
type Host implements Account & AccountWithContributions {
  id: String!
  legacyId: Int!

  """
  The slug identifying the account (ie: babel)
  """
  slug: String!
  type: AccountType!

  """
  Public name
  """
  name: String

  """
  Private, legal name. Used for expense receipts, taxes, etc. Scope: "account".
  """
  legalName: String
  description: String
  longDescription: String
  tags: [String]
  website: String
  twitterHandle: String
  githubHandle: String @deprecated(reason: "2022-06-03: Please use repositoryUrl")
  repositoryUrl: String
  currency: String
  expensePolicy: String

  """
  Defines if the contributors wants to be incognito (name not displayed)
  """
  isIncognito: Boolean!
  imageUrl(height: Int, format: ImageFormat): String
  backgroundImageUrl(height: Int, format: ImageFormat): String

  """
  The time of creation
  """
  createdAt: DateTime
  updatedAt: DateTime

  """
  Returns whether this account is archived
  """
  isArchived: Boolean!

  """
  Whether this account is frozen
  """
  isFrozen: Boolean!

  """
  Returns whether the account accepts financial contributions.
  """
  isActive: Boolean

  """
  Returns whether the account is setup to Host collectives.
  """
  isHost: Boolean!

  """
  Returns true if the remote user is an admin of this account
  """
  isAdmin: Boolean!
  parentAccount: Account

  """
  Get all members (admins, members, backers, followers)
  """
  members(
    limit: Int! = 100
    offset: Int! = 0
    role: [MemberRole]
    accountType: [AccountType]

    """
    Admin only. To filter on the email address of a member, useful to check if a member exists.
    """
    email: EmailAddress

    """
    Order of the results
    """
    orderBy: ChronologicalOrderInput! = { field: CREATED_AT, direction: ASC }
  ): MemberCollection!

  """
  [AUTHENTICATED] Returns the pending invitations
  """
  memberInvitations(
    """
    A reference to an account (usually Individual). Will return invitations sent to the account to join as a member
    """
    memberAccount: AccountReferenceInput

    """
    A reference to an account (usually Collective, Fund or Organization). Will return invitations sent to join this account as a member.
    """
    account: AccountReferenceInput

    """
    An array of Member roles to filter for
    """
    role: [MemberRole]
  ): [MemberInvitation]
  memberOf(
    limit: Int! = 150
    offset: Int! = 0
    role: [MemberRole]
    accountType: [AccountType]
    account: AccountReferenceInput

    """
    Filter on whether the account is a host or not
    """
    isHostAccount: Boolean

    """
    Filter on (un)approved collectives
    """
    isApproved: Boolean

    """
    Filter on archived collectives
    """
    isArchived: Boolean

    """
    Whether incognito profiles should be included in the result. Only works if requesting user is an admin of the account.
    """
    includeIncognito: Boolean = true

    """
    A term to search membership. Searches in collective tags, name, slug, members description and role.
    """
    searchTerm: String

    """
    Filters on the Host fees structure applied to this account
    """
    hostFeesStructure: HostFeeStructure

    """
    Order of the results
    """
    orderBy: OrderByInput! = { field: CREATED_AT, direction: DESC }

    """
    Order the query by requested role order
    """
    orderByRoles: Boolean
  ): MemberOfCollection!

  """
  Returns the emails of the account. Individuals only have one, but organizations can have multiple emails.
  """
  emails: [EmailAddress!]
  transactions(
    """
    The number of results to fetch (default 10, max 1000)
    """
    limit: Int! = 100

    """
    The offset to use to fetch
    """
    offset: Int! = 0

    """
    The transaction type (DEBIT or CREDIT)
    """
    type: TransactionType

    """
    The payment method types. Can include `null` for transactions without a payment method
    """
    paymentMethodType: [PaymentMethodType]

    """
    Reference of the account assigned to the other side of the transaction (CREDIT -> sender, DEBIT -> recipient). Avoid, favor account instead.
    """
    fromAccount: AccountReferenceInput

    """
    Reference of the host accounting the transaction
    """
    host: AccountReferenceInput

    """
    NOT IMPLEMENTED. Only return transactions that match these tags.
    """
    tags: [String] @deprecated(reason: "2020-08-09: Was never implemented.")

    """
    The order of results
    """
    orderBy: ChronologicalOrderInput! = { field: CREATED_AT, direction: DESC }

    """
    Only return transactions where the amount is greater than or equal to this value (in cents)
    """
    minAmount: Int @deprecated(reason: "2020-08-09: GraphQL v2 should not expose amounts as integer.")

    """
    Only return transactions where the amount is lower than or equal to this value (in cents)
    """
    maxAmount: Int @deprecated(reason: "2020-08-09: GraphQL v2 should not expose amounts as integer.")

    """
    Only return transactions that were created after this date
    """
    dateFrom: DateTime

    """
    Only return transactions that were created before this date
    """
    dateTo: DateTime

    """
    The term to search
    """
    searchTerm: String

    """
    Only return transactions with an Expense attached
    """
    hasExpense: Boolean

    """
    Only return transactions with an Order attached
    """
    hasOrder: Boolean

    """
    Whether to include regular transactions from the account (turn false if you only want Incognito or Gift Card transactions)
    """
    includeRegularTransactions: Boolean! = true

    """
    If the account is a user and this field is true, contributions from the incognito profile will be included too (admins only)
    """
    includeIncognitoTransactions: Boolean! = false

    """
    Whether to include transactions from children (Events and Projects)
    """
    includeChildrenTransactions: Boolean! = false

    """
    Whether to include transactions from Gift Cards issued by the account.
    """
    includeGiftCardTransactions: Boolean! = false

    """
    Whether to include debt transactions
    """
    includeDebts: Boolean! = false

    """
    To filter by transaction kind
    """
    kind: [TransactionKind]

    """
    The transactions group to filter by
    """
    group: String
  ): TransactionCollection!
  orders(
    """
    The number of results to fetch (default 10, max 1000)
    """
    limit: Int! = 100

    """
    The offset to use to fetch
    """
    offset: Int! = 0

    """
    If account is a host, also include hosted accounts orders
    """
    includeHostedAccounts: Boolean

    """
    Whether to include incognito orders. Must be admin or root. Only with filter null or OUTGOING.
    """
    includeIncognito: Boolean = false

    """
    Account orders filter (INCOMING or OUTGOING)
    """
    filter: AccountOrdersFilter

    """
    Use this field to filter orders on their frequency (ONETIME, MONTHLY or YEARLY)
    """
    frequency: ContributionFrequency

    """
    Use this field to filter orders on their statuses
    """
    status: [OrderStatus]

    """
    The order of results
    """
    orderBy: ChronologicalOrderInput! = { field: CREATED_AT, direction: DESC }

    """
    Only return orders where the amount is greater than or equal to this value (in cents)
    """
    minAmount: Int

    """
    Only return orders where the amount is lower than or equal to this value (in cents)
    """
    maxAmount: Int

    """
    Only return orders that were created after this date
    """
    dateFrom: DateTime

    """
    Only return orders that were created after this date
    """
    dateTo: DateTime

    """
    The term to search
    """
    searchTerm: String
    tierSlug: String @deprecated(reason: "2022-02-25: Should be replaced by a tier reference. Not existing yet.")

    """
    Only returns orders that have a subscription (monthly/yearly). Don't use together with frequency.
    """
    onlySubscriptions: Boolean
  ): OrderCollection!
  settings: JSON!
  conversations(
    limit: Int! = 15
    offset: Int! = 0

    """
    Only return conversations matching this tag
    """
    tag: String
  ): ConversationCollection!

  """
  Returns conversation's tags for collective sorted by popularity
  """
  conversationsTags(limit: Int! = 30): [TagStat]

  """
  Returns expense tags for collective sorted by popularity
  """
  expensesTags(limit: Int! = 30): [TagStat]

  """
  The list of expense types supported by this account
  """
  supportedExpenseTypes: [ExpenseType!]!
  transferwise: TransferWise

  """
  The list of payout methods that this collective can use to get paid. In most cases, admin only and scope: "expenses".
  """
  payoutMethods: [PayoutMethod]

  """
  The list of payment methods that this collective can use to pay for Orders. Admin only. Scope: "orders".
  """
  paymentMethods(
    type: [PaymentMethodType]
    enumType: [PaymentMethodType] @deprecated(reason: "2021-08-20: use type instead from now")
    service: [PaymentMethodService]

    """
    Whether to include expired payment methods. Payment methods expired since more than 6 months will never be returned.
    """
    includeExpired: Boolean
  ): [PaymentMethod]

  """
  The list of connected accounts (Stripe, Twitter, etc ...). Admin only. Scope: "connectedAccounts".
  """
  connectedAccounts: [ConnectedAccount]

  """
  The list of applications created by this account. Admin only. Scope: "applications".
  """
  oAuthApplications(
    """
    The number of results to fetch (default 10, max 1000)
    """
    limit: Int! = 10

    """
    The offset to use to fetch
    """
    offset: Int! = 0
  ): OAuthApplicationCollection

  """
  The address associated to this account. This field is always public for collectives and events.
  """
  location: Location
  categories: [String]!
  stats: AccountStats

  """
  Updates published by the account. To see unpublished updates, you need to be an admin and have the scope "updates".
  """
  updates(
    """
    The number of results to fetch (default 10, max 1000)
    """
    limit: Int! = 10

    """
    The offset to use to fetch
    """
    offset: Int! = 0

    """
    Only return published updates.
    """
    onlyPublishedUpdates: Boolean = false
    onlyChangelogUpdates: Boolean
    orderBy: UpdateChronologicalOrderInput! = { field: CREATED_AT, direction: DESC }
    searchTerm: String
  ): UpdateCollection!

  """
  Describes the features enabled and available for this account
  """
  features: CollectiveFeatures!

  """
  Virtual Cards attached to the account. Admin only. Scope: "virtualCards".
  """
  virtualCards(
    limit: Int! = 100
    offset: Int! = 0
    state: String = null
    merchantAccount: AccountReferenceInput = null

    """
    Only return expenses that were created after this date
    """
    dateFrom: DateTime = null

    """
    Only return expenses that were created before this date
    """
    dateTo: DateTime = null
    orderBy: ChronologicalOrderInput = { field: CREATED_AT, direction: DESC }
  ): VirtualCardCollection

  """
  Virtual Cards Merchants used by the account. Admin only. Scope: "virtualCards".
  """
  virtualCardMerchants(limit: Int! = 100, offset: Int! = 0): AccountCollection
  childrenAccounts(limit: Int! = 100, offset: Int! = 0, accountType: [AccountType]): AccountCollection!

  """
  Policies for the account. To see non-public policies you need to be admin and have the scope: "account".
  """
  policies: Policies!

  """
  List of activities that the logged-in user is subscribed for this collective
  """
  activitySubscriptions(channel: ActivityChannel): [ActivitySubscription]

  """
  Logged-in user permissions on an account
  """
  permissions: AccountPermissions!
  webhooks(
    """
    The number of results to fetch (default 10, max 1000)
    """
    limit: Int! = 10

    """
    The offset to use to fetch
    """
    offset: Int! = 0
    account: AccountReferenceInput!
  ): WebhookCollection!

  """
  Number of unique financial contributors.
  """
  totalFinancialContributors(
    """
    Type of account (COLLECTIVE/EVENT/ORGANIZATION/INDIVIDUAL)
    """
    accountType: AccountType
  ): Int!
  tiers(
    """
    The number of results to fetch
    """
    limit: Int! = 100

    """
    The offset to use to fetch
    """
    offset: Int! = 0
  ): TierCollection!

  """
  All the persons and entities that contribute to this account
  """
  contributors(
    """
    The number of results to fetch (default 10, max 1000)
    """
    limit: Int! = 10

    """
    The offset to use to fetch
    """
    offset: Int! = 0
    roles: [MemberRole]
  ): ContributorCollection!

  """
  How much platform fees are charged for this account
  """
  platformFeePercent: Int!

  """
  Returns true if a custom contribution to Open Collective can be submitted for contributions made to this account
  """
  platformContributionAvailable: Boolean!
  contributionPolicy: String
  hostFeePercent: Float
  totalHostedCollectives: Int
  isOpenToApplications: Boolean
  termsUrl: URL
  plan: HostPlan!
  hostMetrics(
    """
    A collection of accounts for which the metrics should be returned.
    """
    account: [AccountReferenceInput!]

    """
    The start date of the time series
    """
    dateFrom: DateTime

    """
    The end date of the time series
    """
    dateTo: DateTime
  ): HostMetrics!
  hostMetricsTimeSeries(
    """
    A collection of accounts for which the metrics should be returned.
    """
    account: [AccountReferenceInput!]

    """
    The start date of the time series
    """
    dateFrom: DateTime

    """
    The end date of the time series
    """
    dateTo: DateTime

    """
    The time unit of the time series (such as MONTH, YEAR, WEEK etc). If no value is provided this is calculated using the dateFrom and dateTo values.
    """
    timeUnit: TimeUnit
  ): HostMetricsTimeSeries!

  """
  The list of payment methods (Stripe, Paypal, manual bank transfer, etc ...) the Host can accept for its Collectives
  """
  supportedPaymentMethods: [PaymentMethodLegacyType]
  bankAccount: PayoutMethod

  """
  Paypal preapproval info. Returns null if PayPal account is not connected.
  """
  paypalPreApproval: PaymentMethod

  """
  If the host supports PayPal, this will contain the client ID to use in the frontend
  """
  paypalClientId: String

  """
  The list of payout methods this Host accepts for its expenses
  """
  supportedPayoutMethods: [PayoutMethodType]

  """
  Transferwise balances. Returns null if Transferwise account is not connected.
  """
  transferwiseBalances: [Amount]

  """
  Pending applications for this host
  """
  pendingApplications(
    """
    The number of results to fetch (default 10, max 1000)
    """
    limit: Int! = 10

    """
    The offset to use to fetch
    """
    offset: Int! = 0

    """
    A term to search membership. Searches in collective tags, name, slug, members description and role.
    """
    searchTerm: String

    """
    Order of the results
    """
    orderBy: ChronologicalOrderInput! = { field: CREATED_AT, direction: DESC }
  ): HostApplicationCollection!
  hostedVirtualCards(
    limit: Int! = 100
    offset: Int! = 0
    state: String = null
    orderBy: ChronologicalOrderInput = { field: CREATED_AT, direction: DESC }
    merchantAccount: AccountReferenceInput = null
    collectiveAccountIds: [AccountReferenceInput] = null
  ): VirtualCardCollection!
  hostedVirtualCardMerchants(limit: Int! = 100, offset: Int! = 0): AccountCollection!
  hostedVirtualCardCollectives(limit: Int! = 100, offset: Int! = 0): AccountCollection!
  contributionStats(
    """
    A collection of accounts for which the contribution stats should be returned.
    """
    account: [AccountReferenceInput!]

    """
    Calculate contribution statistics beginning from this date.
    """
    dateFrom: DateTime

    """
    Calculate contribution statistics until this date.
    """
    dateTo: DateTime

    """
    The time unit of the time series
    """
    timeUnit: TimeUnit
  ): ContributionStats!
  expenseStats(
    """
    A collection of accounts for which the expense stats should be returned.
    """
    account: [AccountReferenceInput!]

    """
    Calculate expense statistics beginning from this date.
    """
    dateFrom: DateTime

    """
    Calculate expense statistics until this date.
    """
    dateTo: DateTime

    """
    The time unit of the time series (such as MONTH, YEAR, WEEK etc). If no value is provided this is calculated using the dateFrom and dateTo values.
    """
    timeUnit: TimeUnit
  ): ExpenseStats!

  """
  Returns whether the host is trusted or not
  """
  isTrustedHost: Boolean!

  """
  Returns whether the host has any Stripe disputed orders
  """
  hasDisputedOrders: Boolean!

  """
  Returns whether the host has any Stripe in review orders
  """
  hasInReviewOrders: Boolean!
}

"""
An account that can receive financial contributions
"""
interface AccountWithContributions {
  """
  Number of unique financial contributors.
  """
  totalFinancialContributors(
    """
    Type of account (COLLECTIVE/EVENT/ORGANIZATION/INDIVIDUAL)
    """
    accountType: AccountType
  ): Int!
  tiers(
    """
    The number of results to fetch
    """
    limit: Int! = 100

    """
    The offset to use to fetch
    """
    offset: Int! = 0
  ): TierCollection!

  """
  All the persons and entities that contribute to this account
  """
  contributors(
    """
    The number of results to fetch (default 10, max 1000)
    """
    limit: Int! = 10

    """
    The offset to use to fetch
    """
    offset: Int! = 0
    roles: [MemberRole]
  ): ContributorCollection!

  """
  How much platform fees are charged for this account
  """
  platformFeePercent: Int!

  """
  Returns true if a custom contribution to Open Collective can be submitted for contributions made to this account
  """
  platformContributionAvailable: Boolean!
  contributionPolicy: String
}

"""
A collection of "Tiers"
"""
type TierCollection implements Collection {
  offset: Int
  limit: Int
  totalCount: Int
  nodes: [Tier]
}

"""
A collection of "Contributor"
"""
type ContributorCollection implements Collection {
  offset: Int
  limit: Int
  totalCount: Int
  nodes: [Contributor]
}

"\n    A person or an entity that contributes financially or by any other mean to the mission\n    of the collective. While \"Member\" is dedicated to permissions, this type is meant\n    to surface all the public contributors.\n  "
type Contributor {
  """
  A unique identifier for this member
  """
  id: String!

  """
  Name of the contributor
  """
  name: String!

  """
  All the roles for a given contributor
  """
  roles: [ContributorRole]

  """
  True if the contributor is a collective admin
  """
  isAdmin: Boolean!

  """
  True if the contributor is a core contributor
  """
  isCore: Boolean!

  """
  True if the contributor is a financial contributor
  """
  isBacker: Boolean!

  """
  Member join date
  """
  since: DateTime!

  """
  How much money the user has contributed for this (in cents, using collective currency)
  """
  totalAmountDonated: Int!

  """
  Whether the contributor is an individual, an organization...
  """
  type: String!

  """
  Defines if the contributors wants to be incognito (name not displayed)
  """
  isIncognito: Boolean!

  """
  Description of how the member contribute. Will usually be a tier name, or "design" or "code".
  """
  description: String

  """
  If the contributor has a page on Open Collective, this is the slug to link to it
  """
  collectiveSlug: String

  """
  Contributor avatar or logo
  """
  image(height: Int, format: ImageFormat): String

  """
  A public message from contributors to describe their contributions
  """
  publicMessage: String
}

"""
Possible roles for a contributor. Extends `Member.Role`.
"""
enum ContributorRole {
  HOST
  ADMIN
  MEMBER
  CONTRIBUTOR
  BACKER
  FUNDRAISER
  ATTENDEE
  FOLLOWER
  CONNECTED_COLLECTIVE
  ACCOUNTANT
}

input AccountReferenceInput {
  """
  The public id identifying the account (ie: dgm9bnk8-0437xqry-ejpvzeol-jdayw5re)
  """
  id: String

  """
  The internal id of the account (ie: 580)
  """
  legacyId: Int @deprecated(reason: "2020-01-01: should only be used during the transition to GraphQL API v2.")

  """
  The slug identifying the account (ie: babel for https://opencollective.com/babel)
  """
  slug: String
}

"""
A collection of "MemberOf" (ie: Collective backed by an Organization)
"""
type MemberOfCollection implements Collection {
  offset: Int
  limit: Int
  totalCount: Int
  nodes: [MemberOf]
  roles: [MemberOfCollectionRoles]
}

"""
An existing member role and account type combination used used to filter collections
"""
type MemberOfCollectionRoles {
  type: AccountType!
  role: MemberRole!
}

"""
All supported expense types
"""
enum HostFeeStructure {
  """
  Use global host fees
  """
  DEFAULT

  """
  Custom fee for this Collective only
  """
  CUSTOM_FEE

  """
  Set a monthly retainer for this Collective
  """
  MONTHLY_RETAINER
}

"""
Input to order results
"""
input OrderByInput {
  """
  Field to order by.
  """
  field: OrderByFieldType!

  """
  Ordering direction.
  """
  direction: OrderDirection!
}

"""
Possible fields you can use to order by
"""
enum OrderByFieldType {
  CREATED_AT
  MEMBER_COUNT
  TOTAL_CONTRIBUTED

  """
  The financial activity of the collective (number of transactions)
  """
  ACTIVITY
  RANK
}

"""
A collection of Transactions (Debit or Credit)
"""
type TransactionCollection implements Collection {
  offset: Int
  limit: Int
  totalCount: Int
  nodes: [Transaction]
  kinds: [TransactionKind]

  """
  The types of payment methods used in this collection, regardless of the pagination
  """
  paymentMethodTypes: [PaymentMethodType]!
}

enum PaymentMethodType {
  alipay @deprecated(reason: "Please use uppercase values")
  creditcard @deprecated(reason: "Please use uppercase values")
  prepaid @deprecated(reason: "Please use uppercase values")
  payment @deprecated(reason: "Please use uppercase values")
  subscription @deprecated(reason: "Please use uppercase values")
  collective @deprecated(reason: "Please use uppercase values")
  host @deprecated(reason: "Please use uppercase values")
  adaptive @deprecated(reason: "Please use uppercase values")
  giftcard @deprecated(reason: "Please use uppercase values")
  manual @deprecated(reason: "Please use uppercase values")
  crypto @deprecated(reason: "Please use uppercase values")
  paymentintent @deprecated(reason: "Please use uppercase values")
  us_bank_account @deprecated(reason: "Please use uppercase values")
  sepa_debit @deprecated(reason: "Please use uppercase values")
  ALIPAY
  CREDITCARD
  PREPAID
  PAYMENT
  SUBSCRIPTION
  COLLECTIVE
  HOST
  ADAPTIVE
  GIFTCARD
  MANUAL
  CRYPTO
  PAYMENT_INTENT
  US_BANK_ACCOUNT
  SEPA_DEBIT
}

"""
Account orders filter (INCOMING or OUTGOING)
"""
enum AccountOrdersFilter {
  INCOMING
  OUTGOING
}

"""
A collection of "Conversations"
"""
type ConversationCollection implements Collection {
  offset: Int
  limit: Int
  totalCount: Int
  nodes: [Conversation]
}

"""
A conversation thread
"""
type Conversation {
  id: String!
  slug: String!
  title: String!
  createdAt: DateTime!
  updatedAt: DateTime!
  tags: [String]
  summary: String!
  collective: Account @deprecated(reason: "2022-09-14: Please use account")
  account: Account
  fromCollective: Account @deprecated(reason: "2022-09-14: Please use fromAccount")
  fromAccount: Account

  """
  The root comment / starter for this conversation
  """
  body: Comment

  """
  List the comments for this conversation. Not backed by a loader, don't use this in lists.
  """
  comments(limit: Int! = 150, offset: Int! = 0): CommentCollection!
  followers(limit: Int! = 10, offset: Int! = 0): AccountCollection!
  stats: ConversationStats
}

"""
A collection of "Accounts"
"""
type AccountCollection implements Collection {
  offset: Int
  limit: Int
  totalCount: Int
  nodes: [Account]
}

type ConversationStats {
  id: String!

  """
  Total number of comments for this conversation
  """
  commentsCount: Int
}

"""
Statistics for a given tag
"""
type TagStat {
  """
  An unique identifier for this tag
  """
  id: String!

  """
  Name/Label of the tag
  """
  tag: String!

  """
  Number of entries for this tag
  """
  count: Int!

  """
  Total amount for this tag
  """
  amount: Amount
}

"""
PaymentMethod model
"""
type PaymentMethod {
  id: String
  legacyId: Int
  name: String
  service: PaymentMethodService
  type: PaymentMethodType

  """
  Defines the type of the payment method. Meant to be moved to "type" in the future.
  """
  providerType: PaymentMethodLegacyType @deprecated(reason: "2021-03-02: Please use service + type")

  """
  Returns the balance amount and the currency of this paymentMethod
  """
  balance: Amount!
  account: Account

  """
  For gift cards, this field will return to the source payment method
  """
  sourcePaymentMethod: PaymentMethod
  data: JSON
  limitedToHosts: [Host]
  expiryDate: DateTime
  createdAt: DateTime
}

enum PaymentMethodService {
  PAYPAL
  STRIPE
  OPENCOLLECTIVE
  PREPAID
  THEGIVINGBLOCK
}

enum PaymentMethodLegacyType {
  ALIPAY
  CREDIT_CARD
  GIFT_CARD
  PREPAID_BUDGET
  ACCOUNT_BALANCE
  PAYPAL
  BANK_TRANSFER
  ADDED_FUNDS
  CRYPTO
  PAYMENT_INTENT
  US_BANK_ACCOUNT
  SEPA_DEBIT
}

"""
This represents a Connected Account
"""
type ConnectedAccount {
  """
  Unique identifier for this connected account
  """
  id: String!

  """
  The internal database identifier of the Connected Account (ie: 580)
  """
  legacyId: Int @deprecated(reason: "2020-05-01: should only be used during the transition to GraphQL API v2.")

  """
  The date on which the ConnectedAccount was created
  """
  createdAt: DateTime!

  """
  The date on which the ConnectedAccount was last updated
  """
  updatedAt: DateTime!
  settings: JSON
  service: ConnectedAccountService!
}

"""
All supported services a user can connect with
"""
enum ConnectedAccountService {
  paypal
  stripe
  stripe_customer
  github
  twitter
  transferwise
  privacy
  thegivingblock
  meetup @deprecated(reason: "Not using this service anymore")
}

"""
A collection of "Application"
"""
type OAuthApplicationCollection implements Collection {
  offset: Int
  limit: Int
  totalCount: Int
  nodes: [Application]
}

"""
Stats for the Account
"""
type AccountStats {
  id: String

  """
  Amount of money in cents in the currency of the collective currently available to spend
  """
  balanceWithBlockedFunds: Amount! @deprecated(reason: "2022-12-13: Use balance + withBlockedFunds instead")

  """
  Amount of money in cents in the currency of the collective
  """
  balance(
    """
    Calculate amount before this date
    """
    dateTo: DateTime

    """
    Include transactions from children (Projects and Events)
    """
    includeChildren: Boolean = false

    """
    An optional currency. If not provided, will use the collective currency.
    """
    currency: Currency

    """
    Remove blocked funds from the balance
    """
    withBlockedFunds: Boolean = false
  ): Amount!

  """
  The consolidated amount of all the events and projects combined.
  """
  consolidatedBalance: Amount! @deprecated(reason: "2022-09-02: Use balance + includeChildren instead")

  """
  Average amount spent per month based on the last 90 days
  """
  monthlySpending: Amount!

  """
  Total amount spent
  """
  totalAmountSpent(
    """
    Return the net amount (with payment processor fees removed)
    """
    net: Boolean = false

    """
    Filter by kind
    """
    kind: [TransactionKind]

    """
    Calculate amount after this date
    """
    dateFrom: DateTime

    """
    Calculate amount before this date
    """
    dateTo: DateTime

    """
    Calculate amount for the last x months. Cannot be used with startDate/endDate
    """
    periodInMonths: Int

    """
    Include transactions from children (Projects and Events)
    """
    includeChildren: Boolean = false

    """
    An optional currency. If not provided, will use the collective currency.
    """
    currency: Currency

    """
    Include transactions using Gift Cards (not working together with includeChildren)
    """
    includeGiftCards: Boolean = true
  ): Amount!

  """
  Total amount received
  """
  totalAmountReceived(
    """
    Return the net amount (with payment processor fees removed)
    """
    net: Boolean = false

    """
    Filter by kind
    """
    kind: [TransactionKind]

    """
    Calculate amount after this date
    """
    dateFrom: DateTime

    """
    Calculate amount before this date
    """
    dateTo: DateTime

    """
    Calculate amount for the last x months. Cannot be used with startDate/endDate
    """
    periodInMonths: Int

    """
    Include transactions from children (Projects and Events)
    """
    includeChildren: Boolean = false

    """
    An optional currency. If not provided, will use the collective currency.
    """
    currency: Currency

    """
    Set this to true to use cached data
    """
    useCache: Boolean! = false
  ): Amount!

  """
  Total amount received time series
  """
  totalAmountReceivedTimeSeries(
    """
    The start date of the time series
    """
    dateFrom: DateTime

    """
    The end date of the time series
    """
    dateTo: DateTime

    """
    The time unit of the time series (such as MONTH, YEAR, WEEK etc). If no value is provided this is calculated using the dateFrom and dateTo values.
    """
    timeUnit: TimeUnit

    """
    Return the net amount (with payment processor fees removed)
    """
    net: Boolean = false

    """
    Filter by kind
    """
    kind: [TransactionKind]

    """
    Calculate amount for the last x months. Cannot be used with startDate/endDate
    """
    periodInMonths: Int

    """
    Include transactions from children (Projects and Events)
    """
    includeChildren: Boolean = false

    """
    An optional currency. If not provided, will use the collective currency.
    """
    currency: Currency
  ): TimeSeriesAmount!

  """
  Total of paid expenses to the account, filter per expense type
  """
  totalPaidExpenses(
    """
    Calculate amount after this date
    """
    dateFrom: DateTime

    """
    Calculate amount before this date
    """
    dateTo: DateTime

    """
    An optional currency. If not provided, will use the collective currency.
    """
    currency: Currency

    """
    Filter by ExpenseType
    """
    expenseType: [ExpenseType]
  ): Amount!
  yearlyBudget: Amount!
  yearlyBudgetManaged: Amount!

  """
  Total net amount received
  """
  totalNetAmountReceived(
    """
    Filter by kind
    """
    kind: [TransactionKind]

    """
    Calculate amount after this date
    """
    dateFrom: DateTime

    """
    Calculate amount before this date
    """
    dateTo: DateTime

    """
    Calculate amount for the last x months. Cannot be used with startDate/endDate
    """
    periodInMonths: Int

    """
    Include transactions from children (Projects and Events)
    """
    includeChildren: Boolean = false
  ): Amount! @deprecated(reason: "2022-12-13: Use totalAmountReceived + net=true instead")

  """
  Total net amount received time series
  """
  totalNetAmountReceivedTimeSeries(
    """
    The start date of the time series
    """
    dateFrom: DateTime

    """
    The end date of the time series
    """
    dateTo: DateTime

    """
    The time unit of the time series (such as MONTH, YEAR, WEEK etc). If no value is provided this is calculated using the dateFrom and dateTo values.
    """
    timeUnit: TimeUnit

    """
    Filter by kind
    """
    kind: [TransactionKind]

    """
    Calculate amount for the last x months. Cannot be used with startDate/endDate
    """
    periodInMonths: Int

    """
    Include transactions from children (Projects and Events)
    """
    includeChildren: Boolean = false

    """
    An optional currency. If not provided, will use the collective currency.
    """
    currency: Currency
  ): TimeSeriesAmount! @deprecated(reason: "2022-12-13: Use totalAmountReceivedTimeSeries + net=true instead")
  activeRecurringContributions: JSON
    @deprecated(reason: "2022-10-21: Use activeRecurringContributionsV2 while we migrate to better semantics.")
  activeRecurringContributionsV2(
    """
    The frequency of the recurring contribution (MONTHLY or YEARLY)
    """
    frequency: ContributionFrequency! = MONTHLY
  ): Amount

  """
  Returns expense tags for collective sorted by popularity
  """
  expensesTags(
    limit: Int! = 30

    """
    Calculate amount after this date
    """
    dateFrom: DateTime

    """
    Calculate amount before this date
    """
    dateTo: DateTime

    """
    Include transactions from children (Projects and Events)
    """
    includeChildren: Boolean = false
  ): [AmountStats]

  """
  History of the expense tags used by this collective.
  """
  expensesTagsTimeSeries(
    """
    The start date of the time series
    """
    dateFrom: DateTime

    """
    The end date of the time series
    """
    dateTo: DateTime

    """
    The time unit of the time series (such as MONTH, YEAR, WEEK etc). If no value is provided this is calculated using the dateFrom and dateTo values.
    """
    timeUnit: TimeUnit

    """
    Include transactions from children (Projects and Events)
    """
    includeChildren: Boolean = false
  ): TimeSeriesAmount!
  contributionsCount(
    """
    Calculate amount after this date
    """
    dateFrom: DateTime

    """
    Calculate amount before this date
    """
    dateTo: DateTime

    """
    Include transactions from children (Projects and Events)
    """
    includeChildren: Boolean = false
  ): Int!
  contributorsCount(
    """
    Calculate amount after this date
    """
    dateFrom: DateTime

    """
    Calculate amount before this date
    """
    dateTo: DateTime

    """
    Include transactions from children (Projects and Events)
    """
    includeChildren: Boolean = false
  ): Int!

  """
  Return amount stats for contributions (default, and only for now: one-time vs recurring)
  """
  contributionsAmount(
    """
    Calculate amount after this date
    """
    dateFrom: DateTime

    """
    Calculate amount before this date
    """
    dateTo: DateTime

    """
    Include transactions from children (Projects and Events)
    """
    includeChildren: Boolean = false
  ): [AmountStats]

  """
  Return amount time series for contributions (default, and only for now: one-time vs recurring)
  """
  contributionsAmountTimeSeries(
    """
    The start date of the time series
    """
    dateFrom: DateTime

    """
    The end date of the time series
    """
    dateTo: DateTime

    """
    The time unit of the time series (such as MONTH, YEAR, WEEK etc). If no value is provided this is calculated using the dateFrom and dateTo values.
    """
    timeUnit: TimeUnit

    """
    Include transactions from children (Projects and Events)
    """
    includeChildren: Boolean = false
  ): TimeSeriesAmount!
}

"""
Amount time series
"""
type TimeSeriesAmount implements TimeSeries {
<<<<<<< HEAD
=======
  """
  The start date of the time series
  """
  dateFrom: DateTime!

  """
  The end date of the time series
  """
  dateTo: DateTime!

  """
  The interval between two data points
  """
  timeUnit: TimeUnit!

  """
  Time series data points
  """
  nodes: [TimeSeriesAmountNode!]!
}

interface TimeSeries {
>>>>>>> bdc89428
  """
  The start date of the time series
  """
  dateFrom: DateTime!

  """
  The end date of the time series
  """
  dateTo: DateTime!

  """
  The interval between two data points
  """
  timeUnit: TimeUnit!
}

enum TimeUnit {
  SECOND
  MINUTE
  HOUR
  DAY
  WEEK
  MONTH
  YEAR
}

type TimeSeriesAmountNode {
  date: DateTime!
  amount: Amount!
  label: String
}

"""
Statistics aith amounts
"""
type AmountStats {
  """
  Name/Label for the amount
  """
  label: String!

  """
  Total amount for this label
  """
  amount: Amount!

  """
  Number of entries for this label
  """
  count: Int
}

"""
A collection of "Updates"
"""
type UpdateCollection implements Collection {
  offset: Int
  limit: Int
  totalCount: Int
  nodes: [Update]
}

"""
This represents an Update
"""
type Update {
  id: String!
  legacyId: Int
  slug: String!

  """
  Indicates whether or not the user is allowed to see the content of this update
  """
  userCanSeeUpdate: Boolean!

  """
  Indicates whether or not the user is allowed to publish this update
  """
  userCanPublishUpdate: Boolean!
  isPrivate: Boolean!
  isChangelog: Boolean!
  title: String!
  createdAt: DateTime!
  updatedAt: DateTime!
  publishedAt: DateTime
  notificationAudience: UpdateAudience

  """
  Some stats about the target audience. Will be null if the update is already published or if you don't have enough permissions so see this information. Not backed by a loader, avoid using this field in lists.
  """
  audienceStats(
    """
    To override the default notificationAudience
    """
    audience: UpdateAudience
  ): UpdateAudienceStats
  makePublicOn: DateTime
  summary: String
  html: String
  tags: [String]
  fromAccount: Account
  account: Account

  """
  Returns a map of reactions counts for this update
  """
  reactions: JSON

  """
  Returns the list of reactions added to this update by logged in user
  """
  userReactions: [String]

  """
  List the comments for this update. Not backed by a loader, don't use this in lists.
  """
  comments(limit: Int! = 150, offset: Int! = 0): CommentCollection
}

"""
Defines targets for an update
"""
enum UpdateAudience {
  """
  Will be sent to collective admins and financial contributors
  """
  ALL

  """
  Will be sent to collective admins
  """
  COLLECTIVE_ADMINS

  """
  Will be sent to financial contributors
  """
  FINANCIAL_CONTRIBUTORS

  """
  Will be sent to no one
  """
  NO_ONE
}

"""
Stats about the potential audience of an update
"""
type UpdateAudienceStats {
  id: String!
  coreContributors: Int!
  individuals: Int!
  organizations: Int!
  collectives: Int!
  hosted: Int!

  """
  The total number of emails to send
  """
  total: Int!
}

"""
Input to order updates chronologically
"""
input UpdateChronologicalOrderInput {
  """
  Field to chronologically order by.
  """
  field: UpdateDateTimeField! = CREATED_AT

  """
  Ordering direction.
  """
  direction: OrderDirection! = DESC
}

"""
All possible DateTime fields for an update
"""
enum UpdateDateTimeField {
  """
  The creation time
  """
  CREATED_AT

  """
  The creation time
  """
  PUBLISHED_AT
}

"""
Describes the features enabled and available for this account
"""
type CollectiveFeatures {
  """
  The id of the account
  """
  id: String!
  ALL: CollectiveFeatureStatus
  RECEIVE_FINANCIAL_CONTRIBUTIONS: CollectiveFeatureStatus
  RECURRING_CONTRIBUTIONS: CollectiveFeatureStatus
  TRANSACTIONS: CollectiveFeatureStatus
  EVENTS: CollectiveFeatureStatus
  PROJECTS: CollectiveFeatureStatus
  USE_EXPENSES: CollectiveFeatureStatus
  RECEIVE_EXPENSES: CollectiveFeatureStatus
  MULTI_CURRENCY_EXPENSES: CollectiveFeatureStatus
  RECEIVE_HOST_APPLICATIONS: CollectiveFeatureStatus
  COLLECTIVE_GOALS: CollectiveFeatureStatus
  TOP_FINANCIAL_CONTRIBUTORS: CollectiveFeatureStatus
  CONVERSATIONS: CollectiveFeatureStatus
  UPDATES: CollectiveFeatureStatus
  ABOUT: CollectiveFeatureStatus
  TEAM: CollectiveFeatureStatus
  ORDER: CollectiveFeatureStatus
  CONTACT_COLLECTIVE: CollectiveFeatureStatus
  CONTACT_FORM: CollectiveFeatureStatus
  CREATE_COLLECTIVE: CollectiveFeatureStatus
  CROSS_CURRENCY_MANUAL_TRANSACTIONS: CollectiveFeatureStatus
  TRANSFERWISE: CollectiveFeatureStatus
  PAYPAL_PAYOUTS: CollectiveFeatureStatus
  PAYPAL_DONATIONS: CollectiveFeatureStatus
  HOST_DASHBOARD: CollectiveFeatureStatus
  CONNECTED_ACCOUNTS: CollectiveFeatureStatus
  ALIPAY: CollectiveFeatureStatus
  STRIPE_PAYMENT_INTENT: CollectiveFeatureStatus
  USE_PAYMENT_METHODS: CollectiveFeatureStatus
  EMIT_GIFT_CARDS: CollectiveFeatureStatus
  EMAIL_NOTIFICATIONS_PANEL: CollectiveFeatureStatus
  VIRTUAL_CARDS: CollectiveFeatureStatus
  REQUEST_VIRTUAL_CARDS: CollectiveFeatureStatus
}

enum CollectiveFeatureStatus {
  """
  The feature is enabled and is actively used
  """
  ACTIVE

  """
  The feature is enabled, but there is no data for it
  """
  AVAILABLE

  """
  The feature is disabled, but can be enabled by an admin
  """
  DISABLED

  """
  The feature is disabled and cannot be activated for this account
  """
  UNSUPPORTED
}

"""
A collection of Virtual Cards
"""
type VirtualCardCollection implements Collection {
  offset: Int
  limit: Int
  totalCount: Int
  nodes: [VirtualCard]
}

type Policies {
  EXPENSE_AUTHOR_CANNOT_APPROVE: Boolean
  REQUIRE_2FA_FOR_ADMINS: Boolean
  COLLECTIVE_MINIMUM_ADMINS: COLLECTIVE_MINIMUM_ADMINS
  MAXIMUM_VIRTUAL_CARD_LIMIT_AMOUNT_FOR_INTERVAL: MAXIMUM_VIRTUAL_CARD_LIMIT_AMOUNT_FOR_INTERVAL
}

type COLLECTIVE_MINIMUM_ADMINS {
  numberOfAdmins: Int
  applies: PolicyApplication
  freeze: Boolean
}

"""
Defines how the policy is applied
"""
enum PolicyApplication {
  ALL_COLLECTIVES
  NEW_COLLECTIVES
}

type MAXIMUM_VIRTUAL_CARD_LIMIT_AMOUNT_FOR_INTERVAL {
  ALL_TIME: Amount
  DAILY: Amount
  MONTHLY: Amount
  PER_AUTHORIZATION: Amount
  WEEKLY: Amount
  YEARLY: Amount
}

type ActivitySubscription {
  """
  Unique identifier for this notification setting
  """
  id: String!

  """
  The channel this setting is notifying through
  """
  channel: ActivityChannel!

  """
  The type of Activity this setting is notifying about
  """
  type: String!

  """
  Wheter this notification setting is active or not
  """
  active: Boolean!
  createdAt: DateTime!

  """
  If channel supports, this is the webhook URL we submit the notification to
  """
  webhookUrl: String

  """
  The account which this notification setting is applied to
  """
  account: Account

  """
  The user who defined the setting
  """
  individual: Individual!
}

"""
All supported Activity channels we can broadcast to
"""
enum ActivityChannel {
  gitter
  slack
  twitter
  webhook
  email
}

"""
Fields for the user permissions on an account
"""
type AccountPermissions {
  id: String!

  """
  Whether the current user can mark this order as expired
  """
  addFunds: Permission!
}

"""
A collection of webhooks
"""
type WebhookCollection implements Collection {
  offset: Int
  limit: Int
  totalCount: Int
  nodes: [Webhook]
}

"""
An webhook attached to an account
"""
type Webhook {
  id: String!
  legacyId: Int!
  activityType: ActivityType
  webhookUrl: URL
  account: Account!
}

"""
The name of the current plan and its characteristics.
"""
type HostPlan {
  """
  The public id identifying the account (ie: 5v08jk63-w4g9nbpz-j7qmyder-p7ozax5g)
  """
  id: String

  """
  The name of the plan
  """
  name: String

  """
  Number of collectives hosted
  """
  hostedCollectives: Int

  """
  Max number of collectives than can be hosted
  """
  hostedCollectivesLimit: Int

  """
  Whether this plan allows to use the added funds feature
  """
  addedFunds: Int

  """
  Amount limit for the added funds feature under this plan
  """
  addedFundsLimit: Int

  """
  Whether this plan allows to use the host dashboard
  """
  hostDashboard: Boolean

  """
  Whether this plan allows to use the manual payments feature
  """
  manualPayments: Boolean

  """
  Whether this plan allows to use the bank transfers feature
  """
  bankTransfers: Int

  """
  Amount limit for the bank transfers feature under this plan
  """
  bankTransfersLimit: Int

  """
  Whether this plan allows to use the transferwise payouts feature
  """
  transferwisePayouts: Int

  """
  Amount limit for the transferwise payouts feature under this plan
  """
  transferwisePayoutsLimit: Int

  """
  Ability to charge Host Fees.
  """
  hostFees: Boolean

  """
  Charge on revenues made through Host Fees.
  """
  hostFeeSharePercent: Float

  """
  Ability to collect Platform Tips.
  """
  platformTips: Boolean
}

"""
Host metrics related to collected and pending fees/tips.
"""
type HostMetrics {
  """
  Amount collected in host fees for given period
  """
  hostFees: Amount

  """
  Amount collected in platform fees for given period
  """
  platformFees: Amount

  """
  Amount collected in platform fees requiring settlement
  """
  pendingPlatformFees: Amount

  """
  Amount collected in platform tips for given period
  """
  platformTips: Amount

  """
  Amount collected in platform tips requiring settlement
  """
  pendingPlatformTips: Amount

  """
  Amount in host fee shared with the platform
  """
  hostFeeShare: Amount

  """
  Amount in host fee shared  requiring settlement
  """
  pendingHostFeeShare: Amount

  """
  Amount in host fee shared not requiring settlement
  """
  settledHostFeeShare: Amount

  """
  Total amount managed on behalf of hosted collectives
  """
  totalMoneyManaged: Amount

  """
  Host fee sharing percent
  """
  hostFeeSharePercent: Float
}

"""
Host metrics time series
"""
type HostMetricsTimeSeries {
  """
  The start date of the time series
  """
  dateFrom: DateTime!

  """
  The end date of the time series
  """
  dateTo: DateTime!

  """
  The interval between two data points
  """
  timeUnit: TimeUnit!

  """
  History of the collected platform tips
  """
  platformTips: TimeSeriesAmount!

  """
  History of the host fees collected
  """
  hostFees: TimeSeriesAmount!

  """
  History of the share of host fees collected owed to Open Collective Inc.
  """
  hostFeeShare: TimeSeriesAmountWithSettlement!

  """
  History of the total money managed by this host
  """
  totalMoneyManaged: TimeSeriesAmount!

  """
  History of the total money received by this host
  """
  totalReceived: TimeSeriesAmountWithKind!

  """
  History of the total money spent by this host
  """
  totalSpent: TimeSeriesAmountWithKind!
}

"""
Amounts with settlements time series
"""
type TimeSeriesAmountWithSettlement implements TimeSeries {
  """
  The start date of the time series
  """
  dateFrom: DateTime!

  """
  The end date of the time series
  """
  dateTo: DateTime!

  """
  The interval between two data points
  """
  timeUnit: TimeUnit!

  """
  Time series data points
  """
  nodes: [TimeSeriesAmountWithSettlementNode!]!
}

type TimeSeriesAmountWithSettlementNode {
  date: DateTime!
  amount: Amount!
  settlementStatus: TransactionSettlementStatus!
}

enum TransactionSettlementStatus {
  OWED
  INVOICED
  SETTLED
}

"""
Amounts with settlements time series
"""
type TimeSeriesAmountWithKind implements TimeSeries {
  """
  The start date of the time series
  """
  dateFrom: DateTime!

  """
  The end date of the time series
  """
  dateTo: DateTime!

  """
  The interval between two data points
  """
  timeUnit: TimeUnit!

  """
  Time series data points
  """
  nodes: [TimeSeriesAmountWithKindNode!]!
}

type TimeSeriesAmountWithKindNode {
  date: DateTime!
  amount: Amount!
  kind: TransactionKind!
}

"""
A collection of "HostApplication"
"""
type HostApplicationCollection implements Collection {
  offset: Int
  limit: Int
  totalCount: Int
  nodes: [HostApplication]
}

type HostApplication {
  id: String!

  """
  The account who applied to this host
  """
  account: Account!

  """
  The date on which the item was created
  """
  createdAt: DateTime!
  status: HostApplicationStatus
  message: String
  customData: JSON
}

enum HostApplicationStatus {
  PENDING
  APPROVED
  REJECTED
  EXPIRED
}

"""
Contribution statistics related to the given accounts
"""
type ContributionStats {
  """
  The total number of contributions
  """
  contributionsCount: Int!

  """
  Number of one time contributions
  """
  oneTimeContributionsCount: Int!

  """
  Number of recurring contributions
  """
  recurringContributionsCount: Int!

  """
  The daily average income
  """
  dailyAverageIncomeAmount: Amount!
}

"""
Expense statistics related to the given accounts
"""
type ExpenseStats {
  """
  The total number of expenses
  """
  expensesCount: Int!

  """
  The total number of expenses over time
  """
  expenseAmountOverTime: TimeSeriesAmount @deprecated(reason: "2022-04-21: Please use hostMetricsTimeSeries.totalSpent")

  """
  The daily average paid in expenses
  """
  dailyAverageAmount: Amount!

  """
  Number of invoices
  """
  invoicesCount: Int!

  """
  Number of reimbursements
  """
  reimbursementsCount: Int!

  """
  Number of grants
  """
  grantsCount: Int!
}

"""
Type for a required legal document
"""
enum LegalDocumentType {
  """
  US tax form (W9)
  """
  US_TAX_FORM
}

"""
Fields for an expense quote
"""
type ExpenseQuote {
  """
  Amount of this item
  """
  totalAmount: Amount!

  """
  Amount of payment processor fee
  """
  paymentProcessorFeeAmount: Amount!

  """
  The date on which the item was created
  """
  estimatedDeliveryAt: DateTime
}

"""
A recurring expense object
"""
type RecurringExpense {
  """
  Unique identifier for this recurring expense
  """
  id: String!

  """
  The interval in which this recurring expense is created
  """
  interval: RecurringExpenseInterval!
  account: Account!
  fromAccount: Account!

  """
  The last time this recurring expense was paid for
  """
  lastDraftedAt: DateTime!

  """
  The time this expense will cease to be recurring
  """
  endsAt: DateTime

  """
  The last expense created by this recurring expense record paid for
  """
  lastExpenseCreated: Expense
}

"""
All supported intervals for recurring expenses
"""
enum RecurringExpenseInterval {
  day
  week
  month
  quarter
  year
}

type SecurityCheck {
  """
  The SecurityCheck scope
  """
  scope: SecurityCheckScope!

  """
  The SecurityCheck level
  """
  level: SecurityCheckLevel!

  """
  SecurityCheck description message
  """
  message: String!

  """
  SecurityCheck details
  """
  details: String
}

"""
All supported SecurityCheck scopes
"""
enum SecurityCheckScope {
  USER
  COLLECTIVE
  PAYEE
  PAYOUT_METHOD
}

"""
All supported SecurityCheck levels
"""
enum SecurityCheckLevel {
  PASS
  LOW
  MEDIUM
  HIGH
}

"""
Fields for the user permissions on an transaction
"""
type TransactionPermissions {
  id: String!

  """
  Whether the current user can edit the transaction
  """
  canRefund: Boolean!

  """
  Whether the current user can download this transaction's invoice
  """
  canDownloadInvoice: Boolean!

  """
  Whether the current user can reject the transaction
  """
  canReject: Boolean!
}

type OrderTax {
  type: OrderTaxType!
  percentage: Int!
}

"""
Fields for the user permissions on an order
"""
type OrderPermissions {
  id: String!

  """
  Whether the current user can mark this order as expired
  """
  canMarkAsExpired: Boolean!

  """
  Whether the current user can mark this order as unpaid
  """
  canMarkAsPaid: Boolean!
}

enum TierType {
  TIER
  MEMBERSHIP
  DONATION
  TICKET
  SERVICE
  PRODUCT
}

enum TierInterval {
  month
  year
  flexible
}

enum TierFrequency {
  MONTHLY
  YEARLY
  ONETIME
  FLEXIBLE
}

enum TierAmountType {
  FIXED
  FLEXIBLE
}

"""
A financial amount.
"""
type Amount {
  value: Float
  currency: Currency
  valueInCents: Float

  """
  If the amount was generated from a currency conversion, this field contains details about the conversion
  """
  exchangeRate: CurrencyExchangeRate
}

"""
Fields for a currency fx rate
"""
type CurrencyExchangeRate {
  """
  Exchange rate value as a scalar (e.g 1.15 or 0.86)
  """
  value: Float!

  """
  Where does the FX rate comes from
  """
  source: CurrencyExchangeRateSourceType!
  fromCurrency: Currency!
  toCurrency: Currency!

  """
  Date of the FX rate
  """
  date: DateTime!

  """
  Is the FX rate approximate or a fixed value?
  """
  isApproximate: Boolean!
}

"""
Where does the FX rate come from
"""
enum CurrencyExchangeRateSourceType {
  """
  Open Collective internal system, relying on caching and 3rd party APIs
  """
  OPENCOLLECTIVE

  """
  PayPal API
  """
  PAYPAL

  """
  Wise API
  """
  WISE
}

"""
This represents a Bot account
"""
type Bot implements Account {
  id: String!
  legacyId: Int!

  """
  The slug identifying the account (ie: babel)
  """
  slug: String!
  type: AccountType!

  """
  Public name
  """
  name: String

  """
  Private, legal name. Used for expense receipts, taxes, etc. Scope: "account".
  """
  legalName: String
  description: String
  longDescription: String
  tags: [String]
  website: String
  twitterHandle: String
  githubHandle: String @deprecated(reason: "2022-06-03: Please use repositoryUrl")
  repositoryUrl: String
  currency: String
  expensePolicy: String

  """
  Defines if the contributors wants to be incognito (name not displayed)
  """
  isIncognito: Boolean!
  imageUrl(height: Int, format: ImageFormat): String
  backgroundImageUrl(height: Int, format: ImageFormat): String

  """
  The time of creation
  """
  createdAt: DateTime
  updatedAt: DateTime

  """
  Returns whether this account is archived
  """
  isArchived: Boolean!

  """
  Whether this account is frozen
  """
  isFrozen: Boolean!

  """
  Returns whether the account accepts financial contributions.
  """
  isActive: Boolean

  """
  Returns whether the account is setup to Host collectives.
  """
  isHost: Boolean!

  """
  Returns true if the remote user is an admin of this account
  """
  isAdmin: Boolean!
  parentAccount: Account

  """
  Get all members (admins, members, backers, followers)
  """
  members(
    limit: Int! = 100
    offset: Int! = 0
    role: [MemberRole]
    accountType: [AccountType]

    """
    Admin only. To filter on the email address of a member, useful to check if a member exists.
    """
    email: EmailAddress

    """
    Order of the results
    """
    orderBy: ChronologicalOrderInput! = { field: CREATED_AT, direction: ASC }
  ): MemberCollection!

  """
  [AUTHENTICATED] Returns the pending invitations
  """
  memberInvitations(
    """
    A reference to an account (usually Individual). Will return invitations sent to the account to join as a member
    """
    memberAccount: AccountReferenceInput

    """
    A reference to an account (usually Collective, Fund or Organization). Will return invitations sent to join this account as a member.
    """
    account: AccountReferenceInput

    """
    An array of Member roles to filter for
    """
    role: [MemberRole]
  ): [MemberInvitation]
  memberOf(
    limit: Int! = 150
    offset: Int! = 0
    role: [MemberRole]
    accountType: [AccountType]
    account: AccountReferenceInput

    """
    Filter on whether the account is a host or not
    """
    isHostAccount: Boolean

    """
    Filter on (un)approved collectives
    """
    isApproved: Boolean

    """
    Filter on archived collectives
    """
    isArchived: Boolean

    """
    Whether incognito profiles should be included in the result. Only works if requesting user is an admin of the account.
    """
    includeIncognito: Boolean = true

    """
    A term to search membership. Searches in collective tags, name, slug, members description and role.
    """
    searchTerm: String

    """
    Filters on the Host fees structure applied to this account
    """
    hostFeesStructure: HostFeeStructure

    """
    Order of the results
    """
    orderBy: OrderByInput! = { field: CREATED_AT, direction: DESC }

    """
    Order the query by requested role order
    """
    orderByRoles: Boolean
  ): MemberOfCollection!

  """
  Returns the emails of the account. Individuals only have one, but organizations can have multiple emails.
  """
  emails: [EmailAddress!]
  transactions(
    """
    The number of results to fetch (default 10, max 1000)
    """
    limit: Int! = 100

    """
    The offset to use to fetch
    """
    offset: Int! = 0

    """
    The transaction type (DEBIT or CREDIT)
    """
    type: TransactionType

    """
    The payment method types. Can include `null` for transactions without a payment method
    """
    paymentMethodType: [PaymentMethodType]

    """
    Reference of the account assigned to the other side of the transaction (CREDIT -> sender, DEBIT -> recipient). Avoid, favor account instead.
    """
    fromAccount: AccountReferenceInput

    """
    Reference of the host accounting the transaction
    """
    host: AccountReferenceInput

    """
    NOT IMPLEMENTED. Only return transactions that match these tags.
    """
    tags: [String] @deprecated(reason: "2020-08-09: Was never implemented.")

    """
    The order of results
    """
    orderBy: ChronologicalOrderInput! = { field: CREATED_AT, direction: DESC }

    """
    Only return transactions where the amount is greater than or equal to this value (in cents)
    """
    minAmount: Int @deprecated(reason: "2020-08-09: GraphQL v2 should not expose amounts as integer.")

    """
    Only return transactions where the amount is lower than or equal to this value (in cents)
    """
    maxAmount: Int @deprecated(reason: "2020-08-09: GraphQL v2 should not expose amounts as integer.")

    """
    Only return transactions that were created after this date
    """
    dateFrom: DateTime

    """
    Only return transactions that were created before this date
    """
    dateTo: DateTime

    """
    The term to search
    """
    searchTerm: String

    """
    Only return transactions with an Expense attached
    """
    hasExpense: Boolean

    """
    Only return transactions with an Order attached
    """
    hasOrder: Boolean

    """
    Whether to include regular transactions from the account (turn false if you only want Incognito or Gift Card transactions)
    """
    includeRegularTransactions: Boolean! = true

    """
    If the account is a user and this field is true, contributions from the incognito profile will be included too (admins only)
    """
    includeIncognitoTransactions: Boolean! = false

    """
    Whether to include transactions from children (Events and Projects)
    """
    includeChildrenTransactions: Boolean! = false

    """
    Whether to include transactions from Gift Cards issued by the account.
    """
    includeGiftCardTransactions: Boolean! = false

    """
    Whether to include debt transactions
    """
    includeDebts: Boolean! = false

    """
    To filter by transaction kind
    """
    kind: [TransactionKind]

    """
    The transactions group to filter by
    """
    group: String
  ): TransactionCollection!
  orders(
    """
    The number of results to fetch (default 10, max 1000)
    """
    limit: Int! = 100

    """
    The offset to use to fetch
    """
    offset: Int! = 0

    """
    If account is a host, also include hosted accounts orders
    """
    includeHostedAccounts: Boolean

    """
    Whether to include incognito orders. Must be admin or root. Only with filter null or OUTGOING.
    """
    includeIncognito: Boolean = false

    """
    Account orders filter (INCOMING or OUTGOING)
    """
    filter: AccountOrdersFilter

    """
    Use this field to filter orders on their frequency (ONETIME, MONTHLY or YEARLY)
    """
    frequency: ContributionFrequency

    """
    Use this field to filter orders on their statuses
    """
    status: [OrderStatus]

    """
    The order of results
    """
    orderBy: ChronologicalOrderInput! = { field: CREATED_AT, direction: DESC }

    """
    Only return orders where the amount is greater than or equal to this value (in cents)
    """
    minAmount: Int

    """
    Only return orders where the amount is lower than or equal to this value (in cents)
    """
    maxAmount: Int

    """
    Only return orders that were created after this date
    """
    dateFrom: DateTime

    """
    Only return orders that were created after this date
    """
    dateTo: DateTime

    """
    The term to search
    """
    searchTerm: String
    tierSlug: String @deprecated(reason: "2022-02-25: Should be replaced by a tier reference. Not existing yet.")

    """
    Only returns orders that have a subscription (monthly/yearly). Don't use together with frequency.
    """
    onlySubscriptions: Boolean
  ): OrderCollection!
  settings: JSON!
  conversations(
    limit: Int! = 15
    offset: Int! = 0

    """
    Only return conversations matching this tag
    """
    tag: String
  ): ConversationCollection!

  """
  Returns conversation's tags for collective sorted by popularity
  """
  conversationsTags(limit: Int! = 30): [TagStat]

  """
  Returns expense tags for collective sorted by popularity
  """
  expensesTags(limit: Int! = 30): [TagStat]

  """
  The list of expense types supported by this account
  """
  supportedExpenseTypes: [ExpenseType!]!
  transferwise: TransferWise

  """
  The list of payout methods that this collective can use to get paid. In most cases, admin only and scope: "expenses".
  """
  payoutMethods: [PayoutMethod]

  """
  The list of payment methods that this collective can use to pay for Orders. Admin only. Scope: "orders".
  """
  paymentMethods(
    type: [PaymentMethodType]
    enumType: [PaymentMethodType] @deprecated(reason: "2021-08-20: use type instead from now")
    service: [PaymentMethodService]

    """
    Whether to include expired payment methods. Payment methods expired since more than 6 months will never be returned.
    """
    includeExpired: Boolean
  ): [PaymentMethod]

  """
  The list of connected accounts (Stripe, Twitter, etc ...). Admin only. Scope: "connectedAccounts".
  """
  connectedAccounts: [ConnectedAccount]

  """
  The list of applications created by this account. Admin only. Scope: "applications".
  """
  oAuthApplications(
    """
    The number of results to fetch (default 10, max 1000)
    """
    limit: Int! = 10

    """
    The offset to use to fetch
    """
    offset: Int! = 0
  ): OAuthApplicationCollection

  """
  The address associated to this account. This field is always public for collectives and events.
  """
  location: Location
  categories: [String]!
  stats: AccountStats

  """
  Updates published by the account. To see unpublished updates, you need to be an admin and have the scope "updates".
  """
  updates(
    """
    The number of results to fetch (default 10, max 1000)
    """
    limit: Int! = 10

    """
    The offset to use to fetch
    """
    offset: Int! = 0

    """
    Only return published updates.
    """
    onlyPublishedUpdates: Boolean = false
    onlyChangelogUpdates: Boolean
    orderBy: UpdateChronologicalOrderInput! = { field: CREATED_AT, direction: DESC }
    searchTerm: String
  ): UpdateCollection!

  """
  Describes the features enabled and available for this account
  """
  features: CollectiveFeatures!

  """
  Virtual Cards attached to the account. Admin only. Scope: "virtualCards".
  """
  virtualCards(
    limit: Int! = 100
    offset: Int! = 0
    state: String = null
    merchantAccount: AccountReferenceInput = null

    """
    Only return expenses that were created after this date
    """
    dateFrom: DateTime = null

    """
    Only return expenses that were created before this date
    """
    dateTo: DateTime = null
    orderBy: ChronologicalOrderInput = { field: CREATED_AT, direction: DESC }
  ): VirtualCardCollection

  """
  Virtual Cards Merchants used by the account. Admin only. Scope: "virtualCards".
  """
  virtualCardMerchants(limit: Int! = 100, offset: Int! = 0): AccountCollection
  childrenAccounts(limit: Int! = 100, offset: Int! = 0, accountType: [AccountType]): AccountCollection!

  """
  Policies for the account. To see non-public policies you need to be admin and have the scope: "account".
  """
  policies: Policies!

  """
  List of activities that the logged-in user is subscribed for this collective
  """
  activitySubscriptions(channel: ActivityChannel): [ActivitySubscription]

  """
  Logged-in user permissions on an account
  """
  permissions: AccountPermissions!
  webhooks(
    """
    The number of results to fetch (default 10, max 1000)
    """
    limit: Int! = 10

    """
    The offset to use to fetch
    """
    offset: Int! = 0
    account: AccountReferenceInput!
  ): WebhookCollection!
}

"""
This represents a Collective account
"""
type Collective implements Account & AccountWithHost & AccountWithContributions {
  id: String!
  legacyId: Int!

  """
  The slug identifying the account (ie: babel)
  """
  slug: String!
  type: AccountType!

  """
  Public name
  """
  name: String

  """
  Private, legal name. Used for expense receipts, taxes, etc. Scope: "account".
  """
  legalName: String
  description: String
  longDescription: String
  tags: [String]
  website: String
  twitterHandle: String
  githubHandle: String @deprecated(reason: "2022-06-03: Please use repositoryUrl")
  repositoryUrl: String
  currency: String
  expensePolicy: String

  """
  Defines if the contributors wants to be incognito (name not displayed)
  """
  isIncognito: Boolean!
  imageUrl(height: Int, format: ImageFormat): String
  backgroundImageUrl(height: Int, format: ImageFormat): String

  """
  The time of creation
  """
  createdAt: DateTime
  updatedAt: DateTime

  """
  Returns whether this account is archived
  """
  isArchived: Boolean!

  """
  Whether this account is frozen
  """
  isFrozen: Boolean!

  """
  Returns whether it's active: can accept financial contributions and pay expenses.
  """
  isActive: Boolean!

  """
  Returns whether the account is setup to Host collectives.
  """
  isHost: Boolean!

  """
  Returns true if the remote user is an admin of this account
  """
  isAdmin: Boolean!
  parentAccount: Account

  """
  Get all members (admins, members, backers, followers)
  """
  members(
    limit: Int! = 100
    offset: Int! = 0
    role: [MemberRole]
    accountType: [AccountType]

    """
    Admin only. To filter on the email address of a member, useful to check if a member exists.
    """
    email: EmailAddress

    """
    Order of the results
    """
    orderBy: ChronologicalOrderInput! = { field: CREATED_AT, direction: ASC }
  ): MemberCollection!

  """
  [AUTHENTICATED] Returns the pending invitations
  """
  memberInvitations(
    """
    A reference to an account (usually Individual). Will return invitations sent to the account to join as a member
    """
    memberAccount: AccountReferenceInput

    """
    A reference to an account (usually Collective, Fund or Organization). Will return invitations sent to join this account as a member.
    """
    account: AccountReferenceInput

    """
    An array of Member roles to filter for
    """
    role: [MemberRole]
  ): [MemberInvitation]
  memberOf(
    limit: Int! = 150
    offset: Int! = 0
    role: [MemberRole]
    accountType: [AccountType]
    account: AccountReferenceInput

    """
    Filter on whether the account is a host or not
    """
    isHostAccount: Boolean

    """
    Filter on (un)approved collectives
    """
    isApproved: Boolean

    """
    Filter on archived collectives
    """
    isArchived: Boolean

    """
    Whether incognito profiles should be included in the result. Only works if requesting user is an admin of the account.
    """
    includeIncognito: Boolean = true

    """
    A term to search membership. Searches in collective tags, name, slug, members description and role.
    """
    searchTerm: String

    """
    Filters on the Host fees structure applied to this account
    """
    hostFeesStructure: HostFeeStructure

    """
    Order of the results
    """
    orderBy: OrderByInput! = { field: CREATED_AT, direction: DESC }

    """
    Order the query by requested role order
    """
    orderByRoles: Boolean
  ): MemberOfCollection!

  """
  Returns the emails of the account. Individuals only have one, but organizations can have multiple emails.
  """
  emails: [EmailAddress!]
  transactions(
    """
    The number of results to fetch (default 10, max 1000)
    """
    limit: Int! = 100

    """
    The offset to use to fetch
    """
    offset: Int! = 0

    """
    The transaction type (DEBIT or CREDIT)
    """
    type: TransactionType

    """
    The payment method types. Can include `null` for transactions without a payment method
    """
    paymentMethodType: [PaymentMethodType]

    """
    Reference of the account assigned to the other side of the transaction (CREDIT -> sender, DEBIT -> recipient). Avoid, favor account instead.
    """
    fromAccount: AccountReferenceInput

    """
    Reference of the host accounting the transaction
    """
    host: AccountReferenceInput

    """
    NOT IMPLEMENTED. Only return transactions that match these tags.
    """
    tags: [String] @deprecated(reason: "2020-08-09: Was never implemented.")

    """
    The order of results
    """
    orderBy: ChronologicalOrderInput! = { field: CREATED_AT, direction: DESC }

    """
    Only return transactions where the amount is greater than or equal to this value (in cents)
    """
    minAmount: Int @deprecated(reason: "2020-08-09: GraphQL v2 should not expose amounts as integer.")

    """
    Only return transactions where the amount is lower than or equal to this value (in cents)
    """
    maxAmount: Int @deprecated(reason: "2020-08-09: GraphQL v2 should not expose amounts as integer.")

    """
    Only return transactions that were created after this date
    """
    dateFrom: DateTime

    """
    Only return transactions that were created before this date
    """
    dateTo: DateTime

    """
    The term to search
    """
    searchTerm: String

    """
    Only return transactions with an Expense attached
    """
    hasExpense: Boolean

    """
    Only return transactions with an Order attached
    """
    hasOrder: Boolean

    """
    Whether to include regular transactions from the account (turn false if you only want Incognito or Gift Card transactions)
    """
    includeRegularTransactions: Boolean! = true

    """
    If the account is a user and this field is true, contributions from the incognito profile will be included too (admins only)
    """
    includeIncognitoTransactions: Boolean! = false

    """
    Whether to include transactions from children (Events and Projects)
    """
    includeChildrenTransactions: Boolean! = false

    """
    Whether to include transactions from Gift Cards issued by the account.
    """
    includeGiftCardTransactions: Boolean! = false

    """
    Whether to include debt transactions
    """
    includeDebts: Boolean! = false

    """
    To filter by transaction kind
    """
    kind: [TransactionKind]

    """
    The transactions group to filter by
    """
    group: String
  ): TransactionCollection!
  orders(
    """
    The number of results to fetch (default 10, max 1000)
    """
    limit: Int! = 100

    """
    The offset to use to fetch
    """
    offset: Int! = 0

    """
    If account is a host, also include hosted accounts orders
    """
    includeHostedAccounts: Boolean

    """
    Whether to include incognito orders. Must be admin or root. Only with filter null or OUTGOING.
    """
    includeIncognito: Boolean = false

    """
    Account orders filter (INCOMING or OUTGOING)
    """
    filter: AccountOrdersFilter

    """
    Use this field to filter orders on their frequency (ONETIME, MONTHLY or YEARLY)
    """
    frequency: ContributionFrequency

    """
    Use this field to filter orders on their statuses
    """
    status: [OrderStatus]

    """
    The order of results
    """
    orderBy: ChronologicalOrderInput! = { field: CREATED_AT, direction: DESC }

    """
    Only return orders where the amount is greater than or equal to this value (in cents)
    """
    minAmount: Int

    """
    Only return orders where the amount is lower than or equal to this value (in cents)
    """
    maxAmount: Int

    """
    Only return orders that were created after this date
    """
    dateFrom: DateTime

    """
    Only return orders that were created after this date
    """
    dateTo: DateTime

    """
    The term to search
    """
    searchTerm: String
    tierSlug: String @deprecated(reason: "2022-02-25: Should be replaced by a tier reference. Not existing yet.")

    """
    Only returns orders that have a subscription (monthly/yearly). Don't use together with frequency.
    """
    onlySubscriptions: Boolean
  ): OrderCollection!
  settings: JSON!
  conversations(
    limit: Int! = 15
    offset: Int! = 0

    """
    Only return conversations matching this tag
    """
    tag: String
  ): ConversationCollection!

  """
  Returns conversation's tags for collective sorted by popularity
  """
  conversationsTags(limit: Int! = 30): [TagStat]

  """
  Returns expense tags for collective sorted by popularity
  """
  expensesTags(limit: Int! = 30): [TagStat]

  """
  The list of expense types supported by this account
  """
  supportedExpenseTypes: [ExpenseType!]!
  transferwise: TransferWise

  """
  The list of payout methods that this collective can use to get paid. In most cases, admin only and scope: "expenses".
  """
  payoutMethods: [PayoutMethod]

  """
  The list of payment methods that this collective can use to pay for Orders. Admin only. Scope: "orders".
  """
  paymentMethods(
    type: [PaymentMethodType]
    enumType: [PaymentMethodType] @deprecated(reason: "2021-08-20: use type instead from now")
    service: [PaymentMethodService]

    """
    Whether to include expired payment methods. Payment methods expired since more than 6 months will never be returned.
    """
    includeExpired: Boolean
  ): [PaymentMethod]

  """
  The list of connected accounts (Stripe, Twitter, etc ...). Admin only. Scope: "connectedAccounts".
  """
  connectedAccounts: [ConnectedAccount]

  """
  The list of applications created by this account. Admin only. Scope: "applications".
  """
  oAuthApplications(
    """
    The number of results to fetch (default 10, max 1000)
    """
    limit: Int! = 10

    """
    The offset to use to fetch
    """
    offset: Int! = 0
  ): OAuthApplicationCollection

  """
  The address associated to this account. This field is always public for collectives and events.
  """
  location: Location
  categories: [String]!
  stats: AccountStats

  """
  Updates published by the account. To see unpublished updates, you need to be an admin and have the scope "updates".
  """
  updates(
    """
    The number of results to fetch (default 10, max 1000)
    """
    limit: Int! = 10

    """
    The offset to use to fetch
    """
    offset: Int! = 0

    """
    Only return published updates.
    """
    onlyPublishedUpdates: Boolean = false
    onlyChangelogUpdates: Boolean
    orderBy: UpdateChronologicalOrderInput! = { field: CREATED_AT, direction: DESC }
    searchTerm: String
  ): UpdateCollection!

  """
  Describes the features enabled and available for this account
  """
  features: CollectiveFeatures!

  """
  Virtual Cards attached to the account. Admin only. Scope: "virtualCards".
  """
  virtualCards(
    limit: Int! = 100
    offset: Int! = 0
    state: String = null
    merchantAccount: AccountReferenceInput = null

    """
    Only return expenses that were created after this date
    """
    dateFrom: DateTime = null

    """
    Only return expenses that were created before this date
    """
    dateTo: DateTime = null
    orderBy: ChronologicalOrderInput = { field: CREATED_AT, direction: DESC }
  ): VirtualCardCollection

  """
  Virtual Cards Merchants used by the account. Admin only. Scope: "virtualCards".
  """
  virtualCardMerchants(limit: Int! = 100, offset: Int! = 0): AccountCollection
  childrenAccounts(limit: Int! = 100, offset: Int! = 0, accountType: [AccountType]): AccountCollection!

  """
  Policies for the account. To see non-public policies you need to be admin and have the scope: "account".
  """
  policies: Policies!

  """
  List of activities that the logged-in user is subscribed for this collective
  """
  activitySubscriptions(channel: ActivityChannel): [ActivitySubscription]

  """
  Logged-in user permissions on an account
  """
  permissions: AccountPermissions!
  webhooks(
    """
    The number of results to fetch (default 10, max 1000)
    """
    limit: Int! = 10

    """
    The offset to use to fetch
    """
    offset: Int! = 0
    account: AccountReferenceInput!
  ): WebhookCollection!

  """
  Returns the Fiscal Host
  """
  host: Host

  """
  Describe how the host charges the collective
  """
  hostFeesStructure: HostFeeStructure

  """
  Fees percentage that the host takes for this collective
  """
  hostFeePercent(paymentMethodService: PaymentMethodService, paymentMethodType: PaymentMethodType): Float

  """
  How much platform fees are charged for this account
  """
  platformFeePercent: Int!

  """
  Date of approval by the Fiscal Host.
  """
  approvedAt: DateTime

  """
  Returns whether it's approved by the Fiscal Host
  """
  isApproved: Boolean!

  """
  Number of unique financial contributors.
  """
  totalFinancialContributors(
    """
    Type of account (COLLECTIVE/EVENT/ORGANIZATION/INDIVIDUAL)
    """
    accountType: AccountType
  ): Int!
  tiers(
    """
    The number of results to fetch
    """
    limit: Int! = 100

    """
    The offset to use to fetch
    """
    offset: Int! = 0
  ): TierCollection!

  """
  All the persons and entities that contribute to this account
  """
  contributors(
    """
    The number of results to fetch (default 10, max 1000)
    """
    limit: Int! = 10

    """
    The offset to use to fetch
    """
    offset: Int! = 0
    roles: [MemberRole]
  ): ContributorCollection!

  """
  Returns true if a custom contribution to Open Collective can be submitted for contributions made to this account
  """
  platformContributionAvailable: Boolean!
  contributionPolicy: String
}

"""
An account that can be hosted by a Host
"""
interface AccountWithHost {
  """
  Returns the Fiscal Host
  """
  host: Host

  """
  Describe how the host charges the collective
  """
  hostFeesStructure: HostFeeStructure

  """
  Fees percentage that the host takes for this collective
  """
  hostFeePercent(paymentMethodService: PaymentMethodService, paymentMethodType: PaymentMethodType): Float

  """
  Fees percentage that the platform takes for this collective
  """
  platformFeePercent: Int

  """
  Date of approval by the Fiscal Host.
  """
  approvedAt: DateTime

  """
  Returns whether it's approved by the Fiscal Host
  """
  isApproved: Boolean!

  """
  Returns whether it's active: can accept financial contributions and pay expenses.
  """
  isActive: Boolean!
}

"""
This represents a Credit transaction
"""
type Credit implements Transaction {
  id: String!
  legacyId: Int!
  uuid: String! @deprecated(reason: "2021-08-15: Use id instead.")
  group: String!
  type: TransactionType!
  kind: TransactionKind
  description(
    """
    Wether to generate the description dynamically.
    """
    dynamic: Boolean = false

    """
    Wether to generate the full description when using dynamic.
    """
    full: Boolean = false
  ): String
  amount: Amount!
  amountInHostCurrency: Amount!

  """
  Exchange rate between the currency of the transaction and the currency of the host (transaction.amount * transaction.hostCurrencyFxRate = transaction.amountInHostCurrency)
  """
  hostCurrencyFxRate: Float
  netAmount(
    """
    Fetch HOST_FEE transaction and integrate in calculation for retro-compatiblity.
    """
    fetchHostFee: Boolean = false
  ): Amount!
  netAmountInHostCurrency(
    """
    Fetch HOST_FEE transaction and integrate in calculation for retro-compatiblity.
    """
    fetchHostFee: Boolean = false
  ): Amount!
  taxAmount: Amount!

  """
  If taxAmount is set, this field will contain more info about the tax
  """
  taxInfo: TaxInfo
  platformFee: Amount!
  hostFee(
    """
    Fetch HOST_FEE transaction for retro-compatiblity.
    """
    fetchHostFee: Boolean = false
  ): Amount!

  """
  Payment Processor Fee (usually in host currency)
  """
  paymentProcessorFee: Amount!
  host: Account

  """
  The account on the main side of the transaction (CREDIT -> recipient, DEBIT -> sender)
  """
  account: Account

  """
  The account on the opposite side of the transaction (CREDIT -> sender, DEBIT -> recipient)
  """
  oppositeAccount: Account
  fromAccount: Account
  toAccount: Account

  """
  Account that emitted the gift card used for this transaction (if any)
  """
  giftCardEmitterAccount: Account
  createdAt: DateTime
  updatedAt: DateTime
  expense: Expense
  order: Order
  isRefunded: Boolean
  isRefund: Boolean
  isDisputed: Boolean
  isInReview: Boolean
  paymentMethod: PaymentMethod
  payoutMethod: PayoutMethod

  """
  The permissions given to current logged in user for this transaction
  """
  permissions: TransactionPermissions!
  isOrderRejected: Boolean!
  refundTransaction: Transaction
  relatedTransactions(
    """
    Filter by kind
    """
    kind: [TransactionKind]
  ): [Transaction]!

  """
  Merchant id related to the Transaction (Stripe, PayPal, Wise, Privacy)
  """
  merchantId: String
  balanceInHostCurrency: Amount
  invoiceTemplate: String
}

"""
This represents a Debit transaction
"""
type Debit implements Transaction {
  id: String!
  legacyId: Int!
  uuid: String! @deprecated(reason: "2021-08-15: Use id instead.")
  group: String!
  type: TransactionType!
  kind: TransactionKind
  description(
    """
    Wether to generate the description dynamically.
    """
    dynamic: Boolean = false

    """
    Wether to generate the full description when using dynamic.
    """
    full: Boolean = false
  ): String
  amount: Amount!
  amountInHostCurrency: Amount!

  """
  Exchange rate between the currency of the transaction and the currency of the host (transaction.amount * transaction.hostCurrencyFxRate = transaction.amountInHostCurrency)
  """
  hostCurrencyFxRate: Float
  netAmount(
    """
    Fetch HOST_FEE transaction and integrate in calculation for retro-compatiblity.
    """
    fetchHostFee: Boolean = false
  ): Amount!
  netAmountInHostCurrency(
    """
    Fetch HOST_FEE transaction and integrate in calculation for retro-compatiblity.
    """
    fetchHostFee: Boolean = false
  ): Amount!
  taxAmount: Amount!

  """
  If taxAmount is set, this field will contain more info about the tax
  """
  taxInfo: TaxInfo
  platformFee: Amount!
  hostFee(
    """
    Fetch HOST_FEE transaction for retro-compatiblity.
    """
    fetchHostFee: Boolean = false
  ): Amount!

  """
  Payment Processor Fee (usually in host currency)
  """
  paymentProcessorFee: Amount!
  host: Account

  """
  The account on the main side of the transaction (CREDIT -> recipient, DEBIT -> sender)
  """
  account: Account

  """
  The account on the opposite side of the transaction (CREDIT -> sender, DEBIT -> recipient)
  """
  oppositeAccount: Account
  fromAccount: Account
  toAccount: Account

  """
  Account that emitted the gift card used for this transaction (if any)
  """
  giftCardEmitterAccount: Account
  createdAt: DateTime
  updatedAt: DateTime
  expense: Expense
  order: Order
  isRefunded: Boolean
  isRefund: Boolean
  isDisputed: Boolean
  isInReview: Boolean
  paymentMethod: PaymentMethod
  payoutMethod: PayoutMethod

  """
  The permissions given to current logged in user for this transaction
  """
  permissions: TransactionPermissions!
  isOrderRejected: Boolean!
  refundTransaction: Transaction
  relatedTransactions(
    """
    Filter by kind
    """
    kind: [TransactionKind]
  ): [Transaction]!

  """
  Merchant id related to the Transaction (Stripe, PayPal, Wise, Privacy)
  """
  merchantId: String
  balanceInHostCurrency: Amount
  invoiceTemplate: String
}

"""
This represents an Event account
"""
type Event implements Account & AccountWithHost & AccountWithContributions & AccountWithParent {
  id: String!
  legacyId: Int!

  """
  The slug identifying the account (ie: babel)
  """
  slug: String!
  type: AccountType!

  """
  Public name
  """
  name: String

  """
  Private, legal name. Used for expense receipts, taxes, etc. Scope: "account".
  """
  legalName: String
  description: String
  longDescription: String
  tags: [String]
  website: String
  twitterHandle: String
  githubHandle: String @deprecated(reason: "2022-06-03: Please use repositoryUrl")
  repositoryUrl: String
  currency: String
  expensePolicy: String

  """
  Defines if the contributors wants to be incognito (name not displayed)
  """
  isIncognito: Boolean!
  imageUrl(height: Int, format: ImageFormat): String
  backgroundImageUrl(height: Int, format: ImageFormat): String

  """
  The time of creation
  """
  createdAt: DateTime
  updatedAt: DateTime

  """
  Returns whether this account is archived
  """
  isArchived: Boolean!

  """
  Whether this account is frozen
  """
  isFrozen: Boolean!

  """
  Returns whether it's active: can accept financial contributions and pay expenses.
  """
  isActive: Boolean!

  """
  Returns whether the account is setup to Host collectives.
  """
  isHost: Boolean!

  """
  Returns true if the remote user is an admin of this account
  """
  isAdmin: Boolean!
  parentAccount: Account

  """
  Get all members (admins, members, backers, followers)
  """
  members(
    limit: Int! = 100
    offset: Int! = 0
    role: [MemberRole]
    accountType: [AccountType]

    """
    Admin only. To filter on the email address of a member, useful to check if a member exists.
    """
    email: EmailAddress

    """
    Order of the results
    """
    orderBy: ChronologicalOrderInput! = { field: CREATED_AT, direction: ASC }
  ): MemberCollection!

  """
  [AUTHENTICATED] Returns the pending invitations
  """
  memberInvitations(
    """
    A reference to an account (usually Individual). Will return invitations sent to the account to join as a member
    """
    memberAccount: AccountReferenceInput

    """
    A reference to an account (usually Collective, Fund or Organization). Will return invitations sent to join this account as a member.
    """
    account: AccountReferenceInput

    """
    An array of Member roles to filter for
    """
    role: [MemberRole]
  ): [MemberInvitation]
  memberOf(
    limit: Int! = 150
    offset: Int! = 0
    role: [MemberRole]
    accountType: [AccountType]
    account: AccountReferenceInput

    """
    Filter on whether the account is a host or not
    """
    isHostAccount: Boolean

    """
    Filter on (un)approved collectives
    """
    isApproved: Boolean

    """
    Filter on archived collectives
    """
    isArchived: Boolean

    """
    Whether incognito profiles should be included in the result. Only works if requesting user is an admin of the account.
    """
    includeIncognito: Boolean = true

    """
    A term to search membership. Searches in collective tags, name, slug, members description and role.
    """
    searchTerm: String

    """
    Filters on the Host fees structure applied to this account
    """
    hostFeesStructure: HostFeeStructure

    """
    Order of the results
    """
    orderBy: OrderByInput! = { field: CREATED_AT, direction: DESC }

    """
    Order the query by requested role order
    """
    orderByRoles: Boolean
  ): MemberOfCollection!

  """
  Returns the emails of the account. Individuals only have one, but organizations can have multiple emails.
  """
  emails: [EmailAddress!]
  transactions(
    """
    The number of results to fetch (default 10, max 1000)
    """
    limit: Int! = 100

    """
    The offset to use to fetch
    """
    offset: Int! = 0

    """
    The transaction type (DEBIT or CREDIT)
    """
    type: TransactionType

    """
    The payment method types. Can include `null` for transactions without a payment method
    """
    paymentMethodType: [PaymentMethodType]

    """
    Reference of the account assigned to the other side of the transaction (CREDIT -> sender, DEBIT -> recipient). Avoid, favor account instead.
    """
    fromAccount: AccountReferenceInput

    """
    Reference of the host accounting the transaction
    """
    host: AccountReferenceInput

    """
    NOT IMPLEMENTED. Only return transactions that match these tags.
    """
    tags: [String] @deprecated(reason: "2020-08-09: Was never implemented.")

    """
    The order of results
    """
    orderBy: ChronologicalOrderInput! = { field: CREATED_AT, direction: DESC }

    """
    Only return transactions where the amount is greater than or equal to this value (in cents)
    """
    minAmount: Int @deprecated(reason: "2020-08-09: GraphQL v2 should not expose amounts as integer.")

    """
    Only return transactions where the amount is lower than or equal to this value (in cents)
    """
    maxAmount: Int @deprecated(reason: "2020-08-09: GraphQL v2 should not expose amounts as integer.")

    """
    Only return transactions that were created after this date
    """
    dateFrom: DateTime

    """
    Only return transactions that were created before this date
    """
    dateTo: DateTime

    """
    The term to search
    """
    searchTerm: String

    """
    Only return transactions with an Expense attached
    """
    hasExpense: Boolean

    """
    Only return transactions with an Order attached
    """
    hasOrder: Boolean

    """
    Whether to include regular transactions from the account (turn false if you only want Incognito or Gift Card transactions)
    """
    includeRegularTransactions: Boolean! = true

    """
    If the account is a user and this field is true, contributions from the incognito profile will be included too (admins only)
    """
    includeIncognitoTransactions: Boolean! = false

    """
    Whether to include transactions from children (Events and Projects)
    """
    includeChildrenTransactions: Boolean! = false

    """
    Whether to include transactions from Gift Cards issued by the account.
    """
    includeGiftCardTransactions: Boolean! = false

    """
    Whether to include debt transactions
    """
    includeDebts: Boolean! = false

    """
    To filter by transaction kind
    """
    kind: [TransactionKind]

    """
    The transactions group to filter by
    """
    group: String
  ): TransactionCollection!
  orders(
    """
    The number of results to fetch (default 10, max 1000)
    """
    limit: Int! = 100

    """
    The offset to use to fetch
    """
    offset: Int! = 0

    """
    If account is a host, also include hosted accounts orders
    """
    includeHostedAccounts: Boolean

    """
    Whether to include incognito orders. Must be admin or root. Only with filter null or OUTGOING.
    """
    includeIncognito: Boolean = false

    """
    Account orders filter (INCOMING or OUTGOING)
    """
    filter: AccountOrdersFilter

    """
    Use this field to filter orders on their frequency (ONETIME, MONTHLY or YEARLY)
    """
    frequency: ContributionFrequency

    """
    Use this field to filter orders on their statuses
    """
    status: [OrderStatus]

    """
    The order of results
    """
    orderBy: ChronologicalOrderInput! = { field: CREATED_AT, direction: DESC }

    """
    Only return orders where the amount is greater than or equal to this value (in cents)
    """
    minAmount: Int

    """
    Only return orders where the amount is lower than or equal to this value (in cents)
    """
    maxAmount: Int

    """
    Only return orders that were created after this date
    """
    dateFrom: DateTime

    """
    Only return orders that were created after this date
    """
    dateTo: DateTime

    """
    The term to search
    """
    searchTerm: String
    tierSlug: String @deprecated(reason: "2022-02-25: Should be replaced by a tier reference. Not existing yet.")

    """
    Only returns orders that have a subscription (monthly/yearly). Don't use together with frequency.
    """
    onlySubscriptions: Boolean
  ): OrderCollection!
  settings: JSON!
  conversations(
    limit: Int! = 15
    offset: Int! = 0

    """
    Only return conversations matching this tag
    """
    tag: String
  ): ConversationCollection!

  """
  Returns conversation's tags for collective sorted by popularity
  """
  conversationsTags(limit: Int! = 30): [TagStat]

  """
  Returns expense tags for collective sorted by popularity
  """
  expensesTags(limit: Int! = 30): [TagStat]

  """
  The list of expense types supported by this account
  """
  supportedExpenseTypes: [ExpenseType!]!
  transferwise: TransferWise

  """
  The list of payout methods that this collective can use to get paid. In most cases, admin only and scope: "expenses".
  """
  payoutMethods: [PayoutMethod]

  """
  The list of payment methods that this collective can use to pay for Orders. Admin only. Scope: "orders".
  """
  paymentMethods(
    type: [PaymentMethodType]
    enumType: [PaymentMethodType] @deprecated(reason: "2021-08-20: use type instead from now")
    service: [PaymentMethodService]

    """
    Whether to include expired payment methods. Payment methods expired since more than 6 months will never be returned.
    """
    includeExpired: Boolean
  ): [PaymentMethod]

  """
  The list of connected accounts (Stripe, Twitter, etc ...). Admin only. Scope: "connectedAccounts".
  """
  connectedAccounts: [ConnectedAccount]

  """
  The list of applications created by this account. Admin only. Scope: "applications".
  """
  oAuthApplications(
    """
    The number of results to fetch (default 10, max 1000)
    """
    limit: Int! = 10

    """
    The offset to use to fetch
    """
    offset: Int! = 0
  ): OAuthApplicationCollection

  """
  The address associated to this account. This field is always public for collectives and events.
  """
  location: Location
  categories: [String]!
  stats: AccountStats

  """
  Updates published by the account. To see unpublished updates, you need to be an admin and have the scope "updates".
  """
  updates(
    """
    The number of results to fetch (default 10, max 1000)
    """
    limit: Int! = 10

    """
    The offset to use to fetch
    """
    offset: Int! = 0

    """
    Only return published updates.
    """
    onlyPublishedUpdates: Boolean = false
    onlyChangelogUpdates: Boolean
    orderBy: UpdateChronologicalOrderInput! = { field: CREATED_AT, direction: DESC }
    searchTerm: String
  ): UpdateCollection!

  """
  Describes the features enabled and available for this account
  """
  features: CollectiveFeatures!

  """
  Virtual Cards attached to the account. Admin only. Scope: "virtualCards".
  """
  virtualCards(
    limit: Int! = 100
    offset: Int! = 0
    state: String = null
    merchantAccount: AccountReferenceInput = null

    """
    Only return expenses that were created after this date
    """
    dateFrom: DateTime = null

    """
    Only return expenses that were created before this date
    """
    dateTo: DateTime = null
    orderBy: ChronologicalOrderInput = { field: CREATED_AT, direction: DESC }
  ): VirtualCardCollection

  """
  Virtual Cards Merchants used by the account. Admin only. Scope: "virtualCards".
  """
  virtualCardMerchants(limit: Int! = 100, offset: Int! = 0): AccountCollection
  childrenAccounts(limit: Int! = 100, offset: Int! = 0, accountType: [AccountType]): AccountCollection!

  """
  Policies for the account. To see non-public policies you need to be admin and have the scope: "account".
  """
  policies: Policies!

  """
  List of activities that the logged-in user is subscribed for this collective
  """
  activitySubscriptions(channel: ActivityChannel): [ActivitySubscription]

  """
  Logged-in user permissions on an account
  """
  permissions: AccountPermissions!
  webhooks(
    """
    The number of results to fetch (default 10, max 1000)
    """
    limit: Int! = 10

    """
    The offset to use to fetch
    """
    offset: Int! = 0
    account: AccountReferenceInput!
  ): WebhookCollection!

  """
  Returns the Fiscal Host
  """
  host: Host

  """
  Describe how the host charges the collective
  """
  hostFeesStructure: HostFeeStructure

  """
  Fees percentage that the host takes for this collective
  """
  hostFeePercent(paymentMethodService: PaymentMethodService, paymentMethodType: PaymentMethodType): Float

  """
  How much platform fees are charged for this account
  """
  platformFeePercent: Int!

  """
  Date of approval by the Fiscal Host.
  """
  approvedAt: DateTime

  """
  Returns whether it's approved by the Fiscal Host
  """
  isApproved: Boolean!

  """
  Number of unique financial contributors.
  """
  totalFinancialContributors(
    """
    Type of account (COLLECTIVE/EVENT/ORGANIZATION/INDIVIDUAL)
    """
    accountType: AccountType
  ): Int!
  tiers(
    """
    The number of results to fetch
    """
    limit: Int! = 100

    """
    The offset to use to fetch
    """
    offset: Int! = 0
  ): TierCollection!

  """
  All the persons and entities that contribute to this account
  """
  contributors(
    """
    The number of results to fetch (default 10, max 1000)
    """
    limit: Int! = 10

    """
    The offset to use to fetch
    """
    offset: Int! = 0
    roles: [MemberRole]
  ): ContributorCollection!

  """
  Returns true if a custom contribution to Open Collective can be submitted for contributions made to this account
  """
  platformContributionAvailable: Boolean!
  contributionPolicy: String

  """
  The Account parenting this account
  """
  parent: Account

  """
  The Event start date and time
  """
  startsAt: DateTime

  """
  The Event end date and time
  """
  endsAt: DateTime

  """
  Timezone of the Event (TZ database format, e.g. UTC or Europe/Berlin)
  """
  timezone: String
}

"""
An account that has a parent account
"""
interface AccountWithParent {
  """
  The Account parenting this account
  """
  parent: Account
}

"""
This represents an Individual account
"""
type Individual implements Account {
  id: String!
  legacyId: Int!

  """
  The slug identifying the account (ie: babel)
  """
  slug: String!
  type: AccountType!

  """
  Public name
  """
  name: String

  """
  Private, legal name. Used for expense receipts, taxes, etc. Scope: "account".
  """
  legalName: String
  description: String
  longDescription: String
  tags: [String]
  website: String
  twitterHandle: String
  githubHandle: String @deprecated(reason: "2022-06-03: Please use repositoryUrl")
  repositoryUrl: String
  currency: String
  expensePolicy: String

  """
  Defines if the contributors wants to be incognito (name not displayed)
  """
  isIncognito: Boolean!
  imageUrl(height: Int, format: ImageFormat): String
  backgroundImageUrl(height: Int, format: ImageFormat): String

  """
  The time of creation
  """
  createdAt: DateTime
  updatedAt: DateTime

  """
  Returns whether this account is archived
  """
  isArchived: Boolean!

  """
  Whether this account is frozen
  """
  isFrozen: Boolean!

  """
  Returns whether the account accepts financial contributions.
  """
  isActive: Boolean

  """
  Returns whether the account is setup to Host collectives.
  """
  isHost: Boolean!

  """
  Returns true if the remote user is an admin of this account
  """
  isAdmin: Boolean!
  parentAccount: Account

  """
  Get all members (admins, members, backers, followers)
  """
  members(
    limit: Int! = 100
    offset: Int! = 0
    role: [MemberRole]
    accountType: [AccountType]

    """
    Admin only. To filter on the email address of a member, useful to check if a member exists.
    """
    email: EmailAddress

    """
    Order of the results
    """
    orderBy: ChronologicalOrderInput! = { field: CREATED_AT, direction: ASC }
  ): MemberCollection!

  """
  [AUTHENTICATED] Returns the pending invitations
  """
  memberInvitations(
    """
    A reference to an account (usually Individual). Will return invitations sent to the account to join as a member
    """
    memberAccount: AccountReferenceInput

    """
    A reference to an account (usually Collective, Fund or Organization). Will return invitations sent to join this account as a member.
    """
    account: AccountReferenceInput

    """
    An array of Member roles to filter for
    """
    role: [MemberRole]
  ): [MemberInvitation]
  memberOf(
    limit: Int! = 150
    offset: Int! = 0
    role: [MemberRole]
    accountType: [AccountType]
    account: AccountReferenceInput

    """
    Filter on whether the account is a host or not
    """
    isHostAccount: Boolean

    """
    Filter on (un)approved collectives
    """
    isApproved: Boolean

    """
    Filter on archived collectives
    """
    isArchived: Boolean

    """
    Whether incognito profiles should be included in the result. Only works if requesting user is an admin of the account.
    """
    includeIncognito: Boolean = true

    """
    A term to search membership. Searches in collective tags, name, slug, members description and role.
    """
    searchTerm: String

    """
    Filters on the Host fees structure applied to this account
    """
    hostFeesStructure: HostFeeStructure

    """
    Order of the results
    """
    orderBy: OrderByInput! = { field: CREATED_AT, direction: DESC }

    """
    Order the query by requested role order
    """
    orderByRoles: Boolean
  ): MemberOfCollection!

  """
  Returns the emails of the account. Individuals only have one, but organizations can have multiple emails.
  """
  emails: [EmailAddress!]
  transactions(
    """
    The number of results to fetch (default 10, max 1000)
    """
    limit: Int! = 100

    """
    The offset to use to fetch
    """
    offset: Int! = 0

    """
    The transaction type (DEBIT or CREDIT)
    """
    type: TransactionType

    """
    The payment method types. Can include `null` for transactions without a payment method
    """
    paymentMethodType: [PaymentMethodType]

    """
    Reference of the account assigned to the other side of the transaction (CREDIT -> sender, DEBIT -> recipient). Avoid, favor account instead.
    """
    fromAccount: AccountReferenceInput

    """
    Reference of the host accounting the transaction
    """
    host: AccountReferenceInput

    """
    NOT IMPLEMENTED. Only return transactions that match these tags.
    """
    tags: [String] @deprecated(reason: "2020-08-09: Was never implemented.")

    """
    The order of results
    """
    orderBy: ChronologicalOrderInput! = { field: CREATED_AT, direction: DESC }

    """
    Only return transactions where the amount is greater than or equal to this value (in cents)
    """
    minAmount: Int @deprecated(reason: "2020-08-09: GraphQL v2 should not expose amounts as integer.")

    """
    Only return transactions where the amount is lower than or equal to this value (in cents)
    """
    maxAmount: Int @deprecated(reason: "2020-08-09: GraphQL v2 should not expose amounts as integer.")

    """
    Only return transactions that were created after this date
    """
    dateFrom: DateTime

    """
    Only return transactions that were created before this date
    """
    dateTo: DateTime

    """
    The term to search
    """
    searchTerm: String

    """
    Only return transactions with an Expense attached
    """
    hasExpense: Boolean

    """
    Only return transactions with an Order attached
    """
    hasOrder: Boolean

    """
    Whether to include regular transactions from the account (turn false if you only want Incognito or Gift Card transactions)
    """
    includeRegularTransactions: Boolean! = true

    """
    If the account is a user and this field is true, contributions from the incognito profile will be included too (admins only)
    """
    includeIncognitoTransactions: Boolean! = false

    """
    Whether to include transactions from children (Events and Projects)
    """
    includeChildrenTransactions: Boolean! = false

    """
    Whether to include transactions from Gift Cards issued by the account.
    """
    includeGiftCardTransactions: Boolean! = false

    """
    Whether to include debt transactions
    """
    includeDebts: Boolean! = false

    """
    To filter by transaction kind
    """
    kind: [TransactionKind]

    """
    The transactions group to filter by
    """
    group: String
  ): TransactionCollection!
  orders(
    """
    The number of results to fetch (default 10, max 1000)
    """
    limit: Int! = 100

    """
    The offset to use to fetch
    """
    offset: Int! = 0

    """
    If account is a host, also include hosted accounts orders
    """
    includeHostedAccounts: Boolean

    """
    Whether to include incognito orders. Must be admin or root. Only with filter null or OUTGOING.
    """
    includeIncognito: Boolean = false

    """
    Account orders filter (INCOMING or OUTGOING)
    """
    filter: AccountOrdersFilter

    """
    Use this field to filter orders on their frequency (ONETIME, MONTHLY or YEARLY)
    """
    frequency: ContributionFrequency

    """
    Use this field to filter orders on their statuses
    """
    status: [OrderStatus]

    """
    The order of results
    """
    orderBy: ChronologicalOrderInput! = { field: CREATED_AT, direction: DESC }

    """
    Only return orders where the amount is greater than or equal to this value (in cents)
    """
    minAmount: Int

    """
    Only return orders where the amount is lower than or equal to this value (in cents)
    """
    maxAmount: Int

    """
    Only return orders that were created after this date
    """
    dateFrom: DateTime

    """
    Only return orders that were created after this date
    """
    dateTo: DateTime

    """
    The term to search
    """
    searchTerm: String
    tierSlug: String @deprecated(reason: "2022-02-25: Should be replaced by a tier reference. Not existing yet.")

    """
    Only returns orders that have a subscription (monthly/yearly). Don't use together with frequency.
    """
    onlySubscriptions: Boolean
  ): OrderCollection!
  settings: JSON!
  conversations(
    limit: Int! = 15
    offset: Int! = 0

    """
    Only return conversations matching this tag
    """
    tag: String
  ): ConversationCollection!

  """
  Returns conversation's tags for collective sorted by popularity
  """
  conversationsTags(limit: Int! = 30): [TagStat]

  """
  Returns expense tags for collective sorted by popularity
  """
  expensesTags(limit: Int! = 30): [TagStat]

  """
  The list of expense types supported by this account
  """
  supportedExpenseTypes: [ExpenseType!]!
  transferwise: TransferWise

  """
  The list of payout methods that this collective can use to get paid. In most cases, admin only and scope: "expenses".
  """
  payoutMethods: [PayoutMethod]

  """
  The list of payment methods that this collective can use to pay for Orders. Admin only. Scope: "orders".
  """
  paymentMethods(
    type: [PaymentMethodType]
    enumType: [PaymentMethodType] @deprecated(reason: "2021-08-20: use type instead from now")
    service: [PaymentMethodService]

    """
    Whether to include expired payment methods. Payment methods expired since more than 6 months will never be returned.
    """
    includeExpired: Boolean
  ): [PaymentMethod]

  """
  The list of connected accounts (Stripe, Twitter, etc ...). Admin only. Scope: "connectedAccounts".
  """
  connectedAccounts: [ConnectedAccount]

  """
  The list of applications created by this account. Admin only. Scope: "applications".
  """
  oAuthApplications(
    """
    The number of results to fetch (default 10, max 1000)
    """
    limit: Int! = 10

    """
    The offset to use to fetch
    """
    offset: Int! = 0
  ): OAuthApplicationCollection

  "\n          Address. This field is public for hosts, otherwise:\n            - Users can see their own address\n            - Hosts can see the address of users submitting expenses to their collectives\n        "
  location: Location
  categories: [String]!
  stats: AccountStats

  """
  Updates published by the account. To see unpublished updates, you need to be an admin and have the scope "updates".
  """
  updates(
    """
    The number of results to fetch (default 10, max 1000)
    """
    limit: Int! = 10

    """
    The offset to use to fetch
    """
    offset: Int! = 0

    """
    Only return published updates.
    """
    onlyPublishedUpdates: Boolean = false
    onlyChangelogUpdates: Boolean
    orderBy: UpdateChronologicalOrderInput! = { field: CREATED_AT, direction: DESC }
    searchTerm: String
  ): UpdateCollection!

  """
  Describes the features enabled and available for this account
  """
  features: CollectiveFeatures!

  """
  Virtual Cards attached to the account. Admin only. Scope: "virtualCards".
  """
  virtualCards(
    limit: Int! = 100
    offset: Int! = 0
    state: String = null
    merchantAccount: AccountReferenceInput = null

    """
    Only return expenses that were created after this date
    """
    dateFrom: DateTime = null

    """
    Only return expenses that were created before this date
    """
    dateTo: DateTime = null
    orderBy: ChronologicalOrderInput = { field: CREATED_AT, direction: DESC }
  ): VirtualCardCollection

  """
  Virtual Cards Merchants used by the account. Admin only. Scope: "virtualCards".
  """
  virtualCardMerchants(limit: Int! = 100, offset: Int! = 0): AccountCollection
  childrenAccounts(limit: Int! = 100, offset: Int! = 0, accountType: [AccountType]): AccountCollection!

  """
  Policies for the account. To see non-public policies you need to be admin and have the scope: "account".
  """
  policies: Policies!

  """
  List of activities that the logged-in user is subscribed for this collective
  """
  activitySubscriptions(channel: ActivityChannel): [ActivitySubscription]

  """
  Logged-in user permissions on an account
  """
  permissions: AccountPermissions!
  webhooks(
    """
    The number of results to fetch (default 10, max 1000)
    """
    limit: Int! = 10

    """
    The offset to use to fetch
    """
    offset: Int! = 0
    account: AccountReferenceInput!
  ): WebhookCollection!

  """
  Email for the account. For authenticated user: scope: "email".
  """
  email: String
  isGuest: Boolean!
  isFollowingConversation(id: String!): Boolean!
  hasTwoFactorAuth: Boolean
  newsletterOptIn: Boolean

  """
  If the individual is a host account, this will return the matching Host object
  """
  host: Host
  hasSeenLatestChangelogEntry: Boolean!
  oAuthAuthorizations(
    """
    The number of results to fetch (default 10, max 1000)
    """
    limit: Int! = 10

    """
    The offset to use to fetch
    """
    offset: Int! = 0
  ): OAuthAuthorizationCollection
}

"""
A collection of "OAuth Authorizations"
"""
type OAuthAuthorizationCollection implements Collection {
  offset: Int
  limit: Int
  totalCount: Int
  nodes: [OAuthAuthorization]
}

"""
This represents a Member relationship (ie: Organization backing a Collective)
"""
type Member {
  id: String
  role: MemberRole
  tier: Tier
  createdAt: DateTime
  updatedAt: DateTime
  since: DateTime

  """
  Total amount donated
  """
  totalDonations: Amount!

  """
  Custom user message from member to the collective
  """
  publicMessage: String

  """
  Custom user description
  """
  description: String
  account: Account
}

"""
This represents a MemberOf relationship (ie: Collective backed by an Organization)
"""
type MemberOf {
  id: String
  role: MemberRole
  tier: Tier
  createdAt: DateTime
  updatedAt: DateTime
  since: DateTime

  """
  Total amount donated
  """
  totalDonations: Amount!

  """
  Custom user message from member to the collective
  """
  publicMessage: String

  """
  Custom user description
  """
  description: String
  account: Account
}

"""
This represents an Organization account
"""
type Organization implements Account & AccountWithContributions {
  id: String!
  legacyId: Int!

  """
  The slug identifying the account (ie: babel)
  """
  slug: String!
  type: AccountType!

  """
  Public name
  """
  name: String

  """
  Private, legal name. Used for expense receipts, taxes, etc. Scope: "account".
  """
  legalName: String
  description: String
  longDescription: String
  tags: [String]
  website: String
  twitterHandle: String
  githubHandle: String @deprecated(reason: "2022-06-03: Please use repositoryUrl")
  repositoryUrl: String
  currency: String
  expensePolicy: String

  """
  Defines if the contributors wants to be incognito (name not displayed)
  """
  isIncognito: Boolean!
  imageUrl(height: Int, format: ImageFormat): String
  backgroundImageUrl(height: Int, format: ImageFormat): String

  """
  The time of creation
  """
  createdAt: DateTime
  updatedAt: DateTime

  """
  Returns whether this account is archived
  """
  isArchived: Boolean!

  """
  Whether this account is frozen
  """
  isFrozen: Boolean!

  """
  Returns whether the account accepts financial contributions.
  """
  isActive: Boolean

  """
  Returns whether the account is setup to Host collectives.
  """
  isHost: Boolean!

  """
  Returns true if the remote user is an admin of this account
  """
  isAdmin: Boolean!
  parentAccount: Account

  """
  Get all members (admins, members, backers, followers)
  """
  members(
    limit: Int! = 100
    offset: Int! = 0
    role: [MemberRole]
    accountType: [AccountType]

    """
    Admin only. To filter on the email address of a member, useful to check if a member exists.
    """
    email: EmailAddress

    """
    Order of the results
    """
    orderBy: ChronologicalOrderInput! = { field: CREATED_AT, direction: ASC }
  ): MemberCollection!

  """
  [AUTHENTICATED] Returns the pending invitations
  """
  memberInvitations(
    """
    A reference to an account (usually Individual). Will return invitations sent to the account to join as a member
    """
    memberAccount: AccountReferenceInput

    """
    A reference to an account (usually Collective, Fund or Organization). Will return invitations sent to join this account as a member.
    """
    account: AccountReferenceInput

    """
    An array of Member roles to filter for
    """
    role: [MemberRole]
  ): [MemberInvitation]
  memberOf(
    limit: Int! = 150
    offset: Int! = 0
    role: [MemberRole]
    accountType: [AccountType]
    account: AccountReferenceInput

    """
    Filter on whether the account is a host or not
    """
    isHostAccount: Boolean

    """
    Filter on (un)approved collectives
    """
    isApproved: Boolean

    """
    Filter on archived collectives
    """
    isArchived: Boolean

    """
    Whether incognito profiles should be included in the result. Only works if requesting user is an admin of the account.
    """
    includeIncognito: Boolean = true

    """
    A term to search membership. Searches in collective tags, name, slug, members description and role.
    """
    searchTerm: String

    """
    Filters on the Host fees structure applied to this account
    """
    hostFeesStructure: HostFeeStructure

    """
    Order of the results
    """
    orderBy: OrderByInput! = { field: CREATED_AT, direction: DESC }

    """
    Order the query by requested role order
    """
    orderByRoles: Boolean
  ): MemberOfCollection!

  """
  Returns the emails of the account. Individuals only have one, but organizations can have multiple emails.
  """
  emails: [EmailAddress!]
  transactions(
    """
    The number of results to fetch (default 10, max 1000)
    """
    limit: Int! = 100

    """
    The offset to use to fetch
    """
    offset: Int! = 0

    """
    The transaction type (DEBIT or CREDIT)
    """
    type: TransactionType

    """
    The payment method types. Can include `null` for transactions without a payment method
    """
    paymentMethodType: [PaymentMethodType]

    """
    Reference of the account assigned to the other side of the transaction (CREDIT -> sender, DEBIT -> recipient). Avoid, favor account instead.
    """
    fromAccount: AccountReferenceInput

    """
    Reference of the host accounting the transaction
    """
    host: AccountReferenceInput

    """
    NOT IMPLEMENTED. Only return transactions that match these tags.
    """
    tags: [String] @deprecated(reason: "2020-08-09: Was never implemented.")

    """
    The order of results
    """
    orderBy: ChronologicalOrderInput! = { field: CREATED_AT, direction: DESC }

    """
    Only return transactions where the amount is greater than or equal to this value (in cents)
    """
    minAmount: Int @deprecated(reason: "2020-08-09: GraphQL v2 should not expose amounts as integer.")

    """
    Only return transactions where the amount is lower than or equal to this value (in cents)
    """
    maxAmount: Int @deprecated(reason: "2020-08-09: GraphQL v2 should not expose amounts as integer.")

    """
    Only return transactions that were created after this date
    """
    dateFrom: DateTime

    """
    Only return transactions that were created before this date
    """
    dateTo: DateTime

    """
    The term to search
    """
    searchTerm: String

    """
    Only return transactions with an Expense attached
    """
    hasExpense: Boolean

    """
    Only return transactions with an Order attached
    """
    hasOrder: Boolean

    """
    Whether to include regular transactions from the account (turn false if you only want Incognito or Gift Card transactions)
    """
    includeRegularTransactions: Boolean! = true

    """
    If the account is a user and this field is true, contributions from the incognito profile will be included too (admins only)
    """
    includeIncognitoTransactions: Boolean! = false

    """
    Whether to include transactions from children (Events and Projects)
    """
    includeChildrenTransactions: Boolean! = false

    """
    Whether to include transactions from Gift Cards issued by the account.
    """
    includeGiftCardTransactions: Boolean! = false

    """
    Whether to include debt transactions
    """
    includeDebts: Boolean! = false

    """
    To filter by transaction kind
    """
    kind: [TransactionKind]

    """
    The transactions group to filter by
    """
    group: String
  ): TransactionCollection!
  orders(
    """
    The number of results to fetch (default 10, max 1000)
    """
    limit: Int! = 100

    """
    The offset to use to fetch
    """
    offset: Int! = 0

    """
    If account is a host, also include hosted accounts orders
    """
    includeHostedAccounts: Boolean

    """
    Whether to include incognito orders. Must be admin or root. Only with filter null or OUTGOING.
    """
    includeIncognito: Boolean = false

    """
    Account orders filter (INCOMING or OUTGOING)
    """
    filter: AccountOrdersFilter

    """
    Use this field to filter orders on their frequency (ONETIME, MONTHLY or YEARLY)
    """
    frequency: ContributionFrequency

    """
    Use this field to filter orders on their statuses
    """
    status: [OrderStatus]

    """
    The order of results
    """
    orderBy: ChronologicalOrderInput! = { field: CREATED_AT, direction: DESC }

    """
    Only return orders where the amount is greater than or equal to this value (in cents)
    """
    minAmount: Int

    """
    Only return orders where the amount is lower than or equal to this value (in cents)
    """
    maxAmount: Int

    """
    Only return orders that were created after this date
    """
    dateFrom: DateTime

    """
    Only return orders that were created after this date
    """
    dateTo: DateTime

    """
    The term to search
    """
    searchTerm: String
    tierSlug: String @deprecated(reason: "2022-02-25: Should be replaced by a tier reference. Not existing yet.")

    """
    Only returns orders that have a subscription (monthly/yearly). Don't use together with frequency.
    """
    onlySubscriptions: Boolean
  ): OrderCollection!
  settings: JSON!
  conversations(
    limit: Int! = 15
    offset: Int! = 0

    """
    Only return conversations matching this tag
    """
    tag: String
  ): ConversationCollection!

  """
  Returns conversation's tags for collective sorted by popularity
  """
  conversationsTags(limit: Int! = 30): [TagStat]

  """
  Returns expense tags for collective sorted by popularity
  """
  expensesTags(limit: Int! = 30): [TagStat]

  """
  The list of expense types supported by this account
  """
  supportedExpenseTypes: [ExpenseType!]!
  transferwise: TransferWise

  """
  The list of payout methods that this collective can use to get paid. In most cases, admin only and scope: "expenses".
  """
  payoutMethods: [PayoutMethod]

  """
  The list of payment methods that this collective can use to pay for Orders. Admin only. Scope: "orders".
  """
  paymentMethods(
    type: [PaymentMethodType]
    enumType: [PaymentMethodType] @deprecated(reason: "2021-08-20: use type instead from now")
    service: [PaymentMethodService]

    """
    Whether to include expired payment methods. Payment methods expired since more than 6 months will never be returned.
    """
    includeExpired: Boolean
  ): [PaymentMethod]

  """
  The list of connected accounts (Stripe, Twitter, etc ...). Admin only. Scope: "connectedAccounts".
  """
  connectedAccounts: [ConnectedAccount]

  """
  The list of applications created by this account. Admin only. Scope: "applications".
  """
  oAuthApplications(
    """
    The number of results to fetch (default 10, max 1000)
    """
    limit: Int! = 10

    """
    The offset to use to fetch
    """
    offset: Int! = 0
  ): OAuthApplicationCollection

  "\n          Address. This field is public for hosts, otherwise:\n            - Users can see the addresses of the collectives they're admin of; if they are not an admin they can only see the country that the org belong to.\n            - Hosts can see the address of organizations submitting expenses to their collectives.\n        "
  location: Location
  categories: [String]!
  stats: AccountStats

  """
  Updates published by the account. To see unpublished updates, you need to be an admin and have the scope "updates".
  """
  updates(
    """
    The number of results to fetch (default 10, max 1000)
    """
    limit: Int! = 10

    """
    The offset to use to fetch
    """
    offset: Int! = 0

    """
    Only return published updates.
    """
    onlyPublishedUpdates: Boolean = false
    onlyChangelogUpdates: Boolean
    orderBy: UpdateChronologicalOrderInput! = { field: CREATED_AT, direction: DESC }
    searchTerm: String
  ): UpdateCollection!

  """
  Describes the features enabled and available for this account
  """
  features: CollectiveFeatures!

  """
  Virtual Cards attached to the account. Admin only. Scope: "virtualCards".
  """
  virtualCards(
    limit: Int! = 100
    offset: Int! = 0
    state: String = null
    merchantAccount: AccountReferenceInput = null

    """
    Only return expenses that were created after this date
    """
    dateFrom: DateTime = null

    """
    Only return expenses that were created before this date
    """
    dateTo: DateTime = null
    orderBy: ChronologicalOrderInput = { field: CREATED_AT, direction: DESC }
  ): VirtualCardCollection

  """
  Virtual Cards Merchants used by the account. Admin only. Scope: "virtualCards".
  """
  virtualCardMerchants(limit: Int! = 100, offset: Int! = 0): AccountCollection
  childrenAccounts(limit: Int! = 100, offset: Int! = 0, accountType: [AccountType]): AccountCollection!

  """
  Policies for the account. To see non-public policies you need to be admin and have the scope: "account".
  """
  policies: Policies!

  """
  List of activities that the logged-in user is subscribed for this collective
  """
  activitySubscriptions(channel: ActivityChannel): [ActivitySubscription]

  """
  Logged-in user permissions on an account
  """
  permissions: AccountPermissions!
  webhooks(
    """
    The number of results to fetch (default 10, max 1000)
    """
    limit: Int! = 10

    """
    The offset to use to fetch
    """
    offset: Int! = 0
    account: AccountReferenceInput!
  ): WebhookCollection!

  """
  Number of unique financial contributors.
  """
  totalFinancialContributors(
    """
    Type of account (COLLECTIVE/EVENT/ORGANIZATION/INDIVIDUAL)
    """
    accountType: AccountType
  ): Int!
  tiers(
    """
    The number of results to fetch
    """
    limit: Int! = 100

    """
    The offset to use to fetch
    """
    offset: Int! = 0
  ): TierCollection!

  """
  All the persons and entities that contribute to this account
  """
  contributors(
    """
    The number of results to fetch (default 10, max 1000)
    """
    limit: Int! = 10

    """
    The offset to use to fetch
    """
    offset: Int! = 0
    roles: [MemberRole]
  ): ContributorCollection!

  """
  How much platform fees are charged for this account
  """
  platformFeePercent: Int!

  """
  Returns true if a custom contribution to Open Collective can be submitted for contributions made to this account
  """
  platformContributionAvailable: Boolean!
  contributionPolicy: String
  email: String @deprecated(reason: "2022-07-18: This field is deprecated and will return null")

  """
  If the organization if a host account, this will return the matching Host object
  """
  host: Host
}

"""
TransferWise related properties for bank transfer.
"""
type TransferWise {
  """
  Unique identifier for this Wise object
  """
  id: String!
  requiredFields(
    """
    The 3 letter code identifying the currency you want to receive (ie: USD, EUR, BRL, GBP)
    """
    currency: String!

    """
    The account JSON object being validated
    """
    accountDetails: JSON
  ): [TransferWiseRequiredField]
  availableCurrencies(
    """
    Ignores blocked currencies, used to generate the bank information form for manual payments
    """
    ignoreBlockedCurrencies: Boolean
  ): [JSONObject]
}

type TransferWiseRequiredField {
  type: String
  title: String
  fields: [TransferWiseField]
}

type TransferWiseField {
  name: String
  group: [TransferWiseFieldGroup]
}

type TransferWiseFieldGroup {
  key: String
  name: String
  type: String
  required: Boolean
  refreshRequirementsOnChange: Boolean
  displayFormat: String
  example: String
  minLength: Int
  maxLength: Int
  validationRegexp: String
  validationAsync: String
  valuesAllowed: [TransferWiseFieldVatvkluesAllowed]
}

type TransferWiseFieldVatvkluesAllowed {
  key: String
  name: String
}

"""
The `JSONObject` scalar type represents JSON objects as specified by [ECMA-404](http://www.ecma-international.org/publications/files/ECMA-ST/ECMA-404.pdf).
"""
scalar JSONObject

"""
This represents a Vendor account
"""
type Vendor implements Account & AccountWithHost & AccountWithContributions {
  id: String!
  legacyId: Int!

  """
  The slug identifying the account (ie: babel)
  """
  slug: String!
  type: AccountType!

  """
  Public name
  """
  name: String

  """
  Private, legal name. Used for expense receipts, taxes, etc. Scope: "account".
  """
  legalName: String
  description: String
  longDescription: String
  tags: [String]
  website: String
  twitterHandle: String
  githubHandle: String @deprecated(reason: "2022-06-03: Please use repositoryUrl")
  repositoryUrl: String
  currency: String
  expensePolicy: String

  """
  Defines if the contributors wants to be incognito (name not displayed)
  """
  isIncognito: Boolean!
  imageUrl(height: Int, format: ImageFormat): String
  backgroundImageUrl(height: Int, format: ImageFormat): String

  """
  The time of creation
  """
  createdAt: DateTime
  updatedAt: DateTime

  """
  Returns whether this account is archived
  """
  isArchived: Boolean!

  """
  Whether this account is frozen
  """
  isFrozen: Boolean!

  """
  Returns whether it's active: can accept financial contributions and pay expenses.
  """
  isActive: Boolean!

  """
  Returns whether the account is setup to Host collectives.
  """
  isHost: Boolean!

  """
  Returns true if the remote user is an admin of this account
  """
  isAdmin: Boolean!
  parentAccount: Account

  """
  Get all members (admins, members, backers, followers)
  """
  members(
    limit: Int! = 100
    offset: Int! = 0
    role: [MemberRole]
    accountType: [AccountType]

    """
    Admin only. To filter on the email address of a member, useful to check if a member exists.
    """
    email: EmailAddress

    """
    Order of the results
    """
    orderBy: ChronologicalOrderInput! = { field: CREATED_AT, direction: ASC }
  ): MemberCollection!

  """
  [AUTHENTICATED] Returns the pending invitations
  """
  memberInvitations(
    """
    A reference to an account (usually Individual). Will return invitations sent to the account to join as a member
    """
    memberAccount: AccountReferenceInput

    """
    A reference to an account (usually Collective, Fund or Organization). Will return invitations sent to join this account as a member.
    """
    account: AccountReferenceInput

    """
    An array of Member roles to filter for
    """
    role: [MemberRole]
  ): [MemberInvitation]
  memberOf(
    limit: Int! = 150
    offset: Int! = 0
    role: [MemberRole]
    accountType: [AccountType]
    account: AccountReferenceInput

    """
    Filter on whether the account is a host or not
    """
    isHostAccount: Boolean

    """
    Filter on (un)approved collectives
    """
    isApproved: Boolean

    """
    Filter on archived collectives
    """
    isArchived: Boolean

    """
    Whether incognito profiles should be included in the result. Only works if requesting user is an admin of the account.
    """
    includeIncognito: Boolean = true

    """
    A term to search membership. Searches in collective tags, name, slug, members description and role.
    """
    searchTerm: String

    """
    Filters on the Host fees structure applied to this account
    """
    hostFeesStructure: HostFeeStructure

    """
    Order of the results
    """
    orderBy: OrderByInput! = { field: CREATED_AT, direction: DESC }

    """
    Order the query by requested role order
    """
    orderByRoles: Boolean
  ): MemberOfCollection!

  """
  Returns the emails of the account. Individuals only have one, but organizations can have multiple emails.
  """
  emails: [EmailAddress!]
  transactions(
    """
    The number of results to fetch (default 10, max 1000)
    """
    limit: Int! = 100

    """
    The offset to use to fetch
    """
    offset: Int! = 0

    """
    The transaction type (DEBIT or CREDIT)
    """
    type: TransactionType

    """
    The payment method types. Can include `null` for transactions without a payment method
    """
    paymentMethodType: [PaymentMethodType]

    """
    Reference of the account assigned to the other side of the transaction (CREDIT -> sender, DEBIT -> recipient). Avoid, favor account instead.
    """
    fromAccount: AccountReferenceInput

    """
    Reference of the host accounting the transaction
    """
    host: AccountReferenceInput

    """
    NOT IMPLEMENTED. Only return transactions that match these tags.
    """
    tags: [String] @deprecated(reason: "2020-08-09: Was never implemented.")

    """
    The order of results
    """
    orderBy: ChronologicalOrderInput! = { field: CREATED_AT, direction: DESC }

    """
    Only return transactions where the amount is greater than or equal to this value (in cents)
    """
    minAmount: Int @deprecated(reason: "2020-08-09: GraphQL v2 should not expose amounts as integer.")

    """
    Only return transactions where the amount is lower than or equal to this value (in cents)
    """
    maxAmount: Int @deprecated(reason: "2020-08-09: GraphQL v2 should not expose amounts as integer.")

    """
    Only return transactions that were created after this date
    """
    dateFrom: DateTime

    """
    Only return transactions that were created before this date
    """
    dateTo: DateTime

    """
    The term to search
    """
    searchTerm: String

    """
    Only return transactions with an Expense attached
    """
    hasExpense: Boolean

    """
    Only return transactions with an Order attached
    """
    hasOrder: Boolean

    """
    Whether to include regular transactions from the account (turn false if you only want Incognito or Gift Card transactions)
    """
    includeRegularTransactions: Boolean! = true

    """
    If the account is a user and this field is true, contributions from the incognito profile will be included too (admins only)
    """
    includeIncognitoTransactions: Boolean! = false

    """
    Whether to include transactions from children (Events and Projects)
    """
    includeChildrenTransactions: Boolean! = false

    """
    Whether to include transactions from Gift Cards issued by the account.
    """
    includeGiftCardTransactions: Boolean! = false

    """
    Whether to include debt transactions
    """
    includeDebts: Boolean! = false

    """
    To filter by transaction kind
    """
    kind: [TransactionKind]

    """
    The transactions group to filter by
    """
    group: String
  ): TransactionCollection!
  orders(
    """
    The number of results to fetch (default 10, max 1000)
    """
    limit: Int! = 100

    """
    The offset to use to fetch
    """
    offset: Int! = 0

    """
    If account is a host, also include hosted accounts orders
    """
    includeHostedAccounts: Boolean

    """
    Whether to include incognito orders. Must be admin or root. Only with filter null or OUTGOING.
    """
    includeIncognito: Boolean = false

    """
    Account orders filter (INCOMING or OUTGOING)
    """
    filter: AccountOrdersFilter

    """
    Use this field to filter orders on their frequency (ONETIME, MONTHLY or YEARLY)
    """
    frequency: ContributionFrequency

    """
    Use this field to filter orders on their statuses
    """
    status: [OrderStatus]

    """
    The order of results
    """
    orderBy: ChronologicalOrderInput! = { field: CREATED_AT, direction: DESC }

    """
    Only return orders where the amount is greater than or equal to this value (in cents)
    """
    minAmount: Int

    """
    Only return orders where the amount is lower than or equal to this value (in cents)
    """
    maxAmount: Int

    """
    Only return orders that were created after this date
    """
    dateFrom: DateTime

    """
    Only return orders that were created after this date
    """
    dateTo: DateTime

    """
    The term to search
    """
    searchTerm: String
    tierSlug: String @deprecated(reason: "2022-02-25: Should be replaced by a tier reference. Not existing yet.")

    """
    Only returns orders that have a subscription (monthly/yearly). Don't use together with frequency.
    """
    onlySubscriptions: Boolean
  ): OrderCollection!
  settings: JSON!
  conversations(
    limit: Int! = 15
    offset: Int! = 0

    """
    Only return conversations matching this tag
    """
    tag: String
  ): ConversationCollection!

  """
  Returns conversation's tags for collective sorted by popularity
  """
  conversationsTags(limit: Int! = 30): [TagStat]

  """
  Returns expense tags for collective sorted by popularity
  """
  expensesTags(limit: Int! = 30): [TagStat]

  """
  The list of expense types supported by this account
  """
  supportedExpenseTypes: [ExpenseType!]!
  transferwise: TransferWise

  """
  The list of payout methods that this collective can use to get paid. In most cases, admin only and scope: "expenses".
  """
  payoutMethods: [PayoutMethod]

  """
  The list of payment methods that this collective can use to pay for Orders. Admin only. Scope: "orders".
  """
  paymentMethods(
    type: [PaymentMethodType]
    enumType: [PaymentMethodType] @deprecated(reason: "2021-08-20: use type instead from now")
    service: [PaymentMethodService]

    """
    Whether to include expired payment methods. Payment methods expired since more than 6 months will never be returned.
    """
    includeExpired: Boolean
  ): [PaymentMethod]

  """
  The list of connected accounts (Stripe, Twitter, etc ...). Admin only. Scope: "connectedAccounts".
  """
  connectedAccounts: [ConnectedAccount]

  """
  The list of applications created by this account. Admin only. Scope: "applications".
  """
  oAuthApplications(
    """
    The number of results to fetch (default 10, max 1000)
    """
    limit: Int! = 10

    """
    The offset to use to fetch
    """
    offset: Int! = 0
  ): OAuthApplicationCollection

  """
  The address associated to this account. This field is always public for collectives and events.
  """
  location: Location
  categories: [String]!
  stats: AccountStats

  """
  Updates published by the account. To see unpublished updates, you need to be an admin and have the scope "updates".
  """
  updates(
    """
    The number of results to fetch (default 10, max 1000)
    """
    limit: Int! = 10

    """
    The offset to use to fetch
    """
    offset: Int! = 0

    """
    Only return published updates.
    """
    onlyPublishedUpdates: Boolean = false
    onlyChangelogUpdates: Boolean
    orderBy: UpdateChronologicalOrderInput! = { field: CREATED_AT, direction: DESC }
    searchTerm: String
  ): UpdateCollection!

  """
  Describes the features enabled and available for this account
  """
  features: CollectiveFeatures!

  """
  Virtual Cards attached to the account. Admin only. Scope: "virtualCards".
  """
  virtualCards(
    limit: Int! = 100
    offset: Int! = 0
    state: String = null
    merchantAccount: AccountReferenceInput = null

    """
    Only return expenses that were created after this date
    """
    dateFrom: DateTime = null

    """
    Only return expenses that were created before this date
    """
    dateTo: DateTime = null
    orderBy: ChronologicalOrderInput = { field: CREATED_AT, direction: DESC }
  ): VirtualCardCollection

  """
  Virtual Cards Merchants used by the account. Admin only. Scope: "virtualCards".
  """
  virtualCardMerchants(limit: Int! = 100, offset: Int! = 0): AccountCollection
  childrenAccounts(limit: Int! = 100, offset: Int! = 0, accountType: [AccountType]): AccountCollection!

  """
  Policies for the account. To see non-public policies you need to be admin and have the scope: "account".
  """
  policies: Policies!

  """
  List of activities that the logged-in user is subscribed for this collective
  """
  activitySubscriptions(channel: ActivityChannel): [ActivitySubscription]

  """
  Logged-in user permissions on an account
  """
  permissions: AccountPermissions!
  webhooks(
    """
    The number of results to fetch (default 10, max 1000)
    """
    limit: Int! = 10

    """
    The offset to use to fetch
    """
    offset: Int! = 0
    account: AccountReferenceInput!
  ): WebhookCollection!

  """
  Returns the Fiscal Host
  """
  host: Host

  """
  Describe how the host charges the collective
  """
  hostFeesStructure: HostFeeStructure

  """
  Fees percentage that the host takes for this collective
  """
  hostFeePercent(paymentMethodService: PaymentMethodService, paymentMethodType: PaymentMethodType): Float

  """
  How much platform fees are charged for this account
  """
  platformFeePercent: Int!

  """
  Date of approval by the Fiscal Host.
  """
  approvedAt: DateTime

  """
  Returns whether it's approved by the Fiscal Host
  """
  isApproved: Boolean!

  """
  Number of unique financial contributors.
  """
  totalFinancialContributors(
    """
    Type of account (COLLECTIVE/EVENT/ORGANIZATION/INDIVIDUAL)
    """
    accountType: AccountType
  ): Int!
  tiers(
    """
    The number of results to fetch
    """
    limit: Int! = 100

    """
    The offset to use to fetch
    """
    offset: Int! = 0
  ): TierCollection!

  """
  All the persons and entities that contribute to this account
  """
  contributors(
    """
    The number of results to fetch (default 10, max 1000)
    """
    limit: Int! = 10

    """
    The offset to use to fetch
    """
    offset: Int! = 0
    roles: [MemberRole]
  ): ContributorCollection!

  """
  Returns true if a custom contribution to Open Collective can be submitted for contributions made to this account
  """
  platformContributionAvailable: Boolean!
  contributionPolicy: String
}

"""
A Virtual Card used to pay expenses
"""
type VirtualCard {
  id: String
  account: Account
  host: Account
  assignee: Individual
  name: String
  last4: String
  data: JSONObject
  privateData: JSONObject
  provider: String
  spendingLimitAmount: Int
  spendingLimitInterval: VirtualCardLimitInterval
  spendingLimitRenewsOn: DateTime
  remainingLimit: Int
  currency: Currency
  createdAt: DateTime
  updatedAt: DateTime
}

enum VirtualCardLimitInterval {
  PER_AUTHORIZATION
  DAILY
  WEEKLY
  MONTHLY
  YEARLY
  ALL_TIME
}

"""
This is the root query
"""
type Query {
  account(
    """
    The public id identifying the Account (ie: dgm9bnk8-0437xqry-ejpvzeol-jdayw5re)
    """
    id: String

    """
    The slug identifying the Account (ie: babel for https://opencollective.com/babel)
    """
    slug: String

    """
    The githubHandle attached to the Account (ie: babel for https://opencollective.com/babel)
    """
    githubHandle: String

    """
    If false, will return null instead of an error if the Account is not found
    """
    throwIfMissing: Boolean = true
  ): Account
  accounts(
    """
    The number of results to fetch (default 10, max 1000)
    """
    limit: Int! = 10

    """
    The offset to use to fetch
    """
    offset: Int! = 0

    """
    Search accounts related to this term based on name, description, tags, slug, and location
    """
    searchTerm: String

    """
    Only accounts that match these tags
    """
    tag: [String]

    """
    Operator to use when searching with tags. Defaults to 'AND'
    """
    tagSearchOperator: TagSearchOperator! = AND

    """
    Host hosting the account
    """
    host: [AccountReferenceInput]

    """
    Only return accounts that match these account types (COLLECTIVE, FUND, EVENT, PROJECT, ORGANIZATION or INDIVIDUAL)
    """
    type: [AccountType]

    """
    Only return Fiscal Hosts accounts if true
    """
    isHost: Boolean

    """
    Included collectives which are archived
    """
    includeArchived: Boolean

    """
    Only return "active" accounts with Financial Contributions enabled if true.
    """
    isActive: Boolean

    """
    Only accounts with custom contribution (/donate) enabled
    """
    hasCustomContributionsEnabled: Boolean

    """
    Only accounts that support one of these payment services will be returned
    """
    supportedPaymentMethodService: [PaymentMethodService]
      @deprecated(
        reason: "2022-04-22: Introduced for Hacktoberfest. Reference: https://github.com/opencollective/opencollective-api/pull/7440#issuecomment-1121504508"
      )

    """
    Whether to skip recent suspicious accounts (48h)
    """
    skipRecentAccounts: Boolean = false

    """
    Limit the search to collectives belonging to these countries
    """
    country: [CountryISO]

    """
    The order of results. Defaults to [RANK, DESC] (or [CREATED_AT, DESC] if `supportedPaymentMethodService` is provided)
    """
    orderBy: OrderByInput
  ): AccountCollection!
  activities(
    """
    The number of results to fetch (default 10, max 1000)
    """
    limit: Int! = 100

    """
    The offset to use to fetch
    """
    offset: Int! = 0

    """
    The accounts associated with the Activity
    """
    account: [AccountReferenceInput!]!

    """
    If account is a parent, also include child accounts
    """
    includeChildrenAccounts: Boolean! = false

    """
    If account is a parent, use this option to exclude it from the results. Use in combination with includeChildrenAccounts.
    """
    excludeParentAccount: Boolean! = false

    """
    If account is a host, also include hosted accounts
    """
    includeHostedAccounts: Boolean! = false

    """
    Only return activities that were created after this date
    """
    dateFrom: DateTime = null

    """
    Only return activities that were created before this date
    """
    dateTo: DateTime = null

    """
    Only return activities that are of this class/type
    """
    type: [ActivityAndClassesType!] = null
  ): ActivityCollection!
  application(
    """
    The public id identifying the application (ie: dgm9bnk8-0437xqry-ejpvzeol-jdayw5re)
    """
    id: String

    """
    The legacy public id identifying the application (ie: 4242)
    """
    legacyId: Int

    """
    The clientId for the application.
    """
    clientId: String
  ): Application
  collective(
    """
    The public id identifying the Collective (ie: dgm9bnk8-0437xqry-ejpvzeol-jdayw5re)
    """
    id: String

    """
    The slug identifying the Collective (ie: babel for https://opencollective.com/babel)
    """
    slug: String

    """
    The githubHandle attached to the Collective (ie: babel for https://opencollective.com/babel)
    """
    githubHandle: String

    """
    If false, will return null instead of an error if the Collective is not found
    """
    throwIfMissing: Boolean = true
  ): Collective
  conversation(
    """
    The id identifying the conversation
    """
    id: String!
  ): Conversation
  event(
    """
    The public id identifying the Event (ie: dgm9bnk8-0437xqry-ejpvzeol-jdayw5re)
    """
    id: String

    """
    The slug identifying the Event (ie: babel for https://opencollective.com/babel)
    """
    slug: String

    """
    The githubHandle attached to the Event (ie: babel for https://opencollective.com/babel)
    """
    githubHandle: String

    """
    If false, will return null instead of an error if the Event is not found
    """
    throwIfMissing: Boolean = true
  ): Event
  expense(
    """
    Public expense identifier
    """
    id: String @deprecated(reason: "2020-02-28: Please use the `expense` field.")

    """
    Identifiers to retrieve the expense.
    """
    expense: ExpenseReferenceInput

    """
    Submit-on-behalf key to access drafted Expenses
    """
    draftKey: String
  ): Expense
  expenses(
    """
    The number of results to fetch (default 10, max 1000)
    """
    limit: Int! = 10

    """
    The offset to use to fetch
    """
    offset: Int! = 0

    """
    Reference of an account that is the payee of an expense
    """
    fromAccount: AccountReferenceInput

    """
    Reference of an account that is the payer of an expense
    """
    account: AccountReferenceInput

    """
    Return expenses only for this host
    """
    host: AccountReferenceInput

    """
    Return expenses only created by this INDIVIDUAL account
    """
    createdByAccount: AccountReferenceInput

    """
    Use this field to filter expenses on their statuses
    """
    status: ExpenseStatusFilter

    """
    Use this field to filter expenses on their type (RECEIPT/INVOICE)
    """
    type: ExpenseType

    """
    Only expenses that match these tags
    """
    tags: [String] @deprecated(reason: "2020-06-30: Please use tag (singular)")

    """
    Only expenses that match these tags
    """
    tag: [String]

    """
    The order of results
    """
    orderBy: ChronologicalOrderInput! = { field: CREATED_AT, direction: DESC }

    """
    Only return expenses where the amount is greater than or equal to this value (in cents)
    """
    minAmount: Int

    """
    Only return expenses where the amount is lower than or equal to this value (in cents)
    """
    maxAmount: Int

    """
    Only return expenses that use the given type as payout method
    """
    payoutMethodType: PayoutMethodType

    """
    Only return expenses that were created after this date
    """
    dateFrom: DateTime

    """
    Only return expenses that were created after this date
    """
    dateTo: DateTime

    """
    The term to search
    """
    searchTerm: String

    """
    Whether to include expenses from children of the account (Events and Projects)
    """
    includeChildrenExpenses: Boolean! = false
  ): ExpenseCollection!
  fund(
    """
    The public id identifying the Fund (ie: dgm9bnk8-0437xqry-ejpvzeol-jdayw5re)
    """
    id: String

    """
    The slug identifying the Fund (ie: babel for https://opencollective.com/babel)
    """
    slug: String

    """
    The githubHandle attached to the Fund (ie: babel for https://opencollective.com/babel)
    """
    githubHandle: String

    """
    If false, will return null instead of an error if the Fund is not found
    """
    throwIfMissing: Boolean = true
  ): Fund
  host(
    """
    The public id identifying the Host (ie: dgm9bnk8-0437xqry-ejpvzeol-jdayw5re)
    """
    id: String

    """
    The slug identifying the Host (ie: babel for https://opencollective.com/babel)
    """
    slug: String

    """
    The githubHandle attached to the Host (ie: babel for https://opencollective.com/babel)
    """
    githubHandle: String

    """
    If false, will return null instead of an error if the Host is not found
    """
    throwIfMissing: Boolean = true
  ): Host
  hosts(
    """
    The number of results to fetch (default 10, max 1000)
    """
    limit: Int! = 10

    """
    The offset to use to fetch
    """
    offset: Int! = 0

    """
    Filter hosts by tags (multiple = OR)
    """
    tags: [String] @deprecated(reason: "2020-06-30: Please use tag (singular)")

    """
    Filter hosts by tags (multiple = OR)
    """
    tag: [String]
  ): HostCollection
  individual(
    """
    The public id identifying the Individual (ie: dgm9bnk8-0437xqry-ejpvzeol-jdayw5re)
    """
    id: String

    """
    The slug identifying the Individual (ie: babel for https://opencollective.com/babel)
    """
    slug: String

    """
    The githubHandle attached to the Individual (ie: babel for https://opencollective.com/babel)
    """
    githubHandle: String

    """
    If false, will return null instead of an error if the Individual is not found
    """
    throwIfMissing: Boolean = true
  ): Individual

  """
  [AUTHENTICATED] Returns the pending invitations
  """
  memberInvitations(
    """
    A reference to an account (usually Individual). Will return invitations sent to the account to join as a member
    """
    memberAccount: AccountReferenceInput

    """
    A reference to an account (usually Collective, Fund or Organization). Will return invitations sent to join this account as a member.
    """
    account: AccountReferenceInput

    """
    An array of Member roles to filter for
    """
    role: [MemberRole]
  ): [MemberInvitation]
  order(
    """
    Identifiers to retrieve the Order
    """
    order: OrderReferenceInput!
  ): Order
  orders(
    """
    Return only orders made from/to account
    """
    account: AccountReferenceInput

    """
    The number of results to fetch (default 10, max 1000)
    """
    limit: Int! = 100

    """
    The offset to use to fetch
    """
    offset: Int! = 0

    """
    If account is a host, also include hosted accounts orders
    """
    includeHostedAccounts: Boolean

    """
    Whether to include incognito orders. Must be admin or root. Only with filter null or OUTGOING.
    """
    includeIncognito: Boolean = false

    """
    Account orders filter (INCOMING or OUTGOING)
    """
    filter: AccountOrdersFilter

    """
    Use this field to filter orders on their frequency (ONETIME, MONTHLY or YEARLY)
    """
    frequency: ContributionFrequency

    """
    Use this field to filter orders on their statuses
    """
    status: [OrderStatus]

    """
    The order of results
    """
    orderBy: ChronologicalOrderInput! = { field: CREATED_AT, direction: DESC }

    """
    Only return orders where the amount is greater than or equal to this value (in cents)
    """
    minAmount: Int

    """
    Only return orders where the amount is lower than or equal to this value (in cents)
    """
    maxAmount: Int

    """
    Only return orders that were created after this date
    """
    dateFrom: DateTime

    """
    Only return orders that were created after this date
    """
    dateTo: DateTime

    """
    The term to search
    """
    searchTerm: String
    tierSlug: String @deprecated(reason: "2022-02-25: Should be replaced by a tier reference. Not existing yet.")

    """
    Only returns orders that have a subscription (monthly/yearly). Don't use together with frequency.
    """
    onlySubscriptions: Boolean
  ): OrderCollection!
  organization(
    """
    The public id identifying the Organization (ie: dgm9bnk8-0437xqry-ejpvzeol-jdayw5re)
    """
    id: String

    """
    The slug identifying the Organization (ie: babel for https://opencollective.com/babel)
    """
    slug: String

    """
    The githubHandle attached to the Organization (ie: babel for https://opencollective.com/babel)
    """
    githubHandle: String

    """
    If false, will return null instead of an error if the Organization is not found
    """
    throwIfMissing: Boolean = true
  ): Organization
  project(
    """
    The public id identifying the Project (ie: dgm9bnk8-0437xqry-ejpvzeol-jdayw5re)
    """
    id: String

    """
    The slug identifying the Project (ie: babel for https://opencollective.com/babel)
    """
    slug: String

    """
    The githubHandle attached to the Project (ie: babel for https://opencollective.com/babel)
    """
    githubHandle: String

    """
    If false, will return null instead of an error if the Project is not found
    """
    throwIfMissing: Boolean = true
  ): Project
  tagStats(
    """
    Return tags from collectives which includes this search term
    """
    searchTerm: String
    limit: Int! = 10
    offset: Int! = 0
  ): TagStatsCollection!
  tier(
    """
    Identifiers to retrieve the tier
    """
    tier: TierReferenceInput!

    """
    If true, an error will be returned if the tier is missing
    """
    throwIfMissing: Boolean! = true
  ): Tier
  transactions(
    """
    Reference of the account(s) assigned to the main side of the transaction (CREDIT -> recipient, DEBIT -> sender)
    """
    account: [AccountReferenceInput!]

    """
    The number of results to fetch (default 10, max 1000)
    """
    limit: Int! = 100

    """
    The offset to use to fetch
    """
    offset: Int! = 0

    """
    The transaction type (DEBIT or CREDIT)
    """
    type: TransactionType

    """
    The payment method types. Can include `null` for transactions without a payment method
    """
    paymentMethodType: [PaymentMethodType]

    """
    Reference of the account assigned to the other side of the transaction (CREDIT -> sender, DEBIT -> recipient). Avoid, favor account instead.
    """
    fromAccount: AccountReferenceInput

    """
    Reference of the host accounting the transaction
    """
    host: AccountReferenceInput

    """
    NOT IMPLEMENTED. Only return transactions that match these tags.
    """
    tags: [String] @deprecated(reason: "2020-08-09: Was never implemented.")

    """
    The order of results
    """
    orderBy: ChronologicalOrderInput! = { field: CREATED_AT, direction: DESC }

    """
    Only return transactions where the amount is greater than or equal to this value (in cents)
    """
    minAmount: Int @deprecated(reason: "2020-08-09: GraphQL v2 should not expose amounts as integer.")

    """
    Only return transactions where the amount is lower than or equal to this value (in cents)
    """
    maxAmount: Int @deprecated(reason: "2020-08-09: GraphQL v2 should not expose amounts as integer.")

    """
    Only return transactions that were created after this date
    """
    dateFrom: DateTime

    """
    Only return transactions that were created before this date
    """
    dateTo: DateTime

    """
    The term to search
    """
    searchTerm: String

    """
    Only return transactions with an Expense attached
    """
    hasExpense: Boolean

    """
    Only return transactions with an Order attached
    """
    hasOrder: Boolean

    """
    Whether to include regular transactions from the account (turn false if you only want Incognito or Gift Card transactions)
    """
    includeRegularTransactions: Boolean! = true

    """
    If the account is a user and this field is true, contributions from the incognito profile will be included too (admins only)
    """
    includeIncognitoTransactions: Boolean! = false

    """
    Whether to include transactions from children (Events and Projects)
    """
    includeChildrenTransactions: Boolean! = false

    """
    Whether to include transactions from Gift Cards issued by the account.
    """
    includeGiftCardTransactions: Boolean! = false

    """
    Whether to include debt transactions
    """
    includeDebts: Boolean! = false

    """
    To filter by transaction kind
    """
    kind: [TransactionKind]

    """
    The transactions group to filter by
    """
    group: String
  ): TransactionCollection!
  update(
    """
    Public identifier
    """
    id: String

    """
    The update slug identifying the update
    """
    slug: String

    """
    When fetching by slug, an account must be provided
    """
    account: AccountReferenceInput
  ): Update
  updates(
    """
    The number of results to fetch (default 10, max 1000)
    """
    limit: Int! = 10

    """
    The offset to use to fetch
    """
    offset: Int! = 0

    """
    Only from accounts that have one of these tags
    """
    tag: [String]

    """
    Host for the account for which to get updates
    """
    host: [AccountReferenceInput]
  ): UpdatesCollection!
  paypalPlan(
    """
    The account that serves as a payment target
    """
    account: AccountReferenceInput!

    """
    The contribution amount for 1 quantity, without platform contribution and taxes
    """
    amount: AmountInput!
    frequency: ContributionFrequency!

    """
    The tier you are contributing to
    """
    tier: TierReferenceInput
  ): PaypalPlan!
  loggedInAccount: Individual
  me: Individual
}

"""
The operator to use when searching with tags
"""
enum TagSearchOperator {
  AND
  OR
}

"""
Two-letters country code following ISO3166_1
"""
enum CountryISO {
  """
  Afghanistan
  """
  AF

  """
  Åland Islands
  """
  AX

  """
  Albania
  """
  AL

  """
  Algeria
  """
  DZ

  """
  Andorra
  """
  AD

  """
  Angola
  """
  AO

  """
  Antigua and Barbuda
  """
  AG

  """
  Argentina
  """
  AR

  """
  Armenia
  """
  AM

  """
  Australia
  """
  AU

  """
  Austria
  """
  AT

  """
  Azerbaijan
  """
  AZ

  """
  The Bahamas
  """
  BS

  """
  Bahrain
  """
  BH

  """
  Bangladesh
  """
  BD

  """
  Barbados
  """
  BB

  """
  Belarus
  """
  BY

  """
  Belgium
  """
  BE

  """
  Belize
  """
  BZ

  """
  Benin
  """
  BJ

  """
  Bhutan
  """
  BT

  """
  Bolivia
  """
  BO

  """
  Bosnia and Herzegovina
  """
  BA

  """
  Botswana
  """
  BW

  """
  Brazil
  """
  BR

  """
  Brunei
  """
  BN

  """
  Bulgaria
  """
  BG

  """
  Burkina
  """
  BF

  """
  Burundi
  """
  BI

  """
  Cambodia
  """
  KH

  """
  Cameroon
  """
  CM

  """
  Canada
  """
  CA

  """
  Cape Verde
  """
  CV

  """
  The Central African Republic
  """
  CF

  """
  Chad
  """
  TD

  """
  Chile
  """
  CL

  """
  China
  """
  CN

  """
  Colombia
  """
  CO

  """
  The Comoros
  """
  KM

  """
  The Congo
  """
  CG

  """
  The Democratic Republic of the Congo
  """
  CD

  """
  Costa Rica
  """
  CR

  """
  Côte d'Ivoire
  """
  CI

  """
  Croatia
  """
  HR

  """
  Cuba
  """
  CU

  """
  Cyprus
  """
  CY

  """
  The Czech Republic
  """
  CZ

  """
  Denmark
  """
  DK

  """
  Djibouti
  """
  DJ

  """
  Dominica
  """
  DM

  """
  The Dominican Republic
  """
  DO

  """
  Timor-Leste
  """
  TL

  """
  Ecuador
  """
  EC

  """
  Egypt
  """
  EG

  """
  El Salvador
  """
  SV

  """
  Equatorial Guinea
  """
  GQ

  """
  Eritrea
  """
  ER

  """
  Estonia
  """
  EE

  """
  Ethiopia
  """
  ET

  """
  Fiji
  """
  FJ

  """
  Finland
  """
  FI

  """
  France
  """
  FR

  """
  Gabon
  """
  GA

  """
  The Gambia
  """
  GM

  """
  Georgia
  """
  GE

  """
  Germany
  """
  DE

  """
  Ghana
  """
  GH

  """
  Greece
  """
  GR

  """
  Grenada
  """
  GD

  """
  Guatemala
  """
  GT

  """
  Guernsey
  """
  GG

  """
  Guinea
  """
  GN

  """
  Guinea-Bissau
  """
  GW

  """
  Guyana
  """
  GY

  """
  Haiti
  """
  HT

  """
  The Holy See
  """
  VA

  """
  Honduras
  """
  HN

  """
  Hungary
  """
  HU

  """
  Iceland
  """
  IS

  """
  India
  """
  IN

  """
  Indonesia
  """
  ID

  """
  Iran
  """
  IR

  """
  Iraq
  """
  IQ

  """
  Ireland
  """
  IE

  """
  Isle of Man
  """
  IM

  """
  Israel
  """
  IL

  """
  Italy
  """
  IT

  """
  Jamaica
  """
  JM

  """
  Japan
  """
  JP

  """
  Jersey
  """
  JE

  """
  Jordan
  """
  JO

  """
  Kazakhstan
  """
  KZ

  """
  Kenya
  """
  KE

  """
  Kiribati
  """
  KI

  """
  The Democratic People's Republic of Korea
  """
  KP

  """
  The Republic of Korea
  """
  KR

  """
  Kuwait
  """
  KW

  """
  Kyrgyzstan
  """
  KG

  """
  Laos
  """
  LA

  """
  Latvia
  """
  LV

  """
  Lebanon
  """
  LB

  """
  Lesotho
  """
  LS

  """
  Liberia
  """
  LR

  """
  Libya
  """
  LY

  """
  Liechtenstein
  """
  LI

  """
  Lithuania
  """
  LT

  """
  Luxembourg
  """
  LU

  """
  Madagascar
  """
  MG

  """
  Malawi
  """
  MW

  """
  Malaysia
  """
  MY

  """
  Maldives
  """
  MV

  """
  Mali
  """
  ML

  """
  Malta
  """
  MT

  """
  The Marshall Islands
  """
  MH

  """
  Mauritania
  """
  MR

  """
  Mauritius
  """
  MU

  """
  Mexico
  """
  MX

  """
  Micronesia
  """
  FM

  """
  Moldova
  """
  MD

  """
  Monaco
  """
  MC

  """
  Mongolia
  """
  MN

  """
  Montenegro
  """
  ME

  """
  Morocco
  """
  MA

  """
  Mozambique
  """
  MZ

  """
  Myanmar
  """
  MM

  """
  Namibia
  """
  NA

  """
  Nauru
  """
  NR

  """
  Nepal
  """
  NP

  """
  The Netherlands
  """
  NL

  """
  New Zealand
  """
  NZ

  """
  Nicaragua
  """
  NI

  """
  The Niger
  """
  NE

  """
  Nigeria
  """
  NG

  """
  Norway
  """
  NO

  """
  Oman
  """
  OM

  """
  Pakistan
  """
  PK

  """
  Palau
  """
  PW

  """
  Panama
  """
  PA

  """
  Papua New Guinea
  """
  PG

  """
  Paraguay
  """
  PY

  """
  Peru
  """
  PE

  """
  The Philippines
  """
  PH

  """
  Poland
  """
  PL

  """
  Portugal
  """
  PT

  """
  Qatar
  """
  QA

  """
  Romania
  """
  RO

  """
  Russia
  """
  RU

  """
  Rwanda
  """
  RW

  """
  Saint Kitts and Nevis
  """
  KN

  """
  Saint Lucia
  """
  LC

  """
  Saint Vincent and The Grenadines
  """
  VC

  """
  Samoa
  """
  WS

  """
  San Marino
  """
  SM

  """
  Sao Tome and Principe
  """
  ST

  """
  Saudi Arabia
  """
  SA

  """
  Senegal
  """
  SN

  """
  Serbia
  """
  RS

  """
  Seychelles
  """
  SC

  """
  Sierra Leone
  """
  SL

  """
  Singapore
  """
  SG

  """
  Slovakia
  """
  SK

  """
  Slovenia
  """
  SI

  """
  Solomon Islands
  """
  SB

  """
  Somalia
  """
  SO

  """
  South Africa
  """
  ZA

  """
  Spain
  """
  ES

  """
  Sri Lanka
  """
  LK

  """
  The Sudan
  """
  SD

  """
  Suriname
  """
  SR

  """
  Swaziland
  """
  SZ

  """
  Sweden
  """
  SE

  """
  Switzerland
  """
  CH

  """
  Syria
  """
  SY

  """
  Tajikistan
  """
  TJ

  """
  Tanzania
  """
  TZ

  """
  Thailand
  """
  TH

  """
  Macedonia
  """
  MK

  """
  Togo
  """
  TG

  """
  Tonga
  """
  TO

  """
  Trinidad and Tobago
  """
  TT

  """
  Tunisia
  """
  TN

  """
  Turkey
  """
  TR

  """
  Turkmenistan
  """
  TM

  """
  Tuvalu
  """
  TV

  """
  Uganda
  """
  UG

  """
  Ukraine
  """
  UA

  """
  The United Arab Emirates
  """
  AE

  """
  The United Kingdom
  """
  GB

  """
  The United States
  """
  US

  """
  Uruguay
  """
  UY

  """
  Uzbekistan
  """
  UZ

  """
  Vanuatu
  """
  VU

  """
  Venezuela
  """
  VE

  """
  Viet Nam
  """
  VN

  """
  Yemen
  """
  YE

  """
  Zambia
  """
  ZM

  """
  Zimbabwe
  """
  ZW

  """
  American Samoa
  """
  AS

  """
  Anguilla
  """
  AI

  """
  Antarctica
  """
  AQ

  """
  Aruba
  """
  AW

  """
  Bermuda
  """
  BM

  """
  Bouvet Island
  """
  BV

  """
  The British Indian Ocean Territory
  """
  IO

  """
  Cayman Islands
  """
  KY

  """
  Christmas Island
  """
  CX

  """
  Cocos Islands
  """
  CC

  """
  Cook Islands
  """
  CK

  """
  Falkland Islands
  """
  FK

  """
  Faroe Islands
  """
  FO

  """
  French Guiana
  """
  GF

  """
  French Polynesia
  """
  PF

  """
  The French Southern Territories
  """
  TF

  """
  Gibraltar
  """
  GI

  """
  Greenland
  """
  GL

  """
  Guadeloupe
  """
  GP

  """
  Guam
  """
  GU

  """
  Heard Island and McDonald Islands
  """
  HM

  """
  Hong Kong
  """
  HK

  """
  Macao
  """
  MO

  """
  Martinique
  """
  MQ

  """
  Mayotte
  """
  YT

  """
  Montserrat
  """
  MS

  """
  Netherlands Antilles
  """
  AN

  """
  New Caledonia
  """
  NC

  """
  Niue
  """
  NU

  """
  Norfolk Island
  """
  NF

  """
  Northern Mariana Islands
  """
  MP

  """
  The Occupied Palestinian Territory
  """
  PS

  """
  Pitcairn
  """
  PN

  """
  Puerto Rico
  """
  PR

  """
  Réunion
  """
  RE

  """
  Saint Barthélemy
  """
  BL

  """
  Saint Helena
  """
  SH

  """
  Saint Martin
  """
  MF

  """
  Saint Pierre and Miquelon
  """
  PM

  """
  South Georgia and The South Sandwich Islands
  """
  GS

  """
  Svalbard and Jan Mayen
  """
  SJ

  """
  Taiwan
  """
  TW

  """
  Tokelau
  """
  TK

  """
  Turks and Caicos Islands
  """
  TC

  """
  United States Minor Outlying Islands
  """
  UM

  """
  British Virgin Islands
  """
  VG

  """
  US Virgin Islands
  """
  VI

  """
  Wallis and Futuna
  """
  WF

  """
  Western Sahara
  """
  EH
}

"""
A collection of "Activities"
"""
type ActivityCollection implements Collection {
  offset: Int
  limit: Int
  totalCount: Int
  nodes: [Activity!]
}

enum ActivityAndClassesType {
  ACTIVITY_ALL
  CONNECTED_ACCOUNT_CREATED
  CONNECTED_ACCOUNT_ERROR
  COLLECTIVE_CREATED_GITHUB
  COLLECTIVE_APPLY
  COLLECTIVE_APPROVED
  COLLECTIVE_REJECTED
  COLLECTIVE_CREATED
  COLLECTIVE_EDITED
  COLLECTIVE_DELETED
  COLLECTIVE_UNHOSTED
  ORGANIZATION_COLLECTIVE_CREATED
  COLLECTIVE_FROZEN
  COLLECTIVE_UNFROZEN
  COLLECTIVE_CONVERSATION_CREATED
  UPDATE_COMMENT_CREATED
  EXPENSE_COMMENT_CREATED
  CONVERSATION_COMMENT_CREATED
  COLLECTIVE_EXPENSE_CREATED
  COLLECTIVE_EXPENSE_DELETED
  COLLECTIVE_EXPENSE_UPDATED
  COLLECTIVE_EXPENSE_REJECTED
  COLLECTIVE_EXPENSE_APPROVED
  COLLECTIVE_EXPENSE_UNAPPROVED
  COLLECTIVE_EXPENSE_MOVED
  COLLECTIVE_EXPENSE_PAID
  COLLECTIVE_EXPENSE_MARKED_AS_UNPAID
  COLLECTIVE_EXPENSE_MARKED_AS_SPAM
  COLLECTIVE_EXPENSE_MARKED_AS_INCOMPLETE
  COLLECTIVE_EXPENSE_PROCESSING
  COLLECTIVE_EXPENSE_SCHEDULED_FOR_PAYMENT
  COLLECTIVE_EXPENSE_ERROR
  COLLECTIVE_EXPENSE_INVITE_DRAFTED
  COLLECTIVE_EXPENSE_RECURRING_DRAFTED
  COLLECTIVE_EXPENSE_MISSING_RECEIPT
  TAXFORM_REQUEST
  COLLECTIVE_VIRTUAL_CARD_ADDED
  COLLECTIVE_VIRTUAL_CARD_MISSING_RECEIPTS
  COLLECTIVE_VIRTUAL_CARD_SUSPENDED
  COLLECTIVE_VIRTUAL_CARD_DELETED
  VIRTUAL_CARD_REQUESTED
  VIRTUAL_CARD_CHARGE_DECLINED
  VIRTUAL_CARD_PURCHASE
  COLLECTIVE_MEMBER_INVITED
  COLLECTIVE_MEMBER_CREATED
  COLLECTIVE_CORE_MEMBER_ADDED
  COLLECTIVE_CORE_MEMBER_INVITED
  COLLECTIVE_CORE_MEMBER_INVITATION_DECLINED
  COLLECTIVE_CORE_MEMBER_REMOVED
  COLLECTIVE_CORE_MEMBER_EDITED
  COLLECTIVE_TRANSACTION_CREATED
  COLLECTIVE_UPDATE_CREATED
  COLLECTIVE_UPDATE_PUBLISHED
  COLLECTIVE_CONTACT
  HOST_APPLICATION_CONTACT
  CONTRIBUTION_REJECTED
  SUBSCRIPTION_ACTIVATED
  SUBSCRIPTION_CANCELED
  TICKET_CONFIRMED
  ORDER_CANCELED_ARCHIVED_COLLECTIVE
  ORDER_PENDING
  ORDER_PENDING_CRYPTO
  ORDER_PENDING_CONTRIBUTION_NEW
  ORDER_PENDING_CONTRIBUTION_REMINDER
  ORDER_PROCESSING
  ORDER_PAYMENT_FAILED
  ORDER_THANKYOU
  ORDERS_SUSPICIOUS
  BACKYOURSTACK_DISPATCH_CONFIRMED
  PAYMENT_FAILED
  PAYMENT_CREDITCARD_CONFIRMATION
  PAYMENT_CREDITCARD_EXPIRING
  USER_CREATED
  USER_NEW_TOKEN
  OAUTH_APPLICATION_AUTHORIZED
  TWO_FACTOR_CODE_ADDED
  TWO_FACTOR_CODE_DELETED
  USER_CHANGE_EMAIL
  USER_PAYMENT_METHOD_CREATED
  USER_CARD_CLAIMED
  USER_CARD_INVITED
  WEBHOOK_STRIPE_RECEIVED
  WEBHOOK_PAYPAL_RECEIVED
  COLLECTIVE_MONTHLY_REPORT
  ACTIVATED_COLLECTIVE_AS_HOST
  ACTIVATED_COLLECTIVE_AS_INDEPENDENT
  DEACTIVATED_COLLECTIVE_AS_HOST
  ADDED_FUND_TO_ORG
  COLLECTIVE_TRANSACTION_PAID
  COLLECTIVE_USER_ADDED
  COLLECTIVE_VIRTUAL_CARD_ASSIGNED
  COLLECTIVE_VIRTUAL_CARD_CREATED
  SUBSCRIPTION_CONFIRMED
  COLLECTIVE_COMMENT_CREATED
  COLLECTIVE
  EXPENSES
  CONTRIBUTIONS
  ACTIVITIES_UPDATES
  VIRTUAL_CARDS
  FUND_EVENTS
  REPORTS
}

input ExpenseReferenceInput {
  """
  The public id identifying the expense (ie: dgm9bnk8-0437xqry-ejpvzeol-jdayw5re)
  """
  id: String

  """
  The internal id of the expense (ie: 580)
  """
  legacyId: Int
}

"""
A collection of "Expenses"
"""
type ExpenseCollection implements Collection {
  offset: Int
  limit: Int
  totalCount: Int
  nodes: [Expense]
}

"""
Describes the values allowed to filter expenses, namely all the expense statuses and the special "READY_TO_PAY" value.
"""
enum ExpenseStatusFilter {
  DRAFT
  UNVERIFIED
  PENDING
  INCOMPLETE
  APPROVED
  REJECTED
  PROCESSING
  ERROR
  PAID
  SCHEDULED_FOR_PAYMENT
  SPAM
  CANCELED

  """
  Only expenses that are ready to be paid (must be approved, have the sufficiant balance and have the tax forms completed)
  """
  READY_TO_PAY
}

"""
This represents an Project account
"""
type Fund implements Account & AccountWithHost & AccountWithContributions {
  id: String!
  legacyId: Int!

  """
  The slug identifying the account (ie: babel)
  """
  slug: String!
  type: AccountType!

  """
  Public name
  """
  name: String

  """
  Private, legal name. Used for expense receipts, taxes, etc. Scope: "account".
  """
  legalName: String
  description: String
  longDescription: String
  tags: [String]
  website: String
  twitterHandle: String
  githubHandle: String @deprecated(reason: "2022-06-03: Please use repositoryUrl")
  repositoryUrl: String
  currency: String
  expensePolicy: String

  """
  Defines if the contributors wants to be incognito (name not displayed)
  """
  isIncognito: Boolean!
  imageUrl(height: Int, format: ImageFormat): String
  backgroundImageUrl(height: Int, format: ImageFormat): String

  """
  The time of creation
  """
  createdAt: DateTime
  updatedAt: DateTime

  """
  Returns whether this account is archived
  """
  isArchived: Boolean!

  """
  Whether this account is frozen
  """
  isFrozen: Boolean!

  """
  Returns whether it's active: can accept financial contributions and pay expenses.
  """
  isActive: Boolean!

  """
  Returns whether the account is setup to Host collectives.
  """
  isHost: Boolean!

  """
  Returns true if the remote user is an admin of this account
  """
  isAdmin: Boolean!
  parentAccount: Account

  """
  Get all members (admins, members, backers, followers)
  """
  members(
    limit: Int! = 100
    offset: Int! = 0
    role: [MemberRole]
    accountType: [AccountType]

    """
    Admin only. To filter on the email address of a member, useful to check if a member exists.
    """
    email: EmailAddress

    """
    Order of the results
    """
    orderBy: ChronologicalOrderInput! = { field: CREATED_AT, direction: ASC }
  ): MemberCollection!

  """
  [AUTHENTICATED] Returns the pending invitations
  """
  memberInvitations(
    """
    A reference to an account (usually Individual). Will return invitations sent to the account to join as a member
    """
    memberAccount: AccountReferenceInput

    """
    A reference to an account (usually Collective, Fund or Organization). Will return invitations sent to join this account as a member.
    """
    account: AccountReferenceInput

    """
    An array of Member roles to filter for
    """
    role: [MemberRole]
  ): [MemberInvitation]
  memberOf(
    limit: Int! = 150
    offset: Int! = 0
    role: [MemberRole]
    accountType: [AccountType]
    account: AccountReferenceInput

    """
    Filter on whether the account is a host or not
    """
    isHostAccount: Boolean

    """
    Filter on (un)approved collectives
    """
    isApproved: Boolean

    """
    Filter on archived collectives
    """
    isArchived: Boolean

    """
    Whether incognito profiles should be included in the result. Only works if requesting user is an admin of the account.
    """
    includeIncognito: Boolean = true

    """
    A term to search membership. Searches in collective tags, name, slug, members description and role.
    """
    searchTerm: String

    """
    Filters on the Host fees structure applied to this account
    """
    hostFeesStructure: HostFeeStructure

    """
    Order of the results
    """
    orderBy: OrderByInput! = { field: CREATED_AT, direction: DESC }

    """
    Order the query by requested role order
    """
    orderByRoles: Boolean
  ): MemberOfCollection!

  """
  Returns the emails of the account. Individuals only have one, but organizations can have multiple emails.
  """
  emails: [EmailAddress!]
  transactions(
    """
    The number of results to fetch (default 10, max 1000)
    """
    limit: Int! = 100

    """
    The offset to use to fetch
    """
    offset: Int! = 0

    """
    The transaction type (DEBIT or CREDIT)
    """
    type: TransactionType

    """
    The payment method types. Can include `null` for transactions without a payment method
    """
    paymentMethodType: [PaymentMethodType]

    """
    Reference of the account assigned to the other side of the transaction (CREDIT -> sender, DEBIT -> recipient). Avoid, favor account instead.
    """
    fromAccount: AccountReferenceInput

    """
    Reference of the host accounting the transaction
    """
    host: AccountReferenceInput

    """
    NOT IMPLEMENTED. Only return transactions that match these tags.
    """
    tags: [String] @deprecated(reason: "2020-08-09: Was never implemented.")

    """
    The order of results
    """
    orderBy: ChronologicalOrderInput! = { field: CREATED_AT, direction: DESC }

    """
    Only return transactions where the amount is greater than or equal to this value (in cents)
    """
    minAmount: Int @deprecated(reason: "2020-08-09: GraphQL v2 should not expose amounts as integer.")

    """
    Only return transactions where the amount is lower than or equal to this value (in cents)
    """
    maxAmount: Int @deprecated(reason: "2020-08-09: GraphQL v2 should not expose amounts as integer.")

    """
    Only return transactions that were created after this date
    """
    dateFrom: DateTime

    """
    Only return transactions that were created before this date
    """
    dateTo: DateTime

    """
    The term to search
    """
    searchTerm: String

    """
    Only return transactions with an Expense attached
    """
    hasExpense: Boolean

    """
    Only return transactions with an Order attached
    """
    hasOrder: Boolean

    """
    Whether to include regular transactions from the account (turn false if you only want Incognito or Gift Card transactions)
    """
    includeRegularTransactions: Boolean! = true

    """
    If the account is a user and this field is true, contributions from the incognito profile will be included too (admins only)
    """
    includeIncognitoTransactions: Boolean! = false

    """
    Whether to include transactions from children (Events and Projects)
    """
    includeChildrenTransactions: Boolean! = false

    """
    Whether to include transactions from Gift Cards issued by the account.
    """
    includeGiftCardTransactions: Boolean! = false

    """
    Whether to include debt transactions
    """
    includeDebts: Boolean! = false

    """
    To filter by transaction kind
    """
    kind: [TransactionKind]

    """
    The transactions group to filter by
    """
    group: String
  ): TransactionCollection!
  orders(
    """
    The number of results to fetch (default 10, max 1000)
    """
    limit: Int! = 100

    """
    The offset to use to fetch
    """
    offset: Int! = 0

    """
    If account is a host, also include hosted accounts orders
    """
    includeHostedAccounts: Boolean

    """
    Whether to include incognito orders. Must be admin or root. Only with filter null or OUTGOING.
    """
    includeIncognito: Boolean = false

    """
    Account orders filter (INCOMING or OUTGOING)
    """
    filter: AccountOrdersFilter

    """
    Use this field to filter orders on their frequency (ONETIME, MONTHLY or YEARLY)
    """
    frequency: ContributionFrequency

    """
    Use this field to filter orders on their statuses
    """
    status: [OrderStatus]

    """
    The order of results
    """
    orderBy: ChronologicalOrderInput! = { field: CREATED_AT, direction: DESC }

    """
    Only return orders where the amount is greater than or equal to this value (in cents)
    """
    minAmount: Int

    """
    Only return orders where the amount is lower than or equal to this value (in cents)
    """
    maxAmount: Int

    """
    Only return orders that were created after this date
    """
    dateFrom: DateTime

    """
    Only return orders that were created after this date
    """
    dateTo: DateTime

    """
    The term to search
    """
    searchTerm: String
    tierSlug: String @deprecated(reason: "2022-02-25: Should be replaced by a tier reference. Not existing yet.")

    """
    Only returns orders that have a subscription (monthly/yearly). Don't use together with frequency.
    """
    onlySubscriptions: Boolean
  ): OrderCollection!
  settings: JSON!
  conversations(
    limit: Int! = 15
    offset: Int! = 0

    """
    Only return conversations matching this tag
    """
    tag: String
  ): ConversationCollection!

  """
  Returns conversation's tags for collective sorted by popularity
  """
  conversationsTags(limit: Int! = 30): [TagStat]

  """
  Returns expense tags for collective sorted by popularity
  """
  expensesTags(limit: Int! = 30): [TagStat]

  """
  The list of expense types supported by this account
  """
  supportedExpenseTypes: [ExpenseType!]!
  transferwise: TransferWise

  """
  The list of payout methods that this collective can use to get paid. In most cases, admin only and scope: "expenses".
  """
  payoutMethods: [PayoutMethod]

  """
  The list of payment methods that this collective can use to pay for Orders. Admin only. Scope: "orders".
  """
  paymentMethods(
    type: [PaymentMethodType]
    enumType: [PaymentMethodType] @deprecated(reason: "2021-08-20: use type instead from now")
    service: [PaymentMethodService]

    """
    Whether to include expired payment methods. Payment methods expired since more than 6 months will never be returned.
    """
    includeExpired: Boolean
  ): [PaymentMethod]

  """
  The list of connected accounts (Stripe, Twitter, etc ...). Admin only. Scope: "connectedAccounts".
  """
  connectedAccounts: [ConnectedAccount]

  """
  The list of applications created by this account. Admin only. Scope: "applications".
  """
  oAuthApplications(
    """
    The number of results to fetch (default 10, max 1000)
    """
    limit: Int! = 10

    """
    The offset to use to fetch
    """
    offset: Int! = 0
  ): OAuthApplicationCollection

  """
  The address associated to this account. This field is always public for collectives and events.
  """
  location: Location
  categories: [String]!
  stats: AccountStats

  """
  Updates published by the account. To see unpublished updates, you need to be an admin and have the scope "updates".
  """
  updates(
    """
    The number of results to fetch (default 10, max 1000)
    """
    limit: Int! = 10

    """
    The offset to use to fetch
    """
    offset: Int! = 0

    """
    Only return published updates.
    """
    onlyPublishedUpdates: Boolean = false
    onlyChangelogUpdates: Boolean
    orderBy: UpdateChronologicalOrderInput! = { field: CREATED_AT, direction: DESC }
    searchTerm: String
  ): UpdateCollection!

  """
  Describes the features enabled and available for this account
  """
  features: CollectiveFeatures!

  """
  Virtual Cards attached to the account. Admin only. Scope: "virtualCards".
  """
  virtualCards(
    limit: Int! = 100
    offset: Int! = 0
    state: String = null
    merchantAccount: AccountReferenceInput = null

    """
    Only return expenses that were created after this date
    """
    dateFrom: DateTime = null

    """
    Only return expenses that were created before this date
    """
    dateTo: DateTime = null
    orderBy: ChronologicalOrderInput = { field: CREATED_AT, direction: DESC }
  ): VirtualCardCollection

  """
  Virtual Cards Merchants used by the account. Admin only. Scope: "virtualCards".
  """
  virtualCardMerchants(limit: Int! = 100, offset: Int! = 0): AccountCollection
  childrenAccounts(limit: Int! = 100, offset: Int! = 0, accountType: [AccountType]): AccountCollection!

  """
  Policies for the account. To see non-public policies you need to be admin and have the scope: "account".
  """
  policies: Policies!

  """
  List of activities that the logged-in user is subscribed for this collective
  """
  activitySubscriptions(channel: ActivityChannel): [ActivitySubscription]

  """
  Logged-in user permissions on an account
  """
  permissions: AccountPermissions!
  webhooks(
    """
    The number of results to fetch (default 10, max 1000)
    """
    limit: Int! = 10

    """
    The offset to use to fetch
    """
    offset: Int! = 0
    account: AccountReferenceInput!
  ): WebhookCollection!

  """
  Returns the Fiscal Host
  """
  host: Host

  """
  Describe how the host charges the collective
  """
  hostFeesStructure: HostFeeStructure

  """
  Fees percentage that the host takes for this collective
  """
  hostFeePercent(paymentMethodService: PaymentMethodService, paymentMethodType: PaymentMethodType): Float

  """
  How much platform fees are charged for this account
  """
  platformFeePercent: Int!

  """
  Date of approval by the Fiscal Host.
  """
  approvedAt: DateTime

  """
  Returns whether it's approved by the Fiscal Host
  """
  isApproved: Boolean!

  """
  Number of unique financial contributors.
  """
  totalFinancialContributors(
    """
    Type of account (COLLECTIVE/EVENT/ORGANIZATION/INDIVIDUAL)
    """
    accountType: AccountType
  ): Int!
  tiers(
    """
    The number of results to fetch
    """
    limit: Int! = 100

    """
    The offset to use to fetch
    """
    offset: Int! = 0
  ): TierCollection!

  """
  All the persons and entities that contribute to this account
  """
  contributors(
    """
    The number of results to fetch (default 10, max 1000)
    """
    limit: Int! = 10

    """
    The offset to use to fetch
    """
    offset: Int! = 0
    roles: [MemberRole]
  ): ContributorCollection!

  """
  Returns true if a custom contribution to Open Collective can be submitted for contributions made to this account
  """
  platformContributionAvailable: Boolean!
  contributionPolicy: String
}

"""
A collection of "Hosts"
"""
type HostCollection implements Collection {
  offset: Int
  limit: Int
  totalCount: Int
  nodes: [Host]
}

input OrderReferenceInput {
  """
  The public id identifying the order (ie: dgm9bnk8-0437xqry-ejpvzeol-jdayw5re)
  """
  id: String

  """
  The legacy public id identifying the order (ie: 4242)
  """
  legacyId: Int
}

"""
This represents an Project account
"""
type Project implements Account & AccountWithHost & AccountWithContributions & AccountWithParent {
  id: String!
  legacyId: Int!

  """
  The slug identifying the account (ie: babel)
  """
  slug: String!
  type: AccountType!

  """
  Public name
  """
  name: String

  """
  Private, legal name. Used for expense receipts, taxes, etc. Scope: "account".
  """
  legalName: String
  description: String
  longDescription: String
  tags: [String]
  website: String
  twitterHandle: String
  githubHandle: String @deprecated(reason: "2022-06-03: Please use repositoryUrl")
  repositoryUrl: String
  currency: String
  expensePolicy: String

  """
  Defines if the contributors wants to be incognito (name not displayed)
  """
  isIncognito: Boolean!
  imageUrl(height: Int, format: ImageFormat): String
  backgroundImageUrl(height: Int, format: ImageFormat): String

  """
  The time of creation
  """
  createdAt: DateTime
  updatedAt: DateTime

  """
  Returns whether this account is archived
  """
  isArchived: Boolean!

  """
  Whether this account is frozen
  """
  isFrozen: Boolean!

  """
  Returns whether it's active: can accept financial contributions and pay expenses.
  """
  isActive: Boolean!

  """
  Returns whether the account is setup to Host collectives.
  """
  isHost: Boolean!

  """
  Returns true if the remote user is an admin of this account
  """
  isAdmin: Boolean!
  parentAccount: Account

  """
  Get all members (admins, members, backers, followers)
  """
  members(
    limit: Int! = 100
    offset: Int! = 0
    role: [MemberRole]
    accountType: [AccountType]

    """
    Admin only. To filter on the email address of a member, useful to check if a member exists.
    """
    email: EmailAddress

    """
    Order of the results
    """
    orderBy: ChronologicalOrderInput! = { field: CREATED_AT, direction: ASC }
  ): MemberCollection!

  """
  [AUTHENTICATED] Returns the pending invitations
  """
  memberInvitations(
    """
    A reference to an account (usually Individual). Will return invitations sent to the account to join as a member
    """
    memberAccount: AccountReferenceInput

    """
    A reference to an account (usually Collective, Fund or Organization). Will return invitations sent to join this account as a member.
    """
    account: AccountReferenceInput

    """
    An array of Member roles to filter for
    """
    role: [MemberRole]
  ): [MemberInvitation]
  memberOf(
    limit: Int! = 150
    offset: Int! = 0
    role: [MemberRole]
    accountType: [AccountType]
    account: AccountReferenceInput

    """
    Filter on whether the account is a host or not
    """
    isHostAccount: Boolean

    """
    Filter on (un)approved collectives
    """
    isApproved: Boolean

    """
    Filter on archived collectives
    """
    isArchived: Boolean

    """
    Whether incognito profiles should be included in the result. Only works if requesting user is an admin of the account.
    """
    includeIncognito: Boolean = true

    """
    A term to search membership. Searches in collective tags, name, slug, members description and role.
    """
    searchTerm: String

    """
    Filters on the Host fees structure applied to this account
    """
    hostFeesStructure: HostFeeStructure

    """
    Order of the results
    """
    orderBy: OrderByInput! = { field: CREATED_AT, direction: DESC }

    """
    Order the query by requested role order
    """
    orderByRoles: Boolean
  ): MemberOfCollection!

  """
  Returns the emails of the account. Individuals only have one, but organizations can have multiple emails.
  """
  emails: [EmailAddress!]
  transactions(
    """
    The number of results to fetch (default 10, max 1000)
    """
    limit: Int! = 100

    """
    The offset to use to fetch
    """
    offset: Int! = 0

    """
    The transaction type (DEBIT or CREDIT)
    """
    type: TransactionType

    """
    The payment method types. Can include `null` for transactions without a payment method
    """
    paymentMethodType: [PaymentMethodType]

    """
    Reference of the account assigned to the other side of the transaction (CREDIT -> sender, DEBIT -> recipient). Avoid, favor account instead.
    """
    fromAccount: AccountReferenceInput

    """
    Reference of the host accounting the transaction
    """
    host: AccountReferenceInput

    """
    NOT IMPLEMENTED. Only return transactions that match these tags.
    """
    tags: [String] @deprecated(reason: "2020-08-09: Was never implemented.")

    """
    The order of results
    """
    orderBy: ChronologicalOrderInput! = { field: CREATED_AT, direction: DESC }

    """
    Only return transactions where the amount is greater than or equal to this value (in cents)
    """
    minAmount: Int @deprecated(reason: "2020-08-09: GraphQL v2 should not expose amounts as integer.")

    """
    Only return transactions where the amount is lower than or equal to this value (in cents)
    """
    maxAmount: Int @deprecated(reason: "2020-08-09: GraphQL v2 should not expose amounts as integer.")

    """
    Only return transactions that were created after this date
    """
    dateFrom: DateTime

    """
    Only return transactions that were created before this date
    """
    dateTo: DateTime

    """
    The term to search
    """
    searchTerm: String

    """
    Only return transactions with an Expense attached
    """
    hasExpense: Boolean

    """
    Only return transactions with an Order attached
    """
    hasOrder: Boolean

    """
    Whether to include regular transactions from the account (turn false if you only want Incognito or Gift Card transactions)
    """
    includeRegularTransactions: Boolean! = true

    """
    If the account is a user and this field is true, contributions from the incognito profile will be included too (admins only)
    """
    includeIncognitoTransactions: Boolean! = false

    """
    Whether to include transactions from children (Events and Projects)
    """
    includeChildrenTransactions: Boolean! = false

    """
    Whether to include transactions from Gift Cards issued by the account.
    """
    includeGiftCardTransactions: Boolean! = false

    """
    Whether to include debt transactions
    """
    includeDebts: Boolean! = false

    """
    To filter by transaction kind
    """
    kind: [TransactionKind]

    """
    The transactions group to filter by
    """
    group: String
  ): TransactionCollection!
  orders(
    """
    The number of results to fetch (default 10, max 1000)
    """
    limit: Int! = 100

    """
    The offset to use to fetch
    """
    offset: Int! = 0

    """
    If account is a host, also include hosted accounts orders
    """
    includeHostedAccounts: Boolean

    """
    Whether to include incognito orders. Must be admin or root. Only with filter null or OUTGOING.
    """
    includeIncognito: Boolean = false

    """
    Account orders filter (INCOMING or OUTGOING)
    """
    filter: AccountOrdersFilter

    """
    Use this field to filter orders on their frequency (ONETIME, MONTHLY or YEARLY)
    """
    frequency: ContributionFrequency

    """
    Use this field to filter orders on their statuses
    """
    status: [OrderStatus]

    """
    The order of results
    """
    orderBy: ChronologicalOrderInput! = { field: CREATED_AT, direction: DESC }

    """
    Only return orders where the amount is greater than or equal to this value (in cents)
    """
    minAmount: Int

    """
    Only return orders where the amount is lower than or equal to this value (in cents)
    """
    maxAmount: Int

    """
    Only return orders that were created after this date
    """
    dateFrom: DateTime

    """
    Only return orders that were created after this date
    """
    dateTo: DateTime

    """
    The term to search
    """
    searchTerm: String
    tierSlug: String @deprecated(reason: "2022-02-25: Should be replaced by a tier reference. Not existing yet.")

    """
    Only returns orders that have a subscription (monthly/yearly). Don't use together with frequency.
    """
    onlySubscriptions: Boolean
  ): OrderCollection!
  settings: JSON!
  conversations(
    limit: Int! = 15
    offset: Int! = 0

    """
    Only return conversations matching this tag
    """
    tag: String
  ): ConversationCollection!

  """
  Returns conversation's tags for collective sorted by popularity
  """
  conversationsTags(limit: Int! = 30): [TagStat]

  """
  Returns expense tags for collective sorted by popularity
  """
  expensesTags(limit: Int! = 30): [TagStat]

  """
  The list of expense types supported by this account
  """
  supportedExpenseTypes: [ExpenseType!]!
  transferwise: TransferWise

  """
  The list of payout methods that this collective can use to get paid. In most cases, admin only and scope: "expenses".
  """
  payoutMethods: [PayoutMethod]

  """
  The list of payment methods that this collective can use to pay for Orders. Admin only. Scope: "orders".
  """
  paymentMethods(
    type: [PaymentMethodType]
    enumType: [PaymentMethodType] @deprecated(reason: "2021-08-20: use type instead from now")
    service: [PaymentMethodService]

    """
    Whether to include expired payment methods. Payment methods expired since more than 6 months will never be returned.
    """
    includeExpired: Boolean
  ): [PaymentMethod]

  """
  The list of connected accounts (Stripe, Twitter, etc ...). Admin only. Scope: "connectedAccounts".
  """
  connectedAccounts: [ConnectedAccount]

  """
  The list of applications created by this account. Admin only. Scope: "applications".
  """
  oAuthApplications(
    """
    The number of results to fetch (default 10, max 1000)
    """
    limit: Int! = 10

    """
    The offset to use to fetch
    """
    offset: Int! = 0
  ): OAuthApplicationCollection

  """
  The address associated to this account. This field is always public for collectives and events.
  """
  location: Location
  categories: [String]!
  stats: AccountStats

  """
  Updates published by the account. To see unpublished updates, you need to be an admin and have the scope "updates".
  """
  updates(
    """
    The number of results to fetch (default 10, max 1000)
    """
    limit: Int! = 10

    """
    The offset to use to fetch
    """
    offset: Int! = 0

    """
    Only return published updates.
    """
    onlyPublishedUpdates: Boolean = false
    onlyChangelogUpdates: Boolean
    orderBy: UpdateChronologicalOrderInput! = { field: CREATED_AT, direction: DESC }
    searchTerm: String
  ): UpdateCollection!

  """
  Describes the features enabled and available for this account
  """
  features: CollectiveFeatures!

  """
  Virtual Cards attached to the account. Admin only. Scope: "virtualCards".
  """
  virtualCards(
    limit: Int! = 100
    offset: Int! = 0
    state: String = null
    merchantAccount: AccountReferenceInput = null

    """
    Only return expenses that were created after this date
    """
    dateFrom: DateTime = null

    """
    Only return expenses that were created before this date
    """
    dateTo: DateTime = null
    orderBy: ChronologicalOrderInput = { field: CREATED_AT, direction: DESC }
  ): VirtualCardCollection

  """
  Virtual Cards Merchants used by the account. Admin only. Scope: "virtualCards".
  """
  virtualCardMerchants(limit: Int! = 100, offset: Int! = 0): AccountCollection
  childrenAccounts(limit: Int! = 100, offset: Int! = 0, accountType: [AccountType]): AccountCollection!

  """
  Policies for the account. To see non-public policies you need to be admin and have the scope: "account".
  """
  policies: Policies!

  """
  List of activities that the logged-in user is subscribed for this collective
  """
  activitySubscriptions(channel: ActivityChannel): [ActivitySubscription]

  """
  Logged-in user permissions on an account
  """
  permissions: AccountPermissions!
  webhooks(
    """
    The number of results to fetch (default 10, max 1000)
    """
    limit: Int! = 10

    """
    The offset to use to fetch
    """
    offset: Int! = 0
    account: AccountReferenceInput!
  ): WebhookCollection!

  """
  Returns the Fiscal Host
  """
  host: Host

  """
  Describe how the host charges the collective
  """
  hostFeesStructure: HostFeeStructure

  """
  Fees percentage that the host takes for this collective
  """
  hostFeePercent(paymentMethodService: PaymentMethodService, paymentMethodType: PaymentMethodType): Float

  """
  How much platform fees are charged for this account
  """
  platformFeePercent: Int!

  """
  Date of approval by the Fiscal Host.
  """
  approvedAt: DateTime

  """
  Returns whether it's approved by the Fiscal Host
  """
  isApproved: Boolean!

  """
  Number of unique financial contributors.
  """
  totalFinancialContributors(
    """
    Type of account (COLLECTIVE/EVENT/ORGANIZATION/INDIVIDUAL)
    """
    accountType: AccountType
  ): Int!
  tiers(
    """
    The number of results to fetch
    """
    limit: Int! = 100

    """
    The offset to use to fetch
    """
    offset: Int! = 0
  ): TierCollection!

  """
  All the persons and entities that contribute to this account
  """
  contributors(
    """
    The number of results to fetch (default 10, max 1000)
    """
    limit: Int! = 10

    """
    The offset to use to fetch
    """
    offset: Int! = 0
    roles: [MemberRole]
  ): ContributorCollection!

  """
  Returns true if a custom contribution to Open Collective can be submitted for contributions made to this account
  """
  platformContributionAvailable: Boolean!
  contributionPolicy: String

  """
  The Account parenting this account
  """
  parent: Account
}

"""
A collection of "Tags"
"""
type TagStatsCollection implements Collection {
  offset: Int
  limit: Int
  totalCount: Int
  nodes: [TagStat]
}

input TierReferenceInput {
  """
  The id assigned to the Tier
  """
  id: String

  """
  The DB id assigned to the Tier
  """
  legacyId: Int

  """
  Pass this flag to reference the custom tier (/donate)
  """
  isCustom: Boolean
}

"""
A collection of "Updates"
"""
type UpdatesCollection implements Collection {
  offset: Int
  limit: Int
  totalCount: Int
  nodes: [Update!]
}

"""
A PayPal plan to associate with a contribution
"""
type PaypalPlan {
  id: String!
}

"""
Input type for an amount with the value and currency
"""
input AmountInput {
  """
  The value in plain
  """
  value: Float

  """
  The currency string
  """
  currency: Currency

  """
  The value in cents
  """
  valueInCents: Int
}

"""
This is the root mutation
"""
type Mutation {
  """
  Add funds to the given account. Scope: "host".
  """
  addFunds(
    fromAccount: AccountReferenceInput!
    account: AccountReferenceInput!
    tier: TierReferenceInput
    amount: AmountInput!
    description: String!
    memo: String
    hostFeePercent: Float
    invoiceTemplate: String
  ): Order!

  """
  Create a Collective. Scope: "account".
  """
  createCollective(
    """
    Information about the collective to create (name, slug, description, tags, ...)
    """
    collective: CollectiveCreateInput!

    """
    Reference to the host to apply on creation.
    """
    host: AccountReferenceInput

    """
    User information to create along with the collective
    """
    user: IndividualCreateInput

    """
    Whether to trigger the automated approval for Open Source collectives with GitHub.
    """
    automateApprovalWithGithub: Boolean = false @deprecated(reason: "2022-10-12: This is now automated")

    """
    A message to attach for the host to review the application
    """
    message: String

    """
    Further information about collective applying to host
    """
    applicationData: JSON

    """
    Additional data for the collective creation. This argument has no effect in production
    """
    testPayload: JSON

    """
    Create a Collective without a default admin (authenticated user or user)
    """
    skipDefaultAdmin: Boolean = false

    """
    List of members to invite on Collective creation.
    """
    inviteMembers: [InviteMemberInput]
  ): Collective

  """
  Create an Event. Scope: "account".
  """
  createEvent(
    """
    Information about the Event to create (name, slug, description, tags, settings)
    """
    event: EventCreateInput!

    """
    Reference to the parent Account creating the Event.
    """
    account: AccountReferenceInput!
  ): Event

  """
  Create a Fund. Scope: "account".
  """
  createFund(
    """
    Information about the collective to create (name, slug, description, tags, ...)
    """
    fund: FundCreateInput!

    """
    Reference to the host to apply on creation.
    """
    host: AccountReferenceInput
  ): Fund

  """
  Create an Organization. Scope: "account".
  """
  createOrganization(
    """
    Information about the organization to create (name, slug, description, website, ...)
    """
    organization: OrganizationCreateInput!
  ): Organization

  """
  Create a Project. Scope: "account".
  """
  createProject(
    """
    Information about the Project to create (name, slug, description, tags, settings)
    """
    project: ProjectCreateInput!

    """
    Reference to the parent Account creating the Project.
    """
    parent: AccountReferenceInput
  ): Project

  """
  Edit the settings for the given account. Scope: "account" or "host".
  """
  editAccountSetting(
    """
    Account where the settings will be updated
    """
    account: AccountReferenceInput!

    """
    The key that you want to edit in settings
    """
    key: AccountSettingsKey!

    """
    The value to set for this key
    """
    value: JSON!
  ): Account!

  """
  An endpoint for hosts to edit the fees structure of their hosted accounts. Scope: "host".
  """
  editAccountFeeStructure(
    """
    Account where the settings will be updated
    """
    account: AccountReferenceInput!

    """
    The host fee percent to apply to this account
    """
    hostFeePercent: Float!

    """
    If using a custom fee, set this to true
    """
    isCustomFee: Boolean!
  ): Account!

  """
  An endpoint for hosts to edit the freeze status of their hosted accounts. Scope: "host".
  """
  editAccountFreezeStatus(
    """
    Account to freeze
    """
    account: AccountReferenceInput!
    action: AccountFreezeAction!

    """
    Message to send by email to the admins of the account
    """
    message: String
  ): Account!

  """
  Add 2FA to the Individual if it does not have it. Scope: "account".
  """
  addTwoFactorAuthTokenToIndividual(
    """
    Individual that will have 2FA added to it
    """
    account: AccountReferenceInput!

    """
    The generated secret to save to the Individual
    """
    token: String!
  ): AddTwoFactorAuthTokenToIndividualResponse!

  """
  Remove 2FA from the Individual if it has been enabled. Scope: "account".
  """
  removeTwoFactorAuthTokenFromIndividual(
    """
    Account that will have 2FA removed from it
    """
    account: AccountReferenceInput!

    """
    The 6-digit 2FA code
    """
    code: String!
  ): Individual!

  """
  Edit key properties of an account. Scope: "account".
  """
  editAccount(
    """
    Account to edit.
    """
    account: AccountUpdateInput!
  ): Host!

  """
  Adds or removes a policy on a given account. Scope: "account".
  """
  setPolicies(
    """
    Account where the policies are being set
    """
    account: AccountReferenceInput!

    """
    The policy to be added
    """
    policies: PoliciesInput!
  ): Account!

  """
  Adds or removes a policy on a given account. Scope: "account".
  """
  deleteAccount(
    """
    Reference to the Account to be deleted.
    """
    account: AccountReferenceInput!
  ): Account

  """
  Send a message to an account. Scope: "account"
  """
  sendMessage(
    """
    Reference to the Account to send message to.
    """
    account: AccountReferenceInput!

    """
    Message to send to the account.
    """
    message: NonEmptyString!
    subject: String
  ): SendMessageResult
  createApplication(application: ApplicationCreateInput!): Application
  updateApplication(application: ApplicationUpdateInput!): Application
  deleteApplication(application: ApplicationReferenceInput!): Application

  """
  Edit a comment. Scope: "conversations", "expenses" or "updates".
  """
  editComment(comment: CommentUpdateInput!): Comment
  deleteComment(id: String!): Comment

  """
  Create a comment. Scope: "conversations", "expenses" or "updates".
  """
  createComment(comment: CommentCreateInput!): Comment

  """
  Connect external account to Open Collective Account. Scope: "connectedAccounts".
  """
  createConnectedAccount(
    """
    Connected Account data
    """
    connectedAccount: ConnectedAccountCreateInput!

    """
    Account where the external account will be connected
    """
    account: AccountReferenceInput!
  ): ConnectedAccount

  """
  Delete ConnectedAccount. Scope: "connectedAccounts".
  """
  deleteConnectedAccount(
    """
    ConnectedAccount reference containing either id or legacyId
    """
    connectedAccount: ConnectedAccountReferenceInput!
  ): ConnectedAccount

  """
  Create a conversation. Scope: "conversations".
  """
  createConversation(
    """
    Conversation's title
    """
    title: String!

    """
    The body of the conversation initial comment
    """
    html: String!

    """
    ID of the Collective where the conversation will be created
    """
    CollectiveId: String!

    """
    A list of tags for this conversation
    """
    tags: [String]
  ): Conversation

  """
  Edit a conversation. Scope: "conversations".
  """
  editConversation(
    """
    Conversation's id
    """
    id: String!

    """
    Conversation's title
    """
    title: String!

    """
    A list of tags for this conversation
    """
    tags: [String]
  ): Conversation

  """
  Returns true if user is following, false otherwise. Must be authenticated. Scope: "conversations".
  """
  followConversation(
    """
    Conversation's id
    """
    id: String!

    """
    Set this to false to unfollow the conversation
    """
    isActive: Boolean = true
  ): Boolean

  """
  Add an emoji reaction. Scope: "conversations", "expenses" or "updates".
  """
  addEmojiReaction(
    """
    The emoji associated with the reaction
    """
    emoji: String!

    """
    A unique identifier for the comment id associated with this reaction
    """
    comment: CommentReferenceInput

    """
    A unique identifier for the update id associated with this reaction
    """
    update: UpdateReferenceInput
  ): EmojiReactionResponse!

  """
  Remove an emoji reaction. Scope: "conversations", "expenses" or "updates".
  """
  removeEmojiReaction(
    comment: CommentReferenceInput
    update: UpdateReferenceInput
    emoji: String!
  ): EmojiReactionResponse!

  """
  Submit an expense to a collective. Scope: "expenses".
  """
  createExpense(
    """
    Expense data
    """
    expense: ExpenseCreateInput!

    """
    Account where the expense will be created
    """
    account: AccountReferenceInput!

    """
    Recurring Expense information
    """
    recurring: RecurringExpenseInput
  ): Expense!

  """
  To update an existing expense
  """
  editExpense(
    """
    Expense data
    """
    expense: ExpenseUpdateInput!

    """
    Expense draft key if invited to submit expense. Scope: "expenses".
    """
    draftKey: String
  ): Expense!

  """
  Delete an expense. Only work if the expense is rejected - please check permissions.canDelete. Scope: "expenses".
  """
  deleteExpense(
    """
    Reference of the expense to delete
    """
    expense: ExpenseReferenceInput!
  ): Expense!

  """
  Process the expense with the given action. Scope: "expenses".
  """
  processExpense(
    """
    Reference of the expense to process
    """
    expense: ExpenseReferenceInput!

    """
    The action to trigger
    """
    action: ExpenseProcessAction!

    """
    Message to be attached to the action activity.
    """
    message: String

    """
    If action is related to a payment, this object used for the payment parameters
    """
    paymentParams: ProcessExpensePaymentParams
  ): Expense!

  """
  Persist an Expense as a draft and invite someone to edit and submit it. Scope: "expenses".
  """
  draftExpenseAndInviteUser(
    """
    Expense data
    """
    expense: ExpenseInviteDraftInput!

    """
    Account where the expense will be created
    """
    account: AccountReferenceInput!
  ): Expense!

  """
  To re-send the invitation to complete a draft expense. Scope: "expenses".
  """
  resendDraftExpenseInvite(
    """
    Reference of the expense to process
    """
    expense: ExpenseReferenceInput!
  ): Expense!

  """
  To verify and unverified expense. Scope: "expenses".
  """
  verifyExpense(
    """
    Reference of the expense to process
    """
    expense: ExpenseReferenceInput!

    """
    Expense draft key if invited to submit expense
    """
    draftKey: String
  ): Expense!

  """
  Sends an email for guest to confirm their emails and create their Open Collective account
  """
  sendGuestConfirmationEmail(
    """
    The email to validate
    """
    email: EmailAddress!
  ): Boolean!

  """
  Mark an account as confirmed
  """
  confirmGuestAccount(
    """
    The email to confirm
    """
    email: EmailAddress!

    """
    The key that you want to edit in settings
    """
    emailConfirmationToken: String!
  ): ConfirmGuestAccountResponse!

  """
  Apply to an host with a collective. Scope: "account".
  """
  applyToHost(
    """
    Account applying to the host.
    """
    collective: AccountReferenceInput!

    """
    Host to apply to.
    """
    host: AccountReferenceInput!

    """
    A message to attach for the host to review the application
    """
    message: String

    """
    Further information about collective applying to host
    """
    applicationData: JSON

    """
    A list of members to invite when applying to the host
    """
    inviteMembers: [InviteMemberInput]
  ): Account!

  """
  Reply to a host application. Scope: "host".
  """
  processHostApplication(
    """
    The account that applied to the host
    """
    account: AccountReferenceInput!

    """
    The host concerned by the application
    """
    host: AccountReferenceInput!

    """
    What to do with the application
    """
    action: ProcessHostApplicationAction!

    """
    A message to attach as a reason for the action
    """
    message: String
  ): ProcessHostApplicationResponse!

  """
  Removes the host for an account
  """
  removeHost(
    """
    The account to unhost
    """
    account: AccountReferenceInput!
    message: String
  ): Account!

  """
  Update the time which the user viewed the changelog updates. Scope: "account".
  """
  setChangelogViewDate(changelogViewDate: DateTime!): Individual!

  """
  Update newsletter opt-in preference. Scope: "account".
  """
  setNewsletterOptIn(newsletterOptIn: Boolean!): Individual!

  """
  Invite a new member to the Collective. Scope: "account".
  """
  inviteMember(
    """
    Reference to an account for the invitee
    """
    memberAccount: AccountReferenceInput!

    """
    Reference to an account for the inviting Collective
    """
    account: AccountReferenceInput!

    """
    Role of the invitee
    """
    role: MemberRole!
    description: String
    since: DateTime
  ): MemberInvitation!

  """
  Edit an existing member invitation of the Collective. Scope: "account".
  """
  editMemberInvitation(
    """
    Reference to an account for the member to edit.
    """
    memberAccount: AccountReferenceInput!

    """
    Reference to an account for the Collective
    """
    account: AccountReferenceInput!

    """
    Role of member
    """
    role: MemberRole
    description: String
    since: DateTime
  ): MemberInvitation

  """
  Endpoint to accept or reject an invitation to become a member. Scope: "account".
  """
  replyToMemberInvitation(
    """
    Reference to the invitation
    """
    invitation: MemberInvitationReferenceInput!

    """
    Whether this invitation should be accepted or declined
    """
    accept: Boolean!
  ): Boolean!

  """
  Edit the public message for the given Member of a Collective. Scope: "account".
  """
  editPublicMessage(
    """
    Reference to an account for the donating Collective
    """
    fromAccount: AccountReferenceInput!

    """
    Reference to an account for the receiving Collective
    """
    toAccount: AccountReferenceInput!

    """
    New public message
    """
    message: String
  ): Member!

  """
  [Root only] Create a member entry directly. For non-root users, use `inviteMember`
  """
  createMember(
    """
    Reference to an account for the member
    """
    memberAccount: AccountReferenceInput!

    """
    memberAccount will become a member of this account
    """
    account: AccountReferenceInput!

    """
    Role of the member
    """
    role: MemberRole!
    description: String
    since: DateTime
  ): Member!

  """
  Edit an existing member of the Collective. Scope: "account".
  """
  editMember(
    """
    Reference to an account for the member to edit.
    """
    memberAccount: AccountReferenceInput!

    """
    Reference to an account for the Collective
    """
    account: AccountReferenceInput!

    """
    Role of member
    """
    role: MemberRole
    description: String
    since: DateTime
  ): Member!

  """
  Remove a member from the Collective. Scope: "account".
  """
  removeMember(
    """
    Reference to an account of member to remove
    """
    memberAccount: AccountReferenceInput!

    """
    Reference to the Collective account
    """
    account: AccountReferenceInput!

    """
    Role of member
    """
    role: MemberRole!
    isInvitation: Boolean
  ): Boolean

  """
  Revoke an OAuth authorization. Scope: "account".
  """
  revokeOAuthAuthorization(
    """
    Reference of the OAuth Authorization
    """
    oAuthAuthorization: OAuthAuthorizationReferenceInput!
  ): OAuthAuthorization!

  """
  To submit a new order. Scope: "orders".
  """
  createOrder(order: OrderCreateInput!): OrderWithPayment!

  """
  Cancel an order. Scope: "orders".
  """
  cancelOrder(
    """
    Object matching the OrderReferenceInput (id)
    """
    order: OrderReferenceInput!

    """
    Reason for cancelling subscription
    """
    reason: String

    """
    Category for cancelling subscription
    """
    reasonCode: String
  ): Order

  """
  Update an Order's amount, tier, or payment method. Scope: "orders".
  """
  updateOrder(
    """
    Reference to the Order to update
    """
    order: OrderReferenceInput!

    """
    Reference to a Payment Method to update the order with
    """
    paymentMethod: PaymentMethodReferenceInput

    """
    To update the order with a PayPal subscription
    """
    paypalSubscriptionId: String

    """
    Reference to a Tier to update the order with
    """
    tier: TierReferenceInput

    """
    An Amount to update the order to
    """
    amount: AmountInput
  ): Order

  """
  Confirm an order (strong customer authentication). Scope: "orders".
  """
  confirmOrder(
    order: OrderReferenceInput!

    """
    If the order was made as a guest, you can use this field to authenticate
    """
    guestToken: String
  ): OrderWithPayment!

  """
  A mutation for the host to approve or reject an order. Scope: "orders".
  """
  processPendingOrder(order: OrderUpdateInput!, action: ProcessOrderAction!): Order!

  """
  [Root only] A mutation to move orders from one account to another
  """
  moveOrders(
    """
    The orders to move
    """
    orders: [OrderReferenceInput!]!

    """
    The account to move the orders to. Set to null to keep existing
    """
    fromAccount: AccountReferenceInput

    """
    The tier to move the orders to. Set to null to keep existing. Pass { id: "custom" } to reference the custom tier (/donate)
    """
    tier: TierReferenceInput

    """
    If true, the orders will be moved to the incognito account of "fromAccount"
    """
    makeIncognito: Boolean
  ): [Order]!

  """
  Creates a Stripe payment intent
  """
  createPaymentIntent(paymentIntent: PaymentIntentInput!): PaymentIntent!

  """
  Add a new payment method to be used with an Order. Scope: "orders".
  """
  addCreditCard(
    """
    The credit card info
    """
    creditCardInfo: CreditCardCreateInput!

    """
    Name associated to this credit card
    """
    name: String!

    """
    Whether this credit card should be saved for future payments
    """
    isSavedForLater: Boolean = true

    """
    Account to add the credit card to
    """
    account: AccountReferenceInput!
  ): CreditCardWithStripeError!

  """
  Confirm a credit card is ready for use after strong customer authentication. Scope: "orders".
  """
  confirmCreditCard(paymentMethod: PaymentMethodReferenceInput!): CreditCardWithStripeError!

  """
  Create a new Payout Method to get paid through the platform. Scope: "expenses".
  """
  createPayoutMethod(
    """
    Payout Method data
    """
    payoutMethod: PayoutMethodInput!

    """
    Account where the payout method will be associated
    """
    account: AccountReferenceInput!
  ): PayoutMethod

  """
  Remove the given payout method. Scope: "expenses".
  """
  removePayoutMethod(payoutMethodId: String!): PayoutMethod!

  """
  [Root only] Edits account flags (deleted, banned, archived, trusted host)
  """
  editAccountFlags(
    """
    Account to change the flags for
    """
    account: AccountReferenceInput!

    """
    Specify whether the account is archived
    """
    isArchived: Boolean

    """
    Specify whether the account is a trusted host
    """
    isTrustedHost: Boolean
  ): Account!

  """
  [Root only] Clears the cache for a given account
  """
  clearCacheForAccount(
    """
    Account to clear the cache for
    """
    account: AccountReferenceInput!

    """
    Types of cache to clear
    """
    type: [AccountCacheType]! = [CLOUDFLARE, GRAPHQL_QUERIES, CONTRIBUTORS]
  ): Account!

  """
  [Root only] Merge two accounts, returns the result account
  """
  mergeAccounts(
    """
    Account to merge from
    """
    fromAccount: AccountReferenceInput!

    """
    Account to merge to
    """
    toAccount: AccountReferenceInput!

    """
    If true, the result will be simulated and summarized in the response message
    """
    dryRun: Boolean! = true
  ): MergeAccountsResponse!

  """
  [Root only] Ban accounts
  """
  banAccount(
    """
    Account(s) to ban
    """
    account: [AccountReferenceInput!]!

    """
    If true, the associated accounts will also be banned
    """
    includeAssociatedAccounts: Boolean!

    """
    If true, the result will be simulated and summarized in the response message
    """
    dryRun: Boolean!
  ): BanAccountResponse!

  """
  [Root only] A mutation to move expenses from one account to another
  """
  moveExpenses(
    """
    The orders to move
    """
    expenses: [ExpenseReferenceInput!]!

    """
    The account to move the expenses to. This must be a non USER account.
    """
    destinationAccount: AccountReferenceInput!
  ): [Expense]!

  """
  Add platform tips to a transaction. Scope: "transactions".
  """
  addPlatformTipToTransaction(
    """
    Reference to the transaction in the platform tip
    """
    transaction: TransactionReferenceInput!

    """
    Amount of the platform tip
    """
    amount: AmountInput!
  ): Transaction!
    @deprecated(reason: "2022-07-06: This feature will not be supported in the future. Please don't rely on it.")

  """
  Refunds a transaction. Scope: "transactions".
  """
  refundTransaction(
    """
    Reference of the transaction to refund
    """
    transaction: TransactionReferenceInput!
  ): Transaction

  """
  Rejects transaction, removes member from Collective, and sends a message to the contributor. Scope: "transactions".
  """
  rejectTransaction(
    """
    Reference of the transaction to refund
    """
    transaction: TransactionReferenceInput!

    """
    Message to send to the contributor whose contribution has been rejected
    """
    message: String
  ): Transaction!

  """
  Create update. Scope: "updates".
  """
  createUpdate(update: UpdateCreateInput!): Update!

  """
  Edit update. Scope: "updates".
  """
  editUpdate(update: UpdateUpdateInput!): Update!

  """
  Publish update. Scope: "updates".
  """
  publishUpdate(id: String!, notificationAudience: UpdateAudience): Update!

  """
  Unpublish update. Scope: "updates".
  """
  unpublishUpdate(id: String!): Update!

  """
  Delete update. Scope: "updates".
  """
  deleteUpdate(id: String!): Update!

  """
  Assign Virtual Card information to existing hosted collective. Scope: "virtualCards".
  """
  assignNewVirtualCard(
    """
    Virtual Card data
    """
    virtualCard: VirtualCardInput!

    """
    Account where the virtual card will be associated
    """
    account: AccountReferenceInput!

    """
    Individual account responsible for the card
    """
    assignee: AccountReferenceInput!
  ): VirtualCard!

  """
  Create new Stripe Virtual Card for existing hosted collective. Scope: "virtualCards".
  """
  createVirtualCard(
    """
    Virtual card name
    """
    name: String!

    """
    Virtual card limit amount
    """
    limitAmount: AmountInput!

    """
    Virtual card limit interval
    """
    limitInterval: VirtualCardLimitInterval!

    """
    Account where the virtual card will be associated
    """
    account: AccountReferenceInput!

    """
    Individual account responsible for the virtual card
    """
    assignee: AccountReferenceInput!
  ): VirtualCard!

  """
  Edit existing Virtual Card information. Scope: "virtualCards".
  """
  editVirtualCard(
    """
    Virtual card reference
    """
    virtualCard: VirtualCardReferenceInput!

    """
    Virtual card name
    """
    name: String

    """
    Individual account responsible for the card
    """
    assignee: AccountReferenceInput

    """
    Virtual card limit amount
    """
    limitAmount: AmountInput

    """
    Virtual card limit interval
    """
    limitInterval: VirtualCardLimitInterval
  ): VirtualCard!

  """
  Request Virtual Card to host. Scope: "virtualCards".
  """
  requestVirtualCard(
    """
    Request notes
    """
    notes: String

    """
    Purpose for this Virtual Card
    """
    purpose: String

    """
    Monthly budget you want for this Virtual Card
    """
    budget: Int

    """
    Account where the virtual card will be associated
    """
    account: AccountReferenceInput!
  ): Boolean

  """
  Pause active Virtual Card. Scope: "virtualCards".
  """
  pauseVirtualCard(
    """
    Virtual Card reference
    """
    virtualCard: VirtualCardReferenceInput!
  ): VirtualCard!

  """
  Resume paused Virtual Card. Scope: "virtualCards".
  """
  resumeVirtualCard(
    """
    Virtual Card reference
    """
    virtualCard: VirtualCardReferenceInput!
  ): VirtualCard!

  """
  Delete Virtual Card. Scope: "virtualCards".
  """
  deleteVirtualCard(
    """
    Virtual Card reference
    """
    virtualCard: VirtualCardReferenceInput!
  ): Boolean

  """
  Create webhook. Scope: "webhooks".
  """
  createWebhook(webhook: WebhookCreateInput!): Webhook

  """
  Update webhook. Scope: "webhooks".
  """
  updateWebhook(webhook: WebhookUpdateInput!): Webhook

  """
  Delete webhook. Scope: "webhooks".
  """
  deleteWebhook(webhook: WebhookReferenceInput!): Webhook

  """
  Set email notification subscription for requesting logged-in user
  """
  setEmailNotification(
    type: ActivityAndClassesType!

    """
    Scope account which this notification preference is applied to
    """
    account: AccountReferenceInput
    active: Boolean!
  ): ActivitySubscription

  """
  Edit a tier.
  """
  editTier(tier: TierUpdateInput!): Tier!

  """
  Create a tier.
  """
  createTier(
    tier: TierCreateInput!

    """
    Account to create tier in
    """
    account: AccountReferenceInput!
  ): Tier!

  """
  Delete a tier.
  """
  deleteTier(tier: TierReferenceInput!, stopRecurringContributions: Boolean! = false): Tier!
}

input CollectiveCreateInput {
  name: String!
  slug: String!
  description: String!
  tags: [String]
  githubHandle: String @deprecated(reason: "2022-06-03: Please use repositoryUrl")
  repositoryUrl: String
  settings: JSON
}

input IndividualCreateInput {
  name: String!
  email: String!
}

input InviteMemberInput {
  """
  Reference to an account for the invitee
  """
  memberAccount: AccountReferenceInput

  """
  Email and name of the invitee if no reference.
  """
  memberInfo: IndividualCreateInput

  """
  Role of the invitee
  """
  role: MemberRole!
  description: String
  since: DateTime
}

input EventCreateInput {
  name: String!
  slug: String
  description: String
  tags: [String]
  settings: JSON

  """
  The Event start date and time
  """
  startsAt: DateTime!

  """
  The Event end date and time
  """
  endsAt: DateTime!

  """
  Timezone of the Event (TZ database format, e.g. UTC or Europe/Berlin)
  """
  timezone: String!
}

input FundCreateInput {
  name: String!
  slug: String!
  description: String!
  tags: [String]
  settings: JSON
}

input OrganizationCreateInput {
  name: String!
  legalName: String
  slug: String!
  description: String!
  website: String
  settings: JSON
}

input ProjectCreateInput {
  name: String!
  slug: String!
  description: String!
  tags: [String]
  settings: JSON
}

"""
Values that can be edited in Account's settings
"""
scalar AccountSettingsKey

enum AccountFreezeAction {
  FREEZE
  UNFREEZE
}

"""
Response for the addTwoFactorAuthTokenToIndividual mutation
"""
type AddTwoFactorAuthTokenToIndividualResponse {
  """
  The Individual that the 2FA has been enabled for
  """
  account: Individual!

  """
  The recovery codes for the Individual to write down
  """
  recoveryCodes: [String]
}

input AccountUpdateInput {
  """
  The public id identifying the account (ie: dgm9bnk8-0437xqry-ejpvzeol-jdayw5re)
  """
  id: String!
  currency: Currency
}

input PoliciesInput {
  EXPENSE_AUTHOR_CANNOT_APPROVE: Boolean
  REQUIRE_2FA_FOR_ADMINS: Boolean
  COLLECTIVE_MINIMUM_ADMINS: PoliciesCollectiveMinimumAdminsInput
}

input PoliciesCollectiveMinimumAdminsInput {
  numberOfAdmins: Int
  applies: PolicyApplication
  freeze: Boolean
}

type SendMessageResult {
  success: Boolean
}

"""
A string that cannot be passed as an empty value
"""
scalar NonEmptyString

"""
Input type for Application
"""
input ApplicationCreateInput {
  type: ApplicationType! = OAUTH
  name: String
  description: String
  redirectUri: URL

  """
  The account to use as the owner of the application. Defaults to currently logged in user.
  """
  account: AccountReferenceInput
}

"""
Input type for Application
"""
input ApplicationUpdateInput {
  """
  The public id identifying the application (ie: dgm9bnk8-0437xqry-ejpvzeol-jdayw5re)
  """
  id: String

  """
  The legacy public id identifying the application (ie: 4242)
  """
  legacyId: Int

  """
  The clientId for the application.
  """
  clientId: String
  name: String
  description: String
  redirectUri: URL
}

input ApplicationReferenceInput {
  """
  The public id identifying the application (ie: dgm9bnk8-0437xqry-ejpvzeol-jdayw5re)
  """
  id: String

  """
  The legacy public id identifying the application (ie: 4242)
  """
  legacyId: Int

  """
  The clientId for the application.
  """
  clientId: String
}

input CommentUpdateInput {
  id: String!
  html: String
}

"""
Input to create a comment. You can only specify one entity type: expense, conversation or update
"""
input CommentCreateInput {
  html: String

  """
  If your comment is linked to an expense, set it here
  """
  expense: ExpenseReferenceInput
  ConversationId: String @deprecated(reason: "2022-08-26: Please use \"conversation\"")
  conversation: ConversationReferenceInput
  update: UpdateReferenceInput
}

input ConversationReferenceInput {
  """
  The public id identifying the conversation
  """
  id: String
  legacyId: Int
}

input UpdateReferenceInput {
  """
  The public id identifying the update
  """
  id: String
}

input ConnectedAccountCreateInput {
  """
  Optional Client ID for the token or secret
  """
  clientId: String

  """
  Private data related to the connected account
  """
  data: JSON

  """
  Refresh token for the connected account
  """
  refreshToken: String

  """
  Public data related to the connected account
  """
  settings: JSON

  """
  Secret token used to call service
  """
  token: String

  """
  Service which the connected account belongs to
  """
  service: ConnectedAccountService

  """
  Optional username for the connected account
  """
  username: String
}

input ConnectedAccountReferenceInput {
  """
  The public id identifying the connected account (ie: dgm9bnk8-0437xqry-ejpvzeol-jdayw5re)
  """
  id: String

  """
  The internal id of the account (ie: 580)
  """
  legacyId: Int
}

type EmojiReactionResponse {
  """
  Reference to the update corresponding to the emojis
  """
  update: Update

  """
  Reference to the comment corresponding to the emojis
  """
  comment: Comment
}

input CommentReferenceInput {
  """
  The public id identifying the comment
  """
  id: String
}

input ExpenseCreateInput {
  """
  Main title of the expense
  """
  description: String!

  """
  Longer text to attach to the expense
  """
  longDescription: String

  """
  Currency that should be used for the payout. Defaults to the account currency
  """
  currency: Currency

  """
  Tags associated to the expense (ie. Food, Engineering...)
  """
  tags: [String]

  """
  The type of the expense
  """
  type: ExpenseType!

  """
  A private note that will be attached to your invoice, as HTML
  """
  privateMessage: String

  """
  Custom information to print on the invoice
  """
  invoiceInfo: String

  """
  The payout method that will be used to reimburse the expense
  """
  payoutMethod: PayoutMethodInput!

  """
  The list of items for this expense. Total amount will be computed from them.
  """
  items: [ExpenseItemCreateInput]

  """
  (Optional) A list of files that you want to attach to this expense
  """
  attachedFiles: [ExpenseAttachedFileInput!]

  """
  Account to reimburse
  """
  payee: AccountReferenceInput!

  """
  The address of the payee
  """
  payeeLocation: LocationInput

  """
  The list of taxes that should be applied to the expense (VAT, GST, etc...)
  """
  tax: [ExpenseTaxInput]
}

input PayoutMethodInput {
  id: String
  data: JSON
  name: String
  isSaved: Boolean
  type: PayoutMethodType
}

input ExpenseItemCreateInput {
  """
  Amount in cents
  """
  amount: Int!

  """
  What is this item about?
  """
  description: String!

  """
  URL of the file linked to this item. Must be provided if the expense type is RECEIPT.
  """
  url: URL

  """
  When was the money spent?
  """
  incurredAt: DateString
}

scalar DateString

input ExpenseAttachedFileInput {
  """
  ID of the file
  """
  id: String

  """
  Original filename
  """
  name: String

  """
  URL of the file
  """
  url: URL!
}

"""
Input type for Geographic location
"""
input LocationInput {
  """
  A short name for the location (eg. Open Collective Headquarters)
  """
  name: String

  """
  Postal address without country (eg. 12 opensource avenue, 7500 Paris)
  """
  address: String

  """
  Two letters country code (eg. FR, BE...etc)
  """
  country: CountryISO

  """
  Latitude
  """
  lat: Float

  """
  Longitude
  """
  long: Float

  """
  Structured JSON address
  """
  structured: JSON
}

"""
Input to set taxes for an expense
"""
input ExpenseTaxInput {
  type: TaxType!

  """
  Tax rate as a float number between 0 and 1
  """
  rate: Float!

  """
  Tax identification number, if any
  """
  idNumber: String
}

"""
The type of a tax like GST, VAT, etc
"""
enum TaxType {
  """
  European Value Added Tax
  """
  VAT

  """
  New Zealand Good and Services Tax
  """
  GST
}

input RecurringExpenseInput {
  """
  The interval in which this recurring expense is created
  """
  interval: RecurringExpenseInterval!

  """
  The date when this recurring expense should cease
  """
  endsAt: DateTime
}

input ExpenseUpdateInput {
  """
  ID of the expense that you are trying to edit
  """
  id: String!

  """
  Main title of the expense
  """
  description: String

  """
  Longer text to attach to the expense
  """
  longDescription: String

  """
  Currency that should be used for the payout. Defaults to the account currency
  """
  currency: Currency

  """
  Tags associated to the expense (ie. Food, Engineering...)
  """
  tags: [String]

  """
  The type of the expense
  """
  type: ExpenseType

  """
  A private note that will be attached to your invoice, as HTML
  """
  privateMessage: String

  """
  Tax ID, VAT number...etc This information will be printed on your invoice.
  """
  invoiceInfo: String

  """
  The payout method that will be used to reimburse the expense
  """
  payoutMethod: PayoutMethodInput

  """
  @deprecated 2020-04-08: Please use the items field - The list of items for this expense. Total amount will be computed from them.
  """
  attachments: [ExpenseItemInput]

  """
  The list of items for this expense. Total amount will be computed from them.
  """
  items: [ExpenseItemInput]

  """
  (Optional) A list of files that you want to attach to this expense
  """
  attachedFiles: [ExpenseAttachedFileInput!]

  """
  Account to reimburse
  """
  payee: NewAccountOrReferenceInput

  """
  The address of the payee
  """
  payeeLocation: LocationInput

  """
  The list of taxes that should be applied to the expense (VAT, GST, etc...)
  """
  tax: [ExpenseTaxInput]
}

input ExpenseItemInput {
  """
  ID of the item
  """
  id: String

  """
  Amount in cents
  """
  amount: Int

  """
  What is this item about?
  """
  description: String

  """
  URL of the file linked to this item. Must be provided if the expense type is RECEIPT.
  """
  url: URL

  """
  When was the money spent?
  """
  incurredAt: DateString
}

input NewAccountOrReferenceInput {
  """
  The public id identifying the account (ie: dgm9bnk8-0437xqry-ejpvzeol-jdayw5re)
  """
  id: String

  """
  The internal id of the account (ie: 580)
  """
  legacyId: Int @deprecated(reason: "2020-01-01: should only be used during the transition to GraphQL API v2.")

  """
  The slug identifying the account (ie: babel for https://opencollective.com/babel)
  """
  slug: String
  name: String
  legalName: String
  email: String
  organization: NewAccountOrganizationInput
  newsletterOptIn: Boolean
}

input NewAccountOrganizationInput {
  name: String
  legalName: String
  slug: String
  description: String
  website: String
}

"""
All supported expense types
"""
enum ExpenseProcessAction {
  """
  To mark the expense as approved
  """
  APPROVE

  """
  To mark the expense as pending after it has been approved
  """
  UNAPPROVE

  """
  To mark the expense as rejected
  """
  REJECT

  """
  To mark the expense as unpaid (marks the transaction as refunded)
  """
  MARK_AS_UNPAID

  """
  To schedule the expense for payment
  """
  SCHEDULE_FOR_PAYMENT

  """
  To unschedule the expense payment
  """
  UNSCHEDULE_PAYMENT

  """
  To trigger the payment
  """
  PAY

  """
  To mark the expense as spam
  """
  MARK_AS_SPAM

  """
  To mark the expense as incomplete and notify the payee it requires more information
  """
  MARK_AS_INCOMPLETE
}

"""
Parameters for paying an expense
"""
input ProcessExpensePaymentParams {
  """
  The fee charged by payment processor in collective currency
  """
  paymentProcessorFee: Int

  """
  Whether the payment processor fees should be refunded when triggering MARK_AS_UNPAID
  """
  shouldRefundPaymentProcessorFee: Boolean

  """
  Bypass automatic integrations (ie. PayPal, Transferwise) to process the expense manually
  """
  forceManual: Boolean

  """
  Who is responsible for paying any due fees.
  """
  feesPayer: FeesPayer = COLLECTIVE
}

input ExpenseInviteDraftInput {
  """
  Main title of the expense
  """
  description: String

  """
  Longer text to attach to the expense
  """
  longDescription: String

  """
  Tags associated to the expense (ie. Food, Engineering...)
  """
  tags: [String]

  """
  The type of the expense
  """
  type: ExpenseType!

  """
  A private note that will be attached to your invoice, as HTML
  """
  privateMessage: String

  """
  Tax ID, VAT number...etc This information will be printed on your invoice.
  """
  invoiceInfo: String

  """
  Note to be sent to the invited user through email.
  """
  recipientNote: String

  """
  The list of items for this expense. Total amount will be computed from them.
  """
  items: [JSON]

  """
  (Optional) A list of files that you want to attach to this expense
  """
  attachedFiles: [JSON]

  """
  Account to reimburse
  """
  payee: ExpenseInvitee!

  """
  The address of the payee
  """
  payeeLocation: LocationInput

  """
  The payout method that will be used to reimburse the expense
  """
  payoutMethod: PayoutMethodInput
}

input ExpenseInvitee {
  id: Int
  slug: String
  name: String
  email: String
  isInvite: Boolean
  organization: ExpenseInviteeOrganizationInput
}

input ExpenseInviteeOrganizationInput {
  description: String
  name: String
  slug: String
  website: String
}

"""
Response for the confirmGuestAccount mutation
"""
type ConfirmGuestAccountResponse {
  """
  The validated account
  """
  account: Account!

  """
  A token that can be used to sign in
  """
  accessToken: String!
}

type ProcessHostApplicationResponse {
  """
  The account that applied to the host
  """
  account: Account!

  """
  When sending a public message, this field will have the info about the conversation created
  """
  conversation: Conversation
}

"""
Action taken for an account application to the host
"""
enum ProcessHostApplicationAction {
  """
  Approve the account request to be hosted
  """
  APPROVE

  """
  Rejects the account request to be hosted
  """
  REJECT

  """
  Sends a private message to the admins of the account
  """
  SEND_PRIVATE_MESSAGE

  """
  Creates a public conversation
  """
  SEND_PUBLIC_MESSAGE
}

input MemberInvitationReferenceInput {
  """
  The public id identifying the member invitation (ie: dgm9bnk8-0437xqry-ejpvzeol-jdayw5re)
  """
  id: String

  """
  The internal id of the invitation (ie: 580)
  """
  legacyId: Int
}

input OAuthAuthorizationReferenceInput {
  """
  The id identifying the OAuth Authorization (ie: dgm9bnk8-0437xqry-ejpvzeol-jdayw5re)
  """
  id: String
}

type OrderWithPayment {
  """
  The order created
  """
  order: Order!

  """
  If donating as a guest, this will contain your guest token to confirm your order
  """
  guestToken: String

  """
  This field will be set if the order was created but there was an error with Stripe during the payment
  """
  stripeError: StripeError
}

type StripeError {
  message: String
  account: String
  response: JSON
}

"""
Input to create a new order
"""
input OrderCreateInput {
  quantity: Int! = 1

  """
  The contribution amount for 1 quantity, without platform contribution and taxes
  """
  amount: AmountInput!
  frequency: ContributionFrequency!

  """
  The profile making the order. Can be null for guest contributions.
  """
  fromAccount: AccountReferenceInput

  """
  Additional information about the contributing profile
  """
  fromAccountInfo: OrderFromAccountInfo

  """
  The profile you want to contribute to
  """
  toAccount: AccountReferenceInput!

  """
  Use this when fromAccount is null to pass the guest info
  """
  guestInfo: GuestInfoInput

  """
  The payment method used for this order
  """
  paymentMethod: PaymentMethodInput

  """
  Platform tip attached to this order
  """
  platformTipAmount: AmountInput

  """
  Use this field to set the taxes associated to this order
  """
  taxes: [OrderTaxInput]

  """
  The tier you are contributing to
  """
  tier: TierReferenceInput

  """
  Data related to this order
  """
  data: JSON

  """
  If the tier has some "customFields", use this field to set their values
  """
  customData: JSON

  """
  Some context about how this order was created
  """
  context: OrderContextInput

  """
  Whether this is transferring the remaining balance from a project/event/collective
  """
  isBalanceTransfer: Boolean

  """
  Tags associated to the order
  """
  tags: [String]
}

"""
Some context about how an order was created
"""
input OrderFromAccountInfo {
  """
  The location of the contributor. Account location will be updated with this address if different from the existing one.
  """
  location: LocationInput
  name: String
  legalName: String
}

"""
Input type for guest contributions
"""
input GuestInfoInput {
  """
  Contributor's email
  """
  email: EmailAddress!

  """
  Display name of the user
  """
  name: String

  """
  Legal name of the user
  """
  legalName: String

  """
  Address of the user, mandatory when amount is above $5000.
  """
  location: LocationInput

  """
  Captcha validation for creating an order
  """
  captcha: CaptchaInput
}

"""
Captcha related information
"""
input CaptchaInput {
  """
  Captcha validation token
  """
  token: String!

  """
  Catpcha provider
  """
  provider: CaptchaProvider!
}

"""
Implemented Captcha Providers
"""
enum CaptchaProvider {
  HCAPTCHA
  RECAPTCHA
}

"""
An input to use for creating or retrieving payment methods
"""
input PaymentMethodInput {
  """
  The id assigned to the payment method
  """
  id: String

  """
  Service of this payment method
  """
  service: PaymentMethodService

  """
  Type of this payment method
  """
  type: PaymentMethodType

  """
  Type of this payment method
  """
  legacyType: PaymentMethodLegacyType @deprecated(reason: "2021-03-02: Please use service + type")
  newType: PaymentMethodType @deprecated(reason: "2021-08-20: Please use type instead")

  """
  Name of this payment method
  """
  name: String

  """
  Whether this payment method should be saved for future payments
  """
  isSavedForLater: Boolean

  """
  When creating a credit card, use this field to set its info
  """
  creditCardInfo: CreditCardCreateInput

  """
  To pass when type is PAYPAL
  """
  paypalInfo: PaypalPaymentInput

  """
  The Payment Intent ID used in this checkout
  """
  paymentIntentId: String
}

input CreditCardCreateInput {
  token: String!
  brand: String!
  country: String!
  expMonth: Int!
  expYear: Int!
  fullName: String
  funding: String
  zip: String
}

input PaypalPaymentInput {
  token: String
  data: JSON
  orderId: String
  subscriptionId: String
}

"""
Input to set taxes for an order
"""
input OrderTaxInput {
  type: OrderTaxType!
  amount: AmountInput!

  """
  Country of the account ordering, to know from where to apply the tax
  """
  country: CountryISO

  """
  Tax identification number, if any
  """
  idNumber: String
}

"""
Some context about how an order was created
"""
input OrderContextInput {
  """
  Whether this order was created using the embedded contribution flow
  """
  isEmbed: Boolean
}

input PaymentMethodReferenceInput {
  """
  The id assigned to the payment method
  """
  id: String
}

input OrderUpdateInput {
  """
  The public id identifying the order (ie: dgm9bnk8-0437xqry-ejpvzeol-jdayw5re)
  """
  id: String

  """
  The legacy public id identifying the order (ie: 4242)
  """
  legacyId: Int

  """
  Amount received by collective, excluding any tips or fees
  """
  amount: AmountInput

  """
  Amount paid in fees for the payment processor
  """
  paymentProcessorFee: AmountInput

  """
  Amount intended as tip for the platform
  """
  platformTip: AmountInput

  """
  Host fee percent to be applied to the order
  """
  hostFeePercent: Float
}

"""
Action to apply on the order
"""
enum ProcessOrderAction {
  """
  To mark the order as expired
  """
  MARK_AS_EXPIRED

  """
  To mark the order as paid
  """
  MARK_AS_PAID
}

"""
A Stripe payment intent
"""
type PaymentIntent {
  id: String!
  paymentIntentClientSecret: String!
  stripeAccount: String!
  stripeAccountPublishableSecret: String!
}

"""
Input to create a Stripe payment intent
"""
input PaymentIntentInput {
  amount: AmountInput!
  fromAccount: AccountReferenceInput
  toAccount: AccountReferenceInput!
}

type CreditCardWithStripeError {
  """
  The payment method created
  """
  paymentMethod: PaymentMethod!

  """
  This field will be set if there was an error with Stripe during strong customer authentication
  """
  stripeError: StripeError
}

enum AccountCacheType {
  CLOUDFLARE
  GRAPHQL_QUERIES
  CONTRIBUTORS
}

type MergeAccountsResponse {
  """
  The resulting account
  """
  account: Account!

  """
  A message to display to the user about the result
  """
  message: String
}

type BanAccountResponse {
  """
  Whether the accounts can be banned
  """
  isAllowed: Boolean!

  """
  A summary of the changes
  """
  message: String

  """
  The accounts impacted by the mutation
  """
  accounts: [Account!]!
}

input TransactionReferenceInput {
  """
  The public id identifying the transaction (ie: dgm9bnk8-0437xqry-ejpvzeol-jdayw5re)
  """
  id: String

  """
  The internal id of the transaction (ie: 580)
  """
  legacyId: Int
}

"""
Input type for UpdateType
"""
input UpdateCreateInput {
  title: String!
  isPrivate: Boolean
  isChangelog: Boolean
  makePublicOn: IsoDateString
  html: String!
  fromAccount: AccountReferenceInput
  account: AccountReferenceInput!
}

scalar IsoDateString

"""
Input type for UpdateType
"""
input UpdateUpdateInput {
  id: String!
  slug: String
  title: String
  isPrivate: Boolean
  makePublicOn: DateTime
  html: String
  fromAccount: AccountReferenceInput
}

input VirtualCardInput {
  id: String
  name: String
  last4: String
  data: JSONObject
  privateData: JSONObject
  provider: VirtualCardProvider
}

enum VirtualCardProvider {
  PRIVACY
  STRIPE
}

input VirtualCardReferenceInput {
  id: String
}

"""
Input type for Webhooks
"""
input WebhookCreateInput {
  """
  The account to attach the Webhook
  """
  account: AccountReferenceInput!
  activityType: ActivityType! = ACTIVITY_ALL
  webhookUrl: URL!
}

"""
Input type to update a Webhook
"""
input WebhookUpdateInput {
  """
  The public id identifying the webhook (ie: dgm9bnk8-0437xqry-ejpvzeol-jdayw5re)
  """
  id: String

  """
  The legacy public id identifying the webhook (ie: 4242)
  """
  legacyId: Int
  activityType: ActivityType! = ACTIVITY_ALL
  webhookUrl: URL!
}

input WebhookReferenceInput {
  """
  The public id identifying the webhook (ie: dgm9bnk8-0437xqry-ejpvzeol-jdayw5re)
  """
  id: String

  """
  The legacy public id identifying the webhook (ie: 4242)
  """
  legacyId: Int
}

input TierUpdateInput {
  """
  The public id identifying the tier (ie: dgm9bnk8-0437xqry-ejpvzeol-jdayw5re)
  """
  id: String!
  amount: AmountInput!
  name: NonEmptyString
  description: String
  button: String
  goal: AmountInput
  type: TierType!
  amountType: TierAmountType!
  frequency: TierFrequency!
  presets: [Int!]
  maxQuantity: Int
  minimumAmount: AmountInput
  useStandalonePage: Boolean
}

input TierCreateInput {
  amount: AmountInput!
  name: NonEmptyString
  description: String
  button: String
  goal: AmountInput
  type: TierType!
  amountType: TierAmountType!
  frequency: TierFrequency!
  presets: [Int!]
  maxQuantity: Int
  minimumAmount: AmountInput
  useStandalonePage: Boolean
}<|MERGE_RESOLUTION|>--- conflicted
+++ resolved
@@ -4026,8 +4026,6 @@
 Amount time series
 """
 type TimeSeriesAmount implements TimeSeries {
-<<<<<<< HEAD
-=======
   """
   The start date of the time series
   """
@@ -4050,7 +4048,6 @@
 }
 
 interface TimeSeries {
->>>>>>> bdc89428
   """
   The start date of the time series
   """
