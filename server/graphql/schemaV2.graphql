"""
An OAuth application.
"""
type Application {
  id: String!
  legacyId: Int!
  type: ApplicationType
    @deprecated(
      reason: "2022-06-16: This Application object will only be used for OAuth tokens. Use PersonalToken for user tokens"
    )
  name: String
  description: String
  apiKey: String
    @deprecated(
      reason: "2022-06-16: This Application object will only be used for OAuth tokens. Use PersonalToken for user tokens"
    )
  clientId: String
  clientSecret: String
  redirectUri: URL
  account: Account!
  oAuthAuthorization: OAuthAuthorization
}

"""
All application types
"""
enum ApplicationType {
  API_KEY
  OAUTH
}

"""
A field whose value conforms to the standard URL format as specified in RFC3986: https://www.ietf.org/rfc/rfc3986.txt.
"""
scalar URL

"""
An OAuth authorization
"""
type OAuthAuthorization {
  id: String
  account: Individual!
  application: Application!

  """
  The time of creation
  """
  createdAt: DateTime!

  """
  The time of last update
  """
  updatedAt: DateTime!

  """
  The time of expiration
  """
  expiresAt: DateTime!

  """
  The last time of token was used
  """
  lastUsedAt: DateTime

  """
  The attached scopes.
  """
  scope: [OAuthScope]
}

"""
A date-time string at UTC, such as 2007-12-03T10:15:30Z, compliant with the `date-time` format outlined in section 5.6 of the RFC 3339 profile of the ISO 8601 standard for representation of dates and times using the Gregorian calendar.
"""
scalar DateTime

"""
All supported OAuth scopes
"""
enum OAuthScope {
  """
  Access your email address.
  """
  email

  """
  Access your incognito account.
  """
  incognito

  """
  Manage your account, collectives and organizations.
  """
  account

  """
  Create and manage expenses, payout methods.
  """
  expenses

  """
  Create and manage contributions, payment methods.
  """
  orders

  """
  Refund and reject recorded transactions.
  """
  transactions

  """
  Create and manage virtual cards.
  """
  virtualCards

  """
  Create and manage updates.
  """
  updates

  """
  Create and manage conversations.
  """
  conversations

  """
  Create and manage webhooks
  """
  webhooks

  """
  Administrate fiscal hosts.
  """
  host

  """
  Create and manage OAuth applications.
  """
  applications

  """
  Create and manage connected accounts.
  """
  connectedAccounts

  """
  Perform critical administrative operations.
  """
  root
}

"""
Account interface shared by all kind of accounts (Bot, Collective, Event, User, Organization)
"""
interface Account {
  """
  The public id identifying the account (ie: 5v08jk63-w4g9nbpz-j7qmyder-p7ozax5g)
  """
  id: String!

  """
  The internal database identifier of the collective (ie: 580)
  """
  legacyId: Int! @deprecated(reason: "2020-01-01: should only be used during the transition to GraphQL API v2.")

  """
  The slug identifying the account (ie: babel)
  """
  slug: String!

  """
  The type of the account (BOT/COLLECTIVE/EVENT/ORGANIZATION/INDIVIDUAL/VENDOR)
  """
  type: AccountType!

  """
  Public name
  """
  name: String

  """
  Private, legal name. Used for expense receipts, taxes, etc. Scope: "account".
  """
  legalName: String
  description: String
  longDescription: String
  tags: [String]
  website: String @deprecated(reason: "2023-01-16: Please use socialLinks")
  twitterHandle: String @deprecated(reason: "2023-01-16: Please use socialLinks")
  githubHandle: String @deprecated(reason: "2022-06-03: Please use repositoryUrl")
  repositoryUrl: String @deprecated(reason: "2023-01-16: Please use socialLinks")
  socialLinks: [SocialLink!]!
  currency: String
  expensePolicy: String

  """
  Defines if the contributors wants to be incognito (name not displayed)
  """
  isIncognito: Boolean!
  imageUrl(height: Int, format: ImageFormat): String
  backgroundImageUrl(height: Int, format: ImageFormat): String

  """
  The time of creation
  """
  createdAt: DateTime

  """
  The time of last update
  """
  updatedAt: DateTime

  """
  Returns whether this account is archived
  """
  isArchived: Boolean!

  """
  Whether this account is frozen
  """
  isFrozen: Boolean!

  """
  Returns whether the account accepts financial contributions.
  """
  isActive: Boolean

  """
  Returns whether the account is setup to Host collectives.
  """
  isHost: Boolean!

  """
  Returns true if the remote user is an admin of this account
  """
  isAdmin: Boolean!
  parentAccount: Account @deprecated(reason: "2022-12-16: use parent on AccountWithParent instead")
  members(
    limit: Int! = 100
    offset: Int! = 0
    role: [MemberRole]

    """
    Admin only. To filter on the email address of a member, useful to check if a member exists.
    """
    email: EmailAddress

    """
    Type of accounts (BOT/COLLECTIVE/EVENT/ORGANIZATION/INDIVIDUAL)
    """
    accountType: [AccountType]
    includeInherited: Boolean = true
  ): MemberCollection!

  """
  Get pending member invitations for this account
  """
  memberInvitations(role: [MemberRole]): [MemberInvitation]
  memberOf(
    limit: Int! = 100
    offset: Int! = 0
    role: [MemberRole]

    """
    Filter on (un)approved collectives
    """
    isApproved: Boolean

    """
    Filter on archived collectives
    """
    isArchived: Boolean

    """
    Type of accounts (BOT/COLLECTIVE/EVENT/ORGANIZATION/INDIVIDUAL)
    """
    accountType: [AccountType]

    """
    Specific account to query the membership of.
    """
    account: AccountReferenceInput
    orderBy: OrderByInput! = { field: CREATED_AT, direction: DESC }

    """
    Order the query by requested role order
    """
    orderByRoles: Boolean
  ): MemberOfCollection

  """
  Returns the emails of the account. Individuals only have one, but organizations can have multiple emails.
  """
  emails: [EmailAddress!]
  transactions(
    """
    The number of results to fetch (default 10, max 1000)
    """
    limit: Int! = 100

    """
    The offset to use to fetch
    """
    offset: Int! = 0

    """
    The transaction type (DEBIT or CREDIT)
    """
    type: TransactionType

    """
    The payment method types. Can include `null` for transactions without a payment method
    """
    paymentMethodType: [PaymentMethodType]

    """
    Reference of the account assigned to the other side of the transaction (CREDIT -> sender, DEBIT -> recipient). Avoid, favor account instead.
    """
    fromAccount: AccountReferenceInput

    """
    Reference of the host accounting the transaction
    """
    host: AccountReferenceInput

    """
    NOT IMPLEMENTED. Only return transactions that match these tags.
    """
    tags: [String] @deprecated(reason: "2020-08-09: Was never implemented.")

    """
    The order of results
    """
    orderBy: ChronologicalOrderInput! = { field: CREATED_AT, direction: DESC }

    """
    Only return transactions where the amount is greater than or equal to this value (in cents)
    """
    minAmount: Int @deprecated(reason: "2020-08-09: GraphQL v2 should not expose amounts as integer.")

    """
    Only return transactions where the amount is lower than or equal to this value (in cents)
    """
    maxAmount: Int @deprecated(reason: "2020-08-09: GraphQL v2 should not expose amounts as integer.")

    """
    Only return transactions that were created after this date
    """
    dateFrom: DateTime

    """
    Only return transactions that were created before this date
    """
    dateTo: DateTime

    """
    The term to search
    """
    searchTerm: String

    """
    Only return transactions with an Expense attached
    """
    hasExpense: Boolean

    """
    Only return transactions with an Order attached
    """
    hasOrder: Boolean

    """
    Whether to include regular transactions from the account (turn false if you only want Incognito or Gift Card transactions)
    """
    includeRegularTransactions: Boolean! = true

    """
    If the account is a user and this field is true, contributions from the incognito profile will be included too (admins only)
    """
    includeIncognitoTransactions: Boolean! = false

    """
    Whether to include transactions from children (Events and Projects)
    """
    includeChildrenTransactions: Boolean! = false

    """
    Whether to include transactions from Gift Cards issued by the account.
    """
    includeGiftCardTransactions: Boolean! = false

    """
    Whether to include debt transactions
    """
    includeDebts: Boolean! = false

    """
    To filter by transaction kind
    """
    kind: [TransactionKind]

    """
    The transactions group to filter by
    """
    group: String
    virtualCard: [VirtualCardReferenceInput]
  ): TransactionCollection!
  orders(
    """
    The number of results to fetch (default 10, max 1000)
    """
    limit: Int! = 100

    """
    The offset to use to fetch
    """
    offset: Int! = 0

    """
    If account is a host, also include hosted accounts orders
    """
    includeHostedAccounts: Boolean

    """
    Only return orders that were paid with this payment method. Must be an admin of the account owning the payment method.
    """
    paymentMethod: PaymentMethodReferenceInput

    """
    Whether to include incognito orders. Must be admin or root. Only with filter null or OUTGOING.
    """
    includeIncognito: Boolean = false

    """
    Account orders filter (INCOMING or OUTGOING)
    """
    filter: AccountOrdersFilter

    """
    Use this field to filter orders on their frequency (ONETIME, MONTHLY or YEARLY)
    """
    frequency: ContributionFrequency

    """
    Use this field to filter orders on their statuses
    """
    status: [OrderStatus]

    """
    The order of results
    """
    orderBy: ChronologicalOrderInput! = { field: CREATED_AT, direction: DESC }

    """
    Only return orders where the amount is greater than or equal to this value (in cents)
    """
    minAmount: Int

    """
    Only return orders where the amount is lower than or equal to this value (in cents)
    """
    maxAmount: Int

    """
    Only return orders that were created after this date
    """
    dateFrom: DateTime

    """
    Only return orders that were created before this date
    """
    dateTo: DateTime

    """
    The term to search
    """
    searchTerm: String
    tierSlug: String @deprecated(reason: "2022-02-25: Should be replaced by a tier reference. Not existing yet.")

    """
    Only returns orders that have a subscription (monthly/yearly). Don't use together with frequency.
    """
    onlySubscriptions: Boolean

    """
    Same as onlySubscriptions, but returns only orders with active subscriptions
    """
    onlyActiveSubscriptions: Boolean
  ): OrderCollection!
  settings: JSON!
  conversations(
    limit: Int! = 15
    offset: Int! = 0

    """
    Only return conversations matching this tag
    """
    tag: String
  ): ConversationCollection!

  """
  Returns conversation's tags for collective sorted by popularity
  """
  conversationsTags(limit: Int! = 30): [TagStat]

  """
  Returns expense tags for collective sorted by popularity
  """
  expensesTags(limit: Int! = 30): [TagStat]

  """
  The list of expense types supported by this account
  """
  supportedExpenseTypes: [ExpenseType!]!
  transferwise: TransferWise

  """
  The list of payout methods that this account can use to get paid
  """
  payoutMethods: [PayoutMethod]

  """
  The list of payment methods that this account can use to pay for Orders
  """
  paymentMethods(
    """
    Filter on given types (CREDITCARD, GIFTCARD...)
    """
    type: [PaymentMethodType]

    """
    Filter on given types (CREDITCARD, GIFTCARD...)
    """
    enumType: [PaymentMethodType] @deprecated(reason: "2021-08-20: use type instead from now")

    """
    Filter on the given service types (opencollective, stripe, paypal...)
    """
    service: [PaymentMethodService]

    """
    Whether to include expired payment methods. Payment methods expired since more than 6 months will never be returned.
    """
    includeExpired: Boolean
  ): [PaymentMethod]

  """
  The list of payment methods for this account that are pending a client confirmation (3D Secure / SCA)
  """
  paymentMethodsWithPendingConfirmation: [PaymentMethod]

  """
  The list of connected accounts (Stripe, Twitter, etc ...)
  """
  connectedAccounts: [ConnectedAccount]

  """
  The list of applications created by this account. Admin only. Scope: "applications".
  """
  oAuthApplications(
    """
    The number of results to fetch (default 10, max 1000)
    """
    limit: Int! = 10

    """
    The offset to use to fetch
    """
    offset: Int! = 0
  ): OAuthApplicationCollection

  """
  The address associated to this account. This field is always public for collectives and events.
  """
  location: Location

  """
  Categories set by Open Collective to help moderation.
  """
  categories: [String]!
  stats: AccountStats

  """
  Updates published by the account. To see unpublished updates, you need to be an admin and have the scope "updates".
  """
  updates(
    """
    The number of results to fetch (default 10, max 1000)
    """
    limit: Int! = 10

    """
    The offset to use to fetch
    """
    offset: Int! = 0

    """
    Only return published updates.
    """
    onlyPublishedUpdates: Boolean = false
    onlyChangelogUpdates: Boolean
    orderBy: UpdateChronologicalOrderInput! = { field: CREATED_AT, direction: DESC }
    searchTerm: String
  ): UpdateCollection!

  """
  Describes the features enabled and available for this account
  """
  features: CollectiveFeatures!

  """
  Virtual Cards attached to the account. Admin only. Scope: "virtualCards".
  """
  virtualCards(
    limit: Int! = 100
    offset: Int! = 0
    state: String = null
    merchantAccount: AccountReferenceInput = null

    """
    Only return expenses that were created after this date
    """
    dateFrom: DateTime = null

    """
    Only return expenses that were created before this date
    """
    dateTo: DateTime = null
    orderBy: ChronologicalOrderInput = { field: CREATED_AT, direction: DESC }
  ): VirtualCardCollection

  """
  Virtual Cards Merchants used by the account. Admin only. Scope: "virtualCards".
  """
  virtualCardMerchants(limit: Int! = 100, offset: Int! = 0): AccountCollection
  childrenAccounts(limit: Int! = 100, offset: Int! = 0, accountType: [AccountType]): AccountCollection!

  """
  Policies for the account. To see non-public policies you need to be admin and have the scope: "account".
  """
  policies: Policies!

  """
  List of activities that the logged-in user is subscribed for this collective
  """
  activitySubscriptions(channel: ActivityChannel): [ActivitySubscription]

  """
  Logged-in user permissions on an account
  """
  permissions: AccountPermissions!
}

"""
All account types
"""
enum AccountType {
  BOT
  COLLECTIVE
  EVENT
  FUND
  INDIVIDUAL
  ORGANIZATION
  PROJECT
  VENDOR
}

"""
A social link
"""
type SocialLink {
  type: SocialLinkType!
  url: URL!
  createdAt: DateTime
  updatedAt: DateTime
}

"""
The type of social link
"""
enum SocialLinkType {
  TWITTER
  TUMBLR
  MASTODON
  MATTERMOST
  SLACK
  LINKEDIN
  MEETUP
  FACEBOOK
  INSTAGRAM
  DISCORD
  YOUTUBE
  GITHUB
  GITLAB
  GIT
  WEBSITE
  DISCOURSE
  PIXELFED
  GHOST
  PEERTUBE
  TIKTOK
}

enum ImageFormat {
  txt
  png
  jpg
  gif
  svg
}

"""
A collection of "Members" (ie: Organization backing a Collective)
"""
type MemberCollection implements Collection {
  offset: Int
  limit: Int
  totalCount: Int
  nodes: [Member]
}

"""
Collection interface shared by all collection types
"""
interface Collection {
  offset: Int
  limit: Int
  totalCount: Int
}

"""
All member roles
"""
enum MemberRole {
  BACKER
  ADMIN
  CONTRIBUTOR
  HOST
  ATTENDEE
  MEMBER
  FUNDRAISER @deprecated(reason: "2022-09-12: This role does not exist anymore")
  FOLLOWER
  ACCOUNTANT
  CONNECTED_ACCOUNT
}

"""
A field whose value conforms to the standard internet email address format as specified in RFC822: https://www.w3.org/Protocols/rfc822/.
"""
scalar EmailAddress

"""
An invitation to join the members of a collective
"""
type MemberInvitation {
  id: String!

  """
  The person who invited the member, if any
  """
  inviter: Individual
  createdAt: DateTime!
  account: Account!
  memberAccount: Account!
  role: MemberRole!
  description: String
  tier: Tier
  since: DateTime
}

"""
Tier model
"""
type Tier {
  id: String!
  legacyId: Int!
  slug: String
  name: String
  description: String

  """
  Get all orders
  """
  orders(limit: Int! = 100, offset: Int! = 0, status: [OrderStatus]): OrderCollection!
  amount: Amount!
  button: String
  goal: Amount!
  type: TierType!
  interval: TierInterval @deprecated(reason: "2020-08-24: Please use \"frequency\"")
  frequency: TierFrequency!
  presets: [Int]
  maxQuantity: Int

  """
  Number of tickets available. Returns null if there is no limit.
  """
  availableQuantity: Int
  customFields: JSON
  amountType: TierAmountType!
  minimumAmount: Amount!
  endsAt: DateTime
  invoiceTemplate: String
  useStandalonePage: Boolean
  singleTicket: Boolean
}

"""
A collection of "Orders"
"""
type OrderCollection implements Collection {
  offset: Int
  limit: Int
  totalCount: Int
  nodes: [Order]
}

"""
Order model
"""
type Order {
  id: String!
  legacyId: Int!
  description: String

  """
  Base order amount (without platform tip)
  """
  amount: Amount!

  """
  Tax amount
  """
  taxAmount: Amount

  """
  Total order amount, including all taxes and platform tip
  """
  totalAmount: Amount!
  quantity: Int
  status: OrderStatus
  frequency: ContributionFrequency
  nextChargeDate: DateTime
  tier: Tier
  fromAccount: Account
  toAccount: Account

  """
  Transactions for this order ordered by createdAt ASC
  """
  transactions: [Transaction]!
  createdAt: DateTime
  updatedAt: DateTime

  """
  WARNING: Total amount donated between collectives, though there will be edge cases especially when looking on the Order level, as the order id is not used in calculating this.
  """
  totalDonations: Amount!
  paymentMethod: PaymentMethod

  """
  Host fee percent attached to the Order.
  """
  hostFeePercent: Float

  """
  Platform Tip attached to the Order.
  """
  platformTipAmount: Amount
  platformTipEligible: Boolean
  tags: [String]!
  tax: TaxInfo
  taxes: [OrderTax]! @deprecated(reason: "2023-04-13: Please use `tax` instead.")

  """
  This represents a MemberOf relationship (ie: Collective backed by an Individual) attached to the Order.
  """
  membership: MemberOf

  """
  The permissions given to current logged in user for this order
  """
  permissions: OrderPermissions!

  """
  The list of activities (ie. approved, edited, etc) for this Order ordered by date ascending
  """
  activities: ActivityCollection!

  """
  Data related to the order
  """
  data: JSON

  """
  Custom data related to the order, based on the fields described by tier.customFields. Must be authenticated as an admin of the fromAccount or toAccount (returns null otherwise)
  """
  customData: JSON

  """
  Memo field which adds additional details about the order. For example in added funds this can be a note to mark what method (cheque, money order) the funds were received.
  """
  memo: String

  """
  The account who created this order
  """
  createdByAccount: Account

  """
  Date the funds were received.
  """
  processedAt: DateTime

  """
  Data about the pending contribution
  """
  pendingContributionData: PendingOrderData

  """
  Whether the order needs confirmation (3DSecure/SCA)
  """
  needsConfirmation: Boolean
}

"""
All order statuses
"""
enum OrderStatus {
  NEW
  REQUIRE_CLIENT_CONFIRMATION
  PAID
  ERROR
  PROCESSING
  ACTIVE
  CANCELLED
  PENDING
  EXPIRED
  PLEDGED
  REJECTED
  DISPUTED
  REFUNDED
  IN_REVIEW
}

enum ContributionFrequency {
  MONTHLY
  YEARLY
  ONETIME
}

"""
Transaction interface shared by all kind of transactions (Debit, Credit)
"""
interface Transaction {
  id: String!
  legacyId: Int!
  uuid: String! @deprecated(reason: "2021-08-15: Use id instead.")
  group: String!
  type: TransactionType!
  kind: TransactionKind
  description(
    """
    Wether to generate the description dynamically.
    """
    dynamic: Boolean = false

    """
    Wether to generate the full description when using dynamic.
    """
    full: Boolean = false
  ): String
  amount: Amount!
  amountInHostCurrency: Amount!

  """
  Exchange rate between the currency of the transaction and the currency of the host (transaction.amount * transaction.hostCurrencyFxRate = transaction.amountInHostCurrency)
  """
  hostCurrencyFxRate: Float
  netAmount(
    """
    Fetch HOST_FEE transaction and integrate in calculation for retro-compatiblity.
    """
    fetchHostFee: Boolean = false
  ): Amount!
  netAmountInHostCurrency(
    """
    Fetch HOST_FEE transaction and integrate in calculation for retro-compatiblity.
    """
    fetchHostFee: Boolean = false
  ): Amount!
  taxAmount: Amount!

  """
  If taxAmount is set, this field will contain more info about the tax
  """
  taxInfo: TaxInfo
  platformFee: Amount!
  hostFee(
    """
    Fetch HOST_FEE transaction for retro-compatiblity.
    """
    fetchHostFee: Boolean = false
  ): Amount
  paymentProcessorFee: Amount
  host: Account
  account: Account
  oppositeAccount: Account

  """
  The sender of a transaction (on CREDIT = oppositeAccount, DEBIT = account)
  """
  fromAccount: Account

  """
  The recipient of a transaction (on CREDIT = account, DEBIT = oppositeAccount)
  """
  toAccount: Account
  giftCardEmitterAccount: Account
  createdAt: DateTime
  updatedAt: DateTime
  expense: Expense
  order: Order
  isRefunded: Boolean
  isRefund: Boolean
  isDisputed: Boolean
  isInReview: Boolean
  paymentMethod: PaymentMethod
  payoutMethod: PayoutMethod
  permissions: TransactionPermissions
  isOrderRejected: Boolean!
  refundTransaction: Transaction

  """
  The opposite transaction (CREDIT -> DEBIT, DEBIT -> CREDIT)
  """
  oppositeTransaction: Transaction
  relatedTransactions(
    """
    Filter by kind
    """
    kind: [TransactionKind]
  ): [Transaction]!

  """
  Merchant id related to the Transaction (Stripe, PayPal, Wise, Privacy)
  """
  merchantId: String

  """
  The balance after the Transaction has run. Only for financially active accounts.
  """
  balanceInHostCurrency: Amount
  invoiceTemplate: String
}

"""
All transaction types
"""
enum TransactionType {
  DEBIT
  CREDIT
}

enum TransactionKind {
  ADDED_FUNDS
  BALANCE_TRANSFER
  CONTRIBUTION
  EXPENSE
  HOST_FEE
  HOST_FEE_SHARE
  HOST_FEE_SHARE_DEBT
  PAYMENT_PROCESSOR_COVER
  PAYMENT_PROCESSOR_DISPUTE_FEE
  PAYMENT_PROCESSOR_FEE
  PLATFORM_FEE
  PLATFORM_TIP
  PLATFORM_TIP_DEBT
  PREPAID_PAYMENT_METHOD
}

"""
Information about a tax
"""
type TaxInfo {
  """
  An unique identifier for this tax (GST, VAT, etc)
  """
  id: String!

  """
  Identifier for this tax (GST, VAT, etc)
  """
  type: OrderTaxType!

  """
  Percentage applied, between 0-100
  """
  percentage: Int! @deprecated(reason: "Please use `rate` instead")

  """
  Percentage applied, between 0-1
  """
  rate: Float!

  """
  Tax ID number of the 3rd party receiving/paying the tax
  """
  idNumber: String
}

"""
The type of a tax like GST, VAT, etc
"""
enum OrderTaxType {
  """
  European Value Added Tax
  """
  VAT

  """
  New Zealand Good and Services Tax
  """
  GST
}

"""
This represents an Expense
"""
type Expense {
  id: String!

  """
  Legacy ID as returned by API V1. Avoid relying on this field as it may be removed in the future.
  """
  legacyId: Int!

  """
  Title/main description for this expense
  """
  description: String!

  """
  Longer description for this expense
  """
  longDescription: String

  """
  Total amount of the expense (sum of the item's amounts).
  """
  amount: Int! @deprecated(reason: "2022-02-09: Please use amountV2")

  """
  Total amount of the expense
  """
  amountV2(
    """
    Source of the currency to express the amount. Defaults to the expense currency
    """
    currencySource: ExpenseCurrencySource = EXPENSE
  ): Amount

  """
  Taxes applied to this expense
  """
  taxes: [TaxInfo]!

  """
  The exchange rate between the expense currency and the account currency
  """
  accountCurrencyFxRate: Float! @deprecated(reason: "2022-02-09: Please use amountV2")

  """
  The time of creation
  """
  createdAt: DateTime!

  """
  Currency that should be used for the payout
  """
  currency: Currency!

  """
  Whether this expense is a receipt or an invoice
  """
  type: ExpenseType!

  """
  The state of the expense (pending, approved, paid, rejected...etc)
  """
  status: ExpenseStatus!

  """
  The accounts who approved this expense
  """
  approvedBy: [Account!]!

  """
  Whether this expense is on hold
  """
  onHold: Boolean

  """
  Returns the list of comments for this expense, or `null` if user is not allowed to see them
  """
  comments(
    """
    The number of results to fetch (default 10, max 1000)
    """
    limit: Int! = 10

    """
    The offset to use to fetch
    """
    offset: Int! = 0
    orderBy: ChronologicalOrderInput = { field: CREATED_AT, direction: ASC }
  ): CommentCollection

  """
  The account where the expense was submitted
  """
  account: Account!

  """
  The account being paid by this expense
  """
  payee: Account!

  """
  The address of the payee
  """
  payeeLocation: Location

  """
  The account who created this expense
  """
  createdByAccount: Account

  """
  The account from where the expense was paid
  """
  host: Host

  """
  The payout method to use for this expense
  """
  payoutMethod: PayoutMethod

  """
  The virtual card used to pay for this charge
  """
  virtualCard: VirtualCard

  """
  (Optional) files attached to the expense
  """
  attachedFiles: [ExpenseAttachedFile!]
  items: [ExpenseItem]

  """
  Additional information about the payment as HTML. Only visible to user and admins.
  """
  privateMessage: String

  """
  Information to display on the invoice. Only visible to user and admins.
  """
  invoiceInfo: String

  """
  The fees payer for this expense
  """
  feesPayer: FeesPayer!

  """
  The permissions given to current logged in user for this expense
  """
  permissions: ExpensePermissions!

  """
  The list of activities (ie. approved, edited, etc) for this expense ordered by date ascending
  """
  activities: [Activity!]!
  tags: [String]!

  """
  Returns the list of legal documents required from the payee before the expense can be payed. Must be logged in.
  """
  requiredLegalDocuments: [LegalDocumentType]

  """
  Drafted field values that were still not persisted
  """
  draft: JSON

  """
  The account that requested this expense to be submitted
  """
  requestedByAccount: Account
  quote: ExpenseQuote
  recurringExpense: RecurringExpense

  """
  [Admin only] Security checks for this expense. Only available to expenses under trusted hosts.
  """
  securityChecks: [SecurityCheck]

  """
  Custom data for this expense
  """
  customData: JSON
}

"""
All supported expense currency sources
"""
enum ExpenseCurrencySource {
  """
  The expense currency expressed as the host currency
  """
  HOST

  """
  The expense currency expressed as the account currency
  """
  ACCOUNT

  """
  The expense currency expressed as the expense currency
  """
  EXPENSE

  """
  The expense currency expressed as the expense currency
  """
  CREATED_BY_ACCOUNT
}

"""
All supported currencies
"""
enum Currency {
  """
  US Dollar
  """
  USD

  """
  UAE Dirham
  """
  AED

  """
  Afghani
  """
  AFN

  """
  Lek
  """
  ALL

  """
  Armenian Dram
  """
  AMD

  """
  Netherlands Antillean Guilder
  """
  ANG

  """
  Kwanza
  """
  AOA

  """
  Argentine Peso
  """
  ARS

  """
  Australian Dollar
  """
  AUD

  """
  Aruban Florin
  """
  AWG

  """
  Azerbaijanian Manat
  """
  AZN

  """
  Convertible Mark
  """
  BAM

  """
  Barbados Dollar
  """
  BBD

  """
  Taka
  """
  BDT

  """
  Bulgarian Lev
  """
  BGN

  """
  Burundi Franc
  """
  BIF

  """
  Bermudian Dollar
  """
  BMD

  """
  Brunei Dollar
  """
  BND

  """
  Boliviano
  """
  BOB

  """
  Brazilian Real
  """
  BRL

  """
  Bahamian Dollar
  """
  BSD

  """
  Pula
  """
  BWP

  """
  Belarussian Ruble
  """
  BYN

  """
  Belize Dollar
  """
  BZD

  """
  Canadian Dollar
  """
  CAD

  """
  Congolese Franc
  """
  CDF

  """
  Swiss Franc
  """
  CHF

  """
  Chilean Peso
  """
  CLP

  """
  Yuan Renminbi
  """
  CNY

  """
  Colombian Peso
  """
  COP

  """
  Costa Rican Colon
  """
  CRC

  """
  Cabo Verde Escudo
  """
  CVE

  """
  Czech Koruna
  """
  CZK

  """
  Djibouti Franc
  """
  DJF

  """
  Danish Krone
  """
  DKK

  """
  Dominican Peso
  """
  DOP

  """
  Algerian Dinar
  """
  DZD

  """
  Egyptian Pound
  """
  EGP

  """
  Ethiopian Birr
  """
  ETB

  """
  Euro
  """
  EUR

  """
  Fiji Dollar
  """
  FJD

  """
  Falkland Islands Pound
  """
  FKP

  """
  Pound Sterling
  """
  GBP

  """
  Lari
  """
  GEL

  """
  Gibraltar Pound
  """
  GIP

  """
  Dalasi
  """
  GMD

  """
  Guinea Franc
  """
  GNF

  """
  Quetzal
  """
  GTQ

  """
  Guyana Dollar
  """
  GYD

  """
  Hong Kong Dollar
  """
  HKD

  """
  Lempira
  """
  HNL

  """
  Kuna
  """
  HRK

  """
  Gourde
  """
  HTG

  """
  Forint
  """
  HUF

  """
  Rupiah
  """
  IDR

  """
  New Israeli Sheqel
  """
  ILS

  """
  Indian Rupee
  """
  INR

  """
  Iceland Krona
  """
  ISK

  """
  Jamaican Dollar
  """
  JMD

  """
  Yen
  """
  JPY

  """
  Kenyan Shilling
  """
  KES

  """
  Som
  """
  KGS

  """
  Riel
  """
  KHR

  """
  Comoro Franc
  """
  KMF

  """
  Won
  """
  KRW

  """
  Cayman Islands Dollar
  """
  KYD

  """
  Tenge
  """
  KZT

  """
  Kip
  """
  LAK

  """
  Lebanese Pound
  """
  LBP

  """
  Sri Lanka Rupee
  """
  LKR

  """
  Liberian Dollar
  """
  LRD

  """
  Loti
  """
  LSL

  """
  Moroccan Dirham
  """
  MAD

  """
  Moldovan Leu
  """
  MDL

  """
  Malagasy Ariary
  """
  MGA

  """
  Denar
  """
  MKD

  """
  Kyat
  """
  MMK

  """
  Tugrik
  """
  MNT

  """
  Pataca
  """
  MOP

  """
  Mauritius Rupee
  """
  MUR

  """
  Rufiyaa
  """
  MVR

  """
  Kwacha
  """
  MWK

  """
  Mexican Peso
  """
  MXN

  """
  Malaysian Ringgit
  """
  MYR

  """
  Mozambique Metical
  """
  MZN

  """
  Namibia Dollar
  """
  NAD

  """
  Naira
  """
  NGN

  """
  Cordoba Oro
  """
  NIO

  """
  Norwegian Krone
  """
  NOK

  """
  Nepalese Rupee
  """
  NPR

  """
  New Zealand Dollar
  """
  NZD

  """
  Balboa
  """
  PAB

  """
  Nuevo Sol
  """
  PEN

  """
  Kina
  """
  PGK

  """
  Philippine Peso
  """
  PHP

  """
  Pakistan Rupee
  """
  PKR

  """
  Zloty
  """
  PLN

  """
  Guarani
  """
  PYG

  """
  Qatari Rial
  """
  QAR

  """
  Romanian Leu
  """
  RON

  """
  Serbian Dinar
  """
  RSD

  """
  Russian Ruble
  """
  RUB

  """
  Rwanda Franc
  """
  RWF

  """
  Saudi Riyal
  """
  SAR

  """
  Solomon Islands Dollar
  """
  SBD

  """
  Seychelles Rupee
  """
  SCR

  """
  Swedish Krona
  """
  SEK

  """
  Singapore Dollar
  """
  SGD

  """
  Saint Helena Pound
  """
  SHP

  """
  Leone
  """
  SLL

  """
  Somali Shilling
  """
  SOS

  """
  Surinam Dollar
  """
  SRD

  """
  Lilangeni
  """
  SZL

  """
  Baht
  """
  THB

  """
  Somoni
  """
  TJS

  """
  Pa’anga
  """
  TOP

  """
  Turkish Lira
  """
  TRY

  """
  Trinidad and Tobago Dollar
  """
  TTD

  """
  New Taiwan Dollar
  """
  TWD

  """
  Tanzanian Shilling
  """
  TZS

  """
  Hryvnia
  """
  UAH

  """
  Uganda Shilling
  """
  UGX

  """
  Peso Uruguayo
  """
  UYU

  """
  Uzbekistan Sum
  """
  UZS

  """
  Dong
  """
  VND

  """
  Vatu
  """
  VUV

  """
  Tala
  """
  WST

  """
  CFA Franc BEAC
  """
  XAF

  """
  East Caribbean Dollar
  """
  XCD

  """
  CFA Franc BCEAO
  """
  XOF

  """
  CFP Franc
  """
  XPF

  """
  Yemeni Rial
  """
  YER

  """
  Rand
  """
  ZAR

  """
  Zambian Kwacha
  """
  ZMW
}

"""
All supported expense types
"""
enum ExpenseType {
  """
  Invoice: Charge for your time or get paid in advance.
  """
  INVOICE

  """
  Receipt: Get paid back for a purchase already made.
  """
  RECEIPT

  """
  Funding Request: Request funding for a project or initiative.
  """
  FUNDING_REQUEST

  """
  Grant: Request funding for a project or initiative.
  """
  GRANT

  """
  Unclassified expense
  """
  UNCLASSIFIED

  """
  Credit Card Charge: Payment done using an issued (virtual) credit card issued by your Fiscal Host.
  """
  CHARGE

  """
  Settlement: expense generated by Open Collective to collect money owed by Fiscal Hosts.
  """
  SETTLEMENT
}

enum ExpenseStatus {
  DRAFT
  UNVERIFIED
  PENDING
  INCOMPLETE
  APPROVED
  REJECTED
  PROCESSING
  ERROR
  PAID
  SCHEDULED_FOR_PAYMENT
  SPAM
  CANCELED
}

"""
A collection of "Comments"
"""
type CommentCollection implements Collection {
  offset: Int
  limit: Int
  totalCount: Int
  nodes: [Comment]
}

"""
This represents an Comment
"""
type Comment {
  id: String
  createdAt: DateTime
  html: String
  fromAccount: Account
  account: Account

  """
  The type of this comment
  """
  type: CommentType!

  """
  Returns a map of reactions counts for this comment
  """
  reactions: JSON

  """
  Returns the list of reactions added to this comment by logged in user
  """
  userReactions: [String]
}

"""
All supported comment contexts
"""
enum CommentType {
  """
  Default regular comment
  """
  COMMENT

  """
  Comment is visible only to host admins
  """
  PRIVATE_NOTE
}

"""
The `JSON` scalar type represents JSON values as specified by [ECMA-404](http://www.ecma-international.org/publications/files/ECMA-ST/ECMA-404.pdf).
"""
scalar JSON

"""
Input to order results chronologically
"""
input ChronologicalOrderInput {
  """
  Field to chronologically order by.
  """
  field: DateTimeField! = CREATED_AT

  """
  Ordering direction.
  """
  direction: OrderDirection! = DESC
}

"""
All possible DateTime fields for a resource
"""
enum DateTimeField {
  """
  The creation time of a resource
  """
  CREATED_AT
}

"""
Possible directions in which to order a list of items
"""
enum OrderDirection {
  ASC
  DESC
}

"""
Type for Geographic location
"""
type Location {
  """
  Unique identifier for this location
  """
  id: String

  """
  A short name for the location (eg. Open Collective Headquarters)
  """
  name: String

  """
  Postal address without country (eg. 12 opensource avenue, 7500 Paris)
  """
  address: String

  """
  Two letters country code (eg. FR, BE...etc)
  """
  country: String

  """
  Latitude
  """
  lat: Float

  """
  Longitude
  """
  long: Float

  """
  Structured JSON address
  """
  structured: JSON
}

"""
This represents an Host account
"""
type Host implements Account & AccountWithContributions {
  id: String!
  legacyId: Int!

  """
  The slug identifying the account (ie: babel)
  """
  slug: String!
  type: AccountType!

  """
  Public name
  """
  name: String

  """
  Private, legal name. Used for expense receipts, taxes, etc. Scope: "account".
  """
  legalName: String
  description: String
  longDescription: String
  tags: [String]
  website: String @deprecated(reason: "2023-01-16: Please use socialLinks")
  twitterHandle: String @deprecated(reason: "2023-01-16: Please use socialLinks")
  githubHandle: String @deprecated(reason: "2022-06-03: Please use repositoryUrl")
  repositoryUrl: String @deprecated(reason: "2023-01-16: Please use socialLinks")
  socialLinks: [SocialLink!]!
  currency: String
  expensePolicy: String

  """
  Defines if the contributors wants to be incognito (name not displayed)
  """
  isIncognito: Boolean!
  imageUrl(height: Int, format: ImageFormat): String
  backgroundImageUrl(height: Int, format: ImageFormat): String

  """
  The time of creation
  """
  createdAt: DateTime
  updatedAt: DateTime

  """
  Returns whether this account is archived
  """
  isArchived: Boolean!

  """
  Whether this account is frozen
  """
  isFrozen: Boolean!

  """
  Returns whether the account accepts financial contributions.
  """
  isActive: Boolean

  """
  Returns whether the account is setup to Host collectives.
  """
  isHost: Boolean!

  """
  Returns true if the remote user is an admin of this account
  """
  isAdmin: Boolean!
  parentAccount: Account @deprecated(reason: "2022-12-16: use parent on AccountWithParent instead")

  """
  Get all members (admins, members, backers, followers)
  """
  members(
    limit: Int! = 100
    offset: Int! = 0
    role: [MemberRole]
    accountType: [AccountType]

    """
    Admin only. To filter on the email address of a member, useful to check if a member exists.
    """
    email: EmailAddress

    """
    Order of the results
    """
    orderBy: ChronologicalOrderInput! = { field: CREATED_AT, direction: ASC }
    includeInherited: Boolean = true
  ): MemberCollection!

  """
  [AUTHENTICATED] Returns the pending invitations
  """
  memberInvitations(
    """
    A reference to an account (usually Individual). Will return invitations sent to the account to join as a member
    """
    memberAccount: AccountReferenceInput

    """
    A reference to an account (usually Collective, Fund or Organization). Will return invitations sent to join this account as a member.
    """
    account: AccountReferenceInput

    """
    An array of Member roles to filter for
    """
    role: [MemberRole]
  ): [MemberInvitation]
  memberOf(
    limit: Int! = 150
    offset: Int! = 0
    role: [MemberRole]
    accountType: [AccountType]
    account: AccountReferenceInput

    """
    Filter on whether the account is a host or not
    """
    isHostAccount: Boolean

    """
    Filter on (un)approved collectives
    """
    isApproved: Boolean

    """
    Filter on archived collectives
    """
    isArchived: Boolean

    """
    Whether incognito profiles should be included in the result. Only works if requesting user is an admin of the account.
    """
    includeIncognito: Boolean = true

    """
    A term to search membership. Searches in collective tags, name, slug, members description and role.
    """
    searchTerm: String

    """
    Filters on the Host fees structure applied to this account
    """
    hostFeesStructure: HostFeeStructure

    """
    Order of the results
    """
    orderBy: OrderByInput! = { field: CREATED_AT, direction: DESC }

    """
    Order the query by requested role order
    """
    orderByRoles: Boolean
  ): MemberOfCollection!

  """
  Returns the emails of the account. Individuals only have one, but organizations can have multiple emails.
  """
  emails: [EmailAddress!]
  transactions(
    """
    The number of results to fetch (default 10, max 1000)
    """
    limit: Int! = 100

    """
    The offset to use to fetch
    """
    offset: Int! = 0

    """
    The transaction type (DEBIT or CREDIT)
    """
    type: TransactionType

    """
    The payment method types. Can include `null` for transactions without a payment method
    """
    paymentMethodType: [PaymentMethodType]

    """
    Reference of the account assigned to the other side of the transaction (CREDIT -> sender, DEBIT -> recipient). Avoid, favor account instead.
    """
    fromAccount: AccountReferenceInput

    """
    Reference of the host accounting the transaction
    """
    host: AccountReferenceInput

    """
    NOT IMPLEMENTED. Only return transactions that match these tags.
    """
    tags: [String] @deprecated(reason: "2020-08-09: Was never implemented.")

    """
    The order of results
    """
    orderBy: ChronologicalOrderInput! = { field: CREATED_AT, direction: DESC }

    """
    Only return transactions where the amount is greater than or equal to this value (in cents)
    """
    minAmount: Int @deprecated(reason: "2020-08-09: GraphQL v2 should not expose amounts as integer.")

    """
    Only return transactions where the amount is lower than or equal to this value (in cents)
    """
    maxAmount: Int @deprecated(reason: "2020-08-09: GraphQL v2 should not expose amounts as integer.")

    """
    Only return transactions that were created after this date
    """
    dateFrom: DateTime

    """
    Only return transactions that were created before this date
    """
    dateTo: DateTime

    """
    The term to search
    """
    searchTerm: String

    """
    Only return transactions with an Expense attached
    """
    hasExpense: Boolean

    """
    Only return transactions with an Order attached
    """
    hasOrder: Boolean

    """
    Whether to include regular transactions from the account (turn false if you only want Incognito or Gift Card transactions)
    """
    includeRegularTransactions: Boolean! = true

    """
    If the account is a user and this field is true, contributions from the incognito profile will be included too (admins only)
    """
    includeIncognitoTransactions: Boolean! = false

    """
    Whether to include transactions from children (Events and Projects)
    """
    includeChildrenTransactions: Boolean! = false

    """
    Whether to include transactions from Gift Cards issued by the account.
    """
    includeGiftCardTransactions: Boolean! = false

    """
    Whether to include debt transactions
    """
    includeDebts: Boolean! = false

    """
    To filter by transaction kind
    """
    kind: [TransactionKind]

    """
    The transactions group to filter by
    """
    group: String
    virtualCard: [VirtualCardReferenceInput]
  ): TransactionCollection!
  orders(
    """
    The number of results to fetch (default 10, max 1000)
    """
    limit: Int! = 100

    """
    The offset to use to fetch
    """
    offset: Int! = 0

    """
    If account is a host, also include hosted accounts orders
    """
    includeHostedAccounts: Boolean

    """
    Only return orders that were paid with this payment method. Must be an admin of the account owning the payment method.
    """
    paymentMethod: PaymentMethodReferenceInput

    """
    Whether to include incognito orders. Must be admin or root. Only with filter null or OUTGOING.
    """
    includeIncognito: Boolean = false

    """
    Account orders filter (INCOMING or OUTGOING)
    """
    filter: AccountOrdersFilter

    """
    Use this field to filter orders on their frequency (ONETIME, MONTHLY or YEARLY)
    """
    frequency: ContributionFrequency

    """
    Use this field to filter orders on their statuses
    """
    status: [OrderStatus]

    """
    The order of results
    """
    orderBy: ChronologicalOrderInput! = { field: CREATED_AT, direction: DESC }

    """
    Only return orders where the amount is greater than or equal to this value (in cents)
    """
    minAmount: Int

    """
    Only return orders where the amount is lower than or equal to this value (in cents)
    """
    maxAmount: Int

    """
    Only return orders that were created after this date
    """
    dateFrom: DateTime

    """
    Only return orders that were created before this date
    """
    dateTo: DateTime

    """
    The term to search
    """
    searchTerm: String
    tierSlug: String @deprecated(reason: "2022-02-25: Should be replaced by a tier reference. Not existing yet.")

    """
    Only returns orders that have a subscription (monthly/yearly). Don't use together with frequency.
    """
    onlySubscriptions: Boolean

    """
    Same as onlySubscriptions, but returns only orders with active subscriptions
    """
    onlyActiveSubscriptions: Boolean
  ): OrderCollection!
  settings: JSON!
  conversations(
    limit: Int! = 15
    offset: Int! = 0

    """
    Only return conversations matching this tag
    """
    tag: String
  ): ConversationCollection!

  """
  Returns conversation's tags for collective sorted by popularity
  """
  conversationsTags(limit: Int! = 30): [TagStat]

  """
  Returns expense tags for collective sorted by popularity
  """
  expensesTags(limit: Int! = 30): [TagStat]

  """
  The list of expense types supported by this account
  """
  supportedExpenseTypes: [ExpenseType!]!
  transferwise: TransferWise

  """
  The list of payout methods that this collective can use to get paid. In most cases, admin only and scope: "expenses".
  """
  payoutMethods: [PayoutMethod]

  """
  The list of payment methods that this collective can use to pay for Orders. Admin or Host only. Scope: "orders".
  """
  paymentMethods(
    type: [PaymentMethodType]
    enumType: [PaymentMethodType] @deprecated(reason: "2021-08-20: use type instead from now")
    service: [PaymentMethodService]

    """
    Whether to include expired payment methods. Payment methods expired since more than 6 months will never be returned.
    """
    includeExpired: Boolean
  ): [PaymentMethod]

  """
  The list of payment methods for this account that are pending a client confirmation (3D Secure / SCA)
  """
  paymentMethodsWithPendingConfirmation: [PaymentMethod]

  """
  The list of connected accounts (Stripe, Twitter, etc ...). Admin only. Scope: "connectedAccounts".
  """
  connectedAccounts: [ConnectedAccount]

  """
  The list of applications created by this account. Admin only. Scope: "applications".
  """
  oAuthApplications(
    """
    The number of results to fetch (default 10, max 1000)
    """
    limit: Int! = 10

    """
    The offset to use to fetch
    """
    offset: Int! = 0
  ): OAuthApplicationCollection

  """
  The address associated to this account. This field is always public for collectives and events.
  """
  location: Location
  categories: [String]!
  stats: AccountStats

  """
  Updates published by the account. To see unpublished updates, you need to be an admin and have the scope "updates".
  """
  updates(
    """
    The number of results to fetch (default 10, max 1000)
    """
    limit: Int! = 10

    """
    The offset to use to fetch
    """
    offset: Int! = 0

    """
    Only return published updates.
    """
    onlyPublishedUpdates: Boolean = false
    onlyChangelogUpdates: Boolean
    orderBy: UpdateChronologicalOrderInput! = { field: CREATED_AT, direction: DESC }
    searchTerm: String
  ): UpdateCollection!

  """
  Describes the features enabled and available for this account
  """
  features: CollectiveFeatures!

  """
  Virtual Cards attached to the account. Admin only. Scope: "virtualCards".
  """
  virtualCards(
    limit: Int! = 100
    offset: Int! = 0
    state: String = null
    merchantAccount: AccountReferenceInput = null

    """
    Only return expenses that were created after this date
    """
    dateFrom: DateTime = null

    """
    Only return expenses that were created before this date
    """
    dateTo: DateTime = null
    orderBy: ChronologicalOrderInput = { field: CREATED_AT, direction: DESC }
  ): VirtualCardCollection

  """
  Virtual Cards Merchants used by the account. Admin only. Scope: "virtualCards".
  """
  virtualCardMerchants(limit: Int! = 100, offset: Int! = 0): AccountCollection
  childrenAccounts(limit: Int! = 100, offset: Int! = 0, accountType: [AccountType]): AccountCollection!

  """
  Policies for the account. To see non-public policies you need to be admin and have the scope: "account".
  """
  policies: Policies!

  """
  List of activities that the logged-in user is subscribed for this collective
  """
  activitySubscriptions(channel: ActivityChannel): [ActivitySubscription]

  """
  Logged-in user permissions on an account
  """
  permissions: AccountPermissions!
  webhooks(
    """
    The number of results to fetch (default 10, max 1000)
    """
    limit: Int! = 10

    """
    The offset to use to fetch
    """
    offset: Int! = 0
    account: AccountReferenceInput!
  ): WebhookCollection!

  """
  Number of unique financial contributors.
  """
  totalFinancialContributors(
    """
    Type of account (COLLECTIVE/EVENT/ORGANIZATION/INDIVIDUAL)
    """
    accountType: AccountType
  ): Int!
  tiers(
    """
    The number of results to fetch
    """
    limit: Int! = 100

    """
    The offset to use to fetch
    """
    offset: Int! = 0
  ): TierCollection!

  """
  All the persons and entities that contribute to this account
  """
  contributors(
    """
    The number of results to fetch (default 10, max 1000)
    """
    limit: Int! = 10

    """
    The offset to use to fetch
    """
    offset: Int! = 0
    roles: [MemberRole]
  ): ContributorCollection!

  """
  How much platform fees are charged for this account
  """
  platformFeePercent: Float!

  """
  Returns true if a custom contribution to Open Collective can be submitted for contributions made to this account
  """
  platformContributionAvailable: Boolean!
  contributionPolicy: String
  hostFeePercent: Float
  totalHostedCollectives: Int @deprecated(reason: "2023-03-20: Renamed to totalHostedAccounts")
  totalHostedAccounts: Int
  isOpenToApplications: Boolean
  termsUrl: URL
  plan: HostPlan!
  hostMetrics(
    """
    A collection of accounts for which the metrics should be returned.
    """
    account: [AccountReferenceInput!]

    """
    The start date of the time series
    """
    dateFrom: DateTime

    """
    The end date of the time series
    """
    dateTo: DateTime
  ): HostMetrics!
  hostMetricsTimeSeries(
    """
    A collection of accounts for which the metrics should be returned.
    """
    account: [AccountReferenceInput!]

    """
    The start date of the time series
    """
    dateFrom: DateTime

    """
    The end date of the time series
    """
    dateTo: DateTime

    """
    The time unit of the time series (such as MONTH, YEAR, WEEK etc). If no value is provided this is calculated using the dateFrom and dateTo values.
    """
    timeUnit: TimeUnit
  ): HostMetricsTimeSeries!

  """
  The list of payment methods (Stripe, Paypal, manual bank transfer, etc ...) the Host can accept for its Collectives
  """
  supportedPaymentMethods: [PaymentMethodLegacyType]
  bankAccount: PayoutMethod

  """
  Paypal preapproval info. Returns null if PayPal account is not connected.
  """
  paypalPreApproval: PaymentMethod

  """
  If the host supports PayPal, this will contain the client ID to use in the frontend
  """
  paypalClientId: String

  """
  The list of payout methods this Host accepts for its expenses
  """
  supportedPayoutMethods: [PayoutMethodType]

  """
<<<<<<< HEAD
  Transferwise balances. Returns null if Transferwise account is not connected.
  """
  transferwiseBalances: [Amount]

  """
  Stripe connected account
  """
  stripe: StripeConnectedAccount

  """
=======
>>>>>>> 81701fd2
  Pending applications for this host
  """
  pendingApplications(
    """
    The number of results to fetch (default 10, max 1000)
    """
    limit: Int! = 10

    """
    The offset to use to fetch
    """
    offset: Int! = 0

    """
    A term to search membership. Searches in collective tags, name, slug, members description and role.
    """
    searchTerm: String

    """
    Order of the results
    """
    orderBy: ChronologicalOrderInput! = { field: CREATED_AT, direction: DESC }
  ): HostApplicationCollection!
  hostedVirtualCards(
    limit: Int! = 100
    offset: Int! = 0
    state: String = null @deprecated(reason: "2023-06-12: Please use status.")
    status: [VirtualCardStatus]
    orderBy: ChronologicalOrderInput = { field: CREATED_AT, direction: DESC }
    merchantAccount: AccountReferenceInput = null
    collectiveAccountIds: [AccountReferenceInput] = null

    """
    Returns virtual cards with expenses from this date.
    """
    withExpensesDateFrom: DateTime

    """
    Returns virtual cards with expenses to this date.
    """
    withExpensesDateTo: DateTime

    """
    Filter virtual cards with at least this amount in cents charged
    """
    spentAmountFrom: AmountInput

    """
    Filter virtual cards with up to this amount in cents charged
    """
    spentAmountTo: AmountInput

    """
    Filter virtual cards by whether they are missing receipts for any charges
    """
    hasMissingReceipts: Boolean
  ): VirtualCardCollection!
  hostedVirtualCardMerchants(limit: Int! = 100, offset: Int! = 0): AccountCollection!
  hostedVirtualCardCollectives(limit: Int! = 100, offset: Int! = 0): AccountCollection!
  contributionStats(
    """
    A collection of accounts for which the contribution stats should be returned.
    """
    account: [AccountReferenceInput!]

    """
    Calculate contribution statistics beginning from this date.
    """
    dateFrom: DateTime

    """
    Calculate contribution statistics until this date.
    """
    dateTo: DateTime

    """
    The time unit of the time series
    """
    timeUnit: TimeUnit
  ): ContributionStats!
  expenseStats(
    """
    A collection of accounts for which the expense stats should be returned.
    """
    account: [AccountReferenceInput!]

    """
    Calculate expense statistics beginning from this date.
    """
    dateFrom: DateTime

    """
    Calculate expense statistics until this date.
    """
    dateTo: DateTime

    """
    The time unit of the time series (such as MONTH, YEAR, WEEK etc). If no value is provided this is calculated using the dateFrom and dateTo values.
    """
    timeUnit: TimeUnit
  ): ExpenseStats!

  """
  Returns whether the host is trusted or not
  """
  isTrustedHost: Boolean!

  """
  Returns whether the host has any Stripe disputed orders
  """
  hasDisputedOrders: Boolean

  """
  Returns whether the host has any Stripe in review orders
  """
  hasInReviewOrders: Boolean

  """
  Returns agreements with Hosted Accounts
  """
  hostedAccountAgreements(
    """
    The number of results to fetch (default 10, max 1000)
    """
    limit: Int! = 10

    """
    The offset to use to fetch
    """
    offset: Int! = 0

    """
    Filter by accounts participating in the agreement
    """
    accounts: [AccountReferenceInput]
  ): AgreementCollection!
}

"""
An account that can receive financial contributions
"""
interface AccountWithContributions {
  """
  Number of unique financial contributors.
  """
  totalFinancialContributors(
    """
    Type of account (COLLECTIVE/EVENT/ORGANIZATION/INDIVIDUAL)
    """
    accountType: AccountType
  ): Int!
  tiers(
    """
    The number of results to fetch
    """
    limit: Int! = 100

    """
    The offset to use to fetch
    """
    offset: Int! = 0
  ): TierCollection!

  """
  All the persons and entities that contribute to this account
  """
  contributors(
    """
    The number of results to fetch (default 10, max 1000)
    """
    limit: Int! = 10

    """
    The offset to use to fetch
    """
    offset: Int! = 0
    roles: [MemberRole]
  ): ContributorCollection!

  """
  How much platform fees are charged for this account
  """
  platformFeePercent: Float!

  """
  Returns true if a custom contribution to Open Collective can be submitted for contributions made to this account
  """
  platformContributionAvailable: Boolean!
  contributionPolicy: String
}

"""
A collection of "Tiers"
"""
type TierCollection implements Collection {
  offset: Int
  limit: Int
  totalCount: Int
  nodes: [Tier]
}

"""
A collection of "Contributor"
"""
type ContributorCollection implements Collection {
  offset: Int
  limit: Int
  totalCount: Int
  nodes: [Contributor]
}

"\n    A person or an entity that contributes financially or by any other mean to the mission\n    of the collective. While \"Member\" is dedicated to permissions, this type is meant\n    to surface all the public contributors.\n  "
type Contributor {
  """
  A unique identifier for this member
  """
  id: String!

  """
  Name of the contributor
  """
  name: String!

  """
  All the roles for a given contributor
  """
  roles: [MemberRole]

  """
  True if the contributor is a collective admin
  """
  isAdmin: Boolean!

  """
  True if the contributor is a core contributor
  """
  isCore: Boolean!

  """
  True if the contributor is a financial contributor
  """
  isBacker: Boolean!

  """
  Member join date
  """
  since: DateTime!

  """
  How much money the user has contributed for this (in cents, using collective currency)
  """
  totalAmountDonated: Int!

  """
  Whether the contributor is an individual, an organization...
  """
  type: String!

  """
  Defines if the contributors wants to be incognito (name not displayed)
  """
  isIncognito: Boolean!

  """
  Description of how the member contribute. Will usually be a tier name, or "design" or "code".
  """
  description: String

  """
  If the contributor has a page on Open Collective, this is the slug to link to it
  """
  collectiveSlug: String

  """
  Contributor avatar or logo
  """
  image(height: Int, format: ImageFormat): String

  """
  A public message from contributors to describe their contributions
  """
  publicMessage: String
}

input AccountReferenceInput {
  """
  The public id identifying the account (ie: dgm9bnk8-0437xqry-ejpvzeol-jdayw5re)
  """
  id: String

  """
  The internal id of the account (ie: 580)
  """
  legacyId: Int @deprecated(reason: "2020-01-01: should only be used during the transition to GraphQL API v2.")

  """
  The slug identifying the account (ie: babel for https://opencollective.com/babel)
  """
  slug: String
}

"""
A collection of "MemberOf" (ie: Collective backed by an Organization)
"""
type MemberOfCollection implements Collection {
  offset: Int
  limit: Int
  totalCount: Int
  nodes: [MemberOf]
  roles: [MemberOfCollectionRoles]
}

"""
An existing member role and account type combination used used to filter collections
"""
type MemberOfCollectionRoles {
  type: AccountType!
  role: MemberRole!
}

"""
All supported expense types
"""
enum HostFeeStructure {
  """
  Use global host fees
  """
  DEFAULT

  """
  Custom fee for this Collective only
  """
  CUSTOM_FEE

  """
  Set a monthly retainer for this Collective
  """
  MONTHLY_RETAINER
}

"""
Input to order results
"""
input OrderByInput {
  """
  Field to order by.
  """
  field: OrderByFieldType!

  """
  Ordering direction.
  """
  direction: OrderDirection!
}

"""
Possible fields you can use to order by
"""
enum OrderByFieldType {
  CREATED_AT
  MEMBER_COUNT
  TOTAL_CONTRIBUTED

  """
  The financial activity of the collective (number of transactions)
  """
  ACTIVITY
  RANK
}

"""
A collection of Transactions (Debit or Credit)
"""
type TransactionCollection implements Collection {
  offset: Int
  limit: Int
  totalCount: Int
  nodes: [Transaction]
  kinds: [TransactionKind]

  """
  The types of payment methods used in this collection, regardless of the pagination
  """
  paymentMethodTypes: [PaymentMethodType]!
}

enum PaymentMethodType {
  alipay @deprecated(reason: "Please use uppercase values")
  creditcard @deprecated(reason: "Please use uppercase values")
  prepaid @deprecated(reason: "Please use uppercase values")
  payment @deprecated(reason: "Please use uppercase values")
  subscription @deprecated(reason: "Please use uppercase values")
  collective @deprecated(reason: "Please use uppercase values")
  host @deprecated(reason: "Please use uppercase values")
  adaptive @deprecated(reason: "Please use uppercase values")
  giftcard @deprecated(reason: "Please use uppercase values")
  manual @deprecated(reason: "Please use uppercase values")
  crypto @deprecated(reason: "Please use uppercase values")
  paymentintent @deprecated(reason: "Please use uppercase values")
  us_bank_account @deprecated(reason: "Please use uppercase values")
  sepa_debit @deprecated(reason: "Please use uppercase values")
  bacs_debit @deprecated(reason: "Please use uppercase values")
  bancontact @deprecated(reason: "Please use uppercase values")
  ALIPAY
  CREDITCARD
  PREPAID
  PAYMENT
  SUBSCRIPTION
  COLLECTIVE
  HOST
  ADAPTIVE
  GIFTCARD
  MANUAL
  CRYPTO
  PAYMENT_INTENT
  US_BANK_ACCOUNT
  SEPA_DEBIT
  BACS_DEBIT
  BANCONTACT
}

input VirtualCardReferenceInput {
  id: String
}

input PaymentMethodReferenceInput {
  """
  The id assigned to the payment method
  """
  id: String
}

"""
Account orders filter (INCOMING or OUTGOING)
"""
enum AccountOrdersFilter {
  INCOMING
  OUTGOING
}

"""
A collection of "Conversations"
"""
type ConversationCollection implements Collection {
  offset: Int
  limit: Int
  totalCount: Int
  nodes: [Conversation]
}

"""
A conversation thread
"""
type Conversation {
  id: String!
  slug: String!
  title: String!
  createdAt: DateTime!
  updatedAt: DateTime!
  tags: [String]
  summary: String!
  account: Account
  fromAccount: Account

  """
  The root comment / starter for this conversation
  """
  body: Comment

  """
  List the comments for this conversation. Not backed by a loader, don't use this in lists.
  """
  comments(limit: Int! = 150, offset: Int! = 0): CommentCollection!
  followers(limit: Int! = 10, offset: Int! = 0): AccountCollection!
  stats: ConversationStats
}

"""
A collection of "Accounts"
"""
type AccountCollection implements Collection {
  offset: Int
  limit: Int
  totalCount: Int
  nodes: [Account]
}

type ConversationStats {
  id: String!

  """
  Total number of comments for this conversation
  """
  commentsCount: Int
}

"""
Statistics for a given tag
"""
type TagStat {
  """
  An unique identifier for this tag
  """
  id: String!

  """
  Name/Label of the tag
  """
  tag: String!

  """
  Number of entries for this tag
  """
  count: Int!

  """
  Total amount for this tag
  """
  amount: Amount
}

"""
A payout method
"""
type PayoutMethod {
  """
  Unique identifier for this payout method
  """
  id: String!

  """
  The type of this payout method (usually the payment provider)
  """
  type: PayoutMethodType

  """
  A friendly name for users to easily find their payout methods
  """
  name: String

  """
  Whether this payout method has been saved to be used for future payouts
  """
  isSaved: Boolean

  """
  The actual data for this payout method. Content depends on the type.
  """
  data: JSON
}

enum PayoutMethodType {
  OTHER
  PAYPAL
  BANK_ACCOUNT
  ACCOUNT_BALANCE
  CREDIT_CARD
}

"""
PaymentMethod model
"""
type PaymentMethod {
  id: String
  legacyId: Int
  name: String
  service: PaymentMethodService
  type: PaymentMethodType

  """
  Defines the type of the payment method. Meant to be moved to "type" in the future.
  """
  providerType: PaymentMethodLegacyType @deprecated(reason: "2021-03-02: Please use service + type")

  """
  Returns the balance amount and the currency of this paymentMethod
  """
  balance: Amount!
  account: Account

  """
  For gift cards, this field will return to the source payment method
  """
  sourcePaymentMethod: PaymentMethod
  data: JSON
  limitedToHosts: [Host]
  expiryDate: DateTime
  createdAt: DateTime

  """
  For monthly gift cards, this field will return the monthly limit
  """
  monthlyLimit: Amount

  """
  Get all the orders associated with this payment method
  """
  orders(
    """
    The number of results to fetch (default 10, max 1000)
    """
    limit: Int! = 100

    """
    The offset to use to fetch
    """
    offset: Int! = 0

    """
    If account is a host, also include hosted accounts orders
    """
    includeHostedAccounts: Boolean

    """
    Whether to include incognito orders. Must be admin or root. Only with filter null or OUTGOING.
    """
    includeIncognito: Boolean = false

    """
    Account orders filter (INCOMING or OUTGOING)
    """
    filter: AccountOrdersFilter

    """
    Use this field to filter orders on their frequency (ONETIME, MONTHLY or YEARLY)
    """
    frequency: ContributionFrequency

    """
    Use this field to filter orders on their statuses
    """
    status: [OrderStatus]

    """
    The order of results
    """
    orderBy: ChronologicalOrderInput! = { field: CREATED_AT, direction: DESC }

    """
    Only return orders where the amount is greater than or equal to this value (in cents)
    """
    minAmount: Int

    """
    Only return orders where the amount is lower than or equal to this value (in cents)
    """
    maxAmount: Int

    """
    Only return orders that were created after this date
    """
    dateFrom: DateTime

    """
    Only return orders that were created before this date
    """
    dateTo: DateTime

    """
    The term to search
    """
    searchTerm: String
    tierSlug: String @deprecated(reason: "2022-02-25: Should be replaced by a tier reference. Not existing yet.")

    """
    Only returns orders that have a subscription (monthly/yearly). Don't use together with frequency.
    """
    onlySubscriptions: Boolean

    """
    Same as onlySubscriptions, but returns only orders with active subscriptions
    """
    onlyActiveSubscriptions: Boolean
  ): OrderCollection
}

enum PaymentMethodService {
  PAYPAL
  STRIPE
  OPENCOLLECTIVE
  PREPAID
  THEGIVINGBLOCK
}

enum PaymentMethodLegacyType {
  ALIPAY
  CREDIT_CARD
  GIFT_CARD
  PREPAID_BUDGET
  ACCOUNT_BALANCE
  PAYPAL
  BANK_TRANSFER
  ADDED_FUNDS
  CRYPTO
  PAYMENT_INTENT
  US_BANK_ACCOUNT
  SEPA_DEBIT
  BACS_DEBIT
  BANCONTACT
}

"""
This represents a Connected Account
"""
type ConnectedAccount {
  """
  Unique identifier for this connected account
  """
  id: String!

  """
  The internal database identifier of the Connected Account (ie: 580)
  """
  legacyId: Int @deprecated(reason: "2020-05-01: should only be used during the transition to GraphQL API v2.")

  """
  The date on which the ConnectedAccount was created
  """
  createdAt: DateTime!

  """
  The date on which the ConnectedAccount was last updated
  """
  updatedAt: DateTime!
  settings: JSON
  service: ConnectedAccountService!
}

"""
All supported services a user can connect with
"""
enum ConnectedAccountService {
  paypal
  stripe
  stripe_customer
  github
  twitter
  transferwise
  privacy @deprecated(reason: "Not using this service anymore")
  thegivingblock
  meetup @deprecated(reason: "Not using this service anymore")
}

"""
A collection of "Application"
"""
type OAuthApplicationCollection implements Collection {
  offset: Int
  limit: Int
  totalCount: Int
  nodes: [Application]
}

"""
Stats for the Account
"""
type AccountStats {
  id: String

  """
  Amount of money in cents in the currency of the collective currently available to spend
  """
  balanceWithBlockedFunds: Amount! @deprecated(reason: "2022-12-13: Use balance + withBlockedFunds instead")

  """
  Amount of money in cents in the currency of the collective
  """
  balance(
    """
    Calculate amount before this date
    """
    dateTo: DateTime

    """
    Include transactions from children (Projects and Events)
    """
    includeChildren: Boolean = false

    """
    An optional currency. If not provided, will use the collective currency.
    """
    currency: Currency

    """
    Remove blocked funds from the balance
    """
    withBlockedFunds: Boolean = false
  ): Amount!

  """
  The consolidated amount of all the events and projects combined.
  """
  consolidatedBalance: Amount! @deprecated(reason: "2022-09-02: Use balance + includeChildren instead")

  """
  Average amount spent per month based on the last 90 days
  """
  monthlySpending: Amount!

  """
  Total amount spent
  """
  totalAmountSpent(
    """
    Return the net amount (with payment processor fees removed)
    """
    net: Boolean = false

    """
    Filter by kind
    """
    kind: [TransactionKind]

    """
    Calculate amount after this date
    """
    dateFrom: DateTime

    """
    Calculate amount before this date
    """
    dateTo: DateTime

    """
    Calculate amount for the last x months. Cannot be used with startDate/endDate
    """
    periodInMonths: Int

    """
    Include transactions from children (Projects and Events)
    """
    includeChildren: Boolean = false

    """
    An optional currency. If not provided, will use the collective currency.
    """
    currency: Currency

    """
    Include transactions using Gift Cards (not working together with includeChildren)
    """
    includeGiftCards: Boolean = false
  ): Amount!

  """
  Total amount received
  """
  totalAmountReceived(
    """
    Return the net amount (with payment processor fees removed)
    """
    net: Boolean = false

    """
    Filter by kind
    """
    kind: [TransactionKind]

    """
    Calculate amount after this date
    """
    dateFrom: DateTime

    """
    Calculate amount before this date
    """
    dateTo: DateTime

    """
    Calculate amount for the last x months. Cannot be used with startDate/endDate
    """
    periodInMonths: Int

    """
    Include transactions from children (Projects and Events)
    """
    includeChildren: Boolean = false

    """
    An optional currency. If not provided, will use the collective currency.
    """
    currency: Currency

    """
    Set this to true to use cached data
    """
    useCache: Boolean! = false
      @deprecated(reason: "2022-12-14: this is not used anymore as results should be fast by default")
  ): Amount!

  """
  Total amount received time series
  """
  totalAmountReceivedTimeSeries(
    """
    The start date of the time series
    """
    dateFrom: DateTime

    """
    The end date of the time series
    """
    dateTo: DateTime

    """
    The time unit of the time series (such as MONTH, YEAR, WEEK etc). If no value is provided this is calculated using the dateFrom and dateTo values.
    """
    timeUnit: TimeUnit

    """
    Return the net amount (with payment processor fees removed)
    """
    net: Boolean = false

    """
    Filter by kind
    """
    kind: [TransactionKind]

    """
    Calculate amount for the last x months. Cannot be used with startDate/endDate
    """
    periodInMonths: Int

    """
    Include transactions from children (Projects and Events)
    """
    includeChildren: Boolean = false

    """
    An optional currency. If not provided, will use the collective currency.
    """
    currency: Currency
  ): TimeSeriesAmount!

  """
  Total of paid expenses to the account, filter per expense type
  """
  totalPaidExpenses(
    """
    Calculate amount after this date
    """
    dateFrom: DateTime

    """
    Calculate amount before this date
    """
    dateTo: DateTime

    """
    An optional currency. If not provided, will use the collective currency.
    """
    currency: Currency

    """
    Filter by ExpenseType
    """
    expenseType: [ExpenseType]
  ): Amount!
  yearlyBudget: Amount!
  yearlyBudgetManaged: Amount!
    @deprecated(reason: "2023-03-01: This field will be removed soon, please use totalMoneyManaged")

  """
  Total net amount received
  """
  totalNetAmountReceived(
    """
    Filter by kind
    """
    kind: [TransactionKind]

    """
    Calculate amount after this date
    """
    dateFrom: DateTime

    """
    Calculate amount before this date
    """
    dateTo: DateTime

    """
    Calculate amount for the last x months. Cannot be used with startDate/endDate
    """
    periodInMonths: Int

    """
    Include transactions from children (Projects and Events)
    """
    includeChildren: Boolean = false
  ): Amount! @deprecated(reason: "2022-12-13: Use totalAmountReceived + net=true instead")

  """
  Total net amount received time series
  """
  totalNetAmountReceivedTimeSeries(
    """
    The start date of the time series
    """
    dateFrom: DateTime

    """
    The end date of the time series
    """
    dateTo: DateTime

    """
    The time unit of the time series (such as MONTH, YEAR, WEEK etc). If no value is provided this is calculated using the dateFrom and dateTo values.
    """
    timeUnit: TimeUnit

    """
    Filter by kind
    """
    kind: [TransactionKind]

    """
    Calculate amount for the last x months. Cannot be used with startDate/endDate
    """
    periodInMonths: Int

    """
    Include transactions from children (Projects and Events)
    """
    includeChildren: Boolean = false

    """
    An optional currency. If not provided, will use the collective currency.
    """
    currency: Currency
  ): TimeSeriesAmount! @deprecated(reason: "2022-12-13: Use totalAmountReceivedTimeSeries + net=true instead")
  activeRecurringContributions: JSON
    @deprecated(reason: "2022-10-21: Use activeRecurringContributionsV2 while we migrate to better semantics.")
  activeRecurringContributionsV2(
    """
    The frequency of the recurring contribution (MONTHLY or YEARLY)
    """
    frequency: ContributionFrequency! = MONTHLY
  ): Amount

  """
  Returns expense tags for collective sorted by popularity
  """
  expensesTags(
    limit: Int! = 100
    truncate: Int = 7

    """
    Calculate amount after this date
    """
    dateFrom: DateTime

    """
    Calculate amount before this date
    """
    dateTo: DateTime

    """
    Include transactions from children (Projects and Events)
    """
    includeChildren: Boolean = false
  ): [AmountStats]

  """
  History of the expense tags used by this collective.
  """
  expensesTagsTimeSeries(
    """
    The start date of the time series
    """
    dateFrom: DateTime

    """
    The end date of the time series
    """
    dateTo: DateTime

    """
    The time unit of the time series (such as MONTH, YEAR, WEEK etc). If no value is provided this is calculated using the dateFrom and dateTo values.
    """
    timeUnit: TimeUnit

    """
    Include transactions from children (Projects and Events)
    """
    includeChildren: Boolean = false
  ): TimeSeriesAmount!
  contributionsCount(
    """
    Calculate amount after this date
    """
    dateFrom: DateTime

    """
    Calculate amount before this date
    """
    dateTo: DateTime

    """
    Include transactions from children (Projects and Events)
    """
    includeChildren: Boolean = false
  ): Int!
  contributorsCount(
    """
    Calculate amount after this date
    """
    dateFrom: DateTime

    """
    Calculate amount before this date
    """
    dateTo: DateTime

    """
    Include transactions from children (Projects and Events)
    """
    includeChildren: Boolean = false
  ): Int!

  """
  Return amount stats for contributions (default, and only for now: one-time vs recurring)
  """
  contributionsAmount(
    """
    Calculate amount after this date
    """
    dateFrom: DateTime

    """
    Calculate amount before this date
    """
    dateTo: DateTime

    """
    Include transactions from children (Projects and Events)
    """
    includeChildren: Boolean = false
  ): [AmountStats]

  """
  Return amount time series for contributions (default, and only for now: one-time vs recurring)
  """
  contributionsAmountTimeSeries(
    """
    The start date of the time series
    """
    dateFrom: DateTime

    """
    The end date of the time series
    """
    dateTo: DateTime

    """
    The time unit of the time series (such as MONTH, YEAR, WEEK etc). If no value is provided this is calculated using the dateFrom and dateTo values.
    """
    timeUnit: TimeUnit

    """
    Include transactions from children (Projects and Events)
    """
    includeChildren: Boolean = false
  ): TimeSeriesAmount!
}

"""
Amount time series
"""
type TimeSeriesAmount implements TimeSeries {
  """
  The start date of the time series
  """
  dateFrom: DateTime!

  """
  The end date of the time series
  """
  dateTo: DateTime!

  """
  The interval between two data points
  """
  timeUnit: TimeUnit!

  """
  Time series data points
  """
  nodes: [TimeSeriesAmountNode!]!
}

interface TimeSeries {
  """
  The start date of the time series
  """
  dateFrom: DateTime!

  """
  The end date of the time series
  """
  dateTo: DateTime!

  """
  The interval between two data points
  """
  timeUnit: TimeUnit!
}

enum TimeUnit {
  SECOND
  MINUTE
  HOUR
  DAY
  WEEK
  MONTH
  YEAR
}

type TimeSeriesAmountNode {
  date: DateTime!
  amount: Amount!
  label: String
}

"""
Statistics with amounts
"""
type AmountStats {
  """
  Name/Label for the amount
  """
  label: String!

  """
  Total amount for this label
  """
  amount: Amount!

  """
  Number of entries for this label
  """
  count: Int
}

"""
A collection of "Updates"
"""
type UpdateCollection implements Collection {
  offset: Int
  limit: Int
  totalCount: Int
  nodes: [Update]
}

"""
This represents an Update
"""
type Update {
  id: String!
  legacyId: Int
  slug: String!

  """
  Indicates whether or not the user is allowed to see the content of this update
  """
  userCanSeeUpdate: Boolean!

  """
  Indicates whether or not the user is allowed to publish this update
  """
  userCanPublishUpdate: Boolean!
  isPrivate: Boolean!
  isChangelog: Boolean!
  title: String!
  createdAt: DateTime!
  updatedAt: DateTime!
  publishedAt: DateTime
  notificationAudience: UpdateAudience

  """
  Some stats about the target audience. Will be null if the update is already published or if you don't have enough permissions so see this information. Not backed by a loader, avoid using this field in lists.
  """
  audienceStats(
    """
    To override the default notificationAudience
    """
    audience: UpdateAudience
  ): UpdateAudienceStats
  makePublicOn: DateTime
  summary: String
  html: String
  tags: [String]
  fromAccount: Account
  account: Account

  """
  Returns a map of reactions counts for this update
  """
  reactions: JSON

  """
  Returns the list of reactions added to this update by logged in user
  """
  userReactions: [String]

  """
  List the comments for this update. Not backed by a loader, don't use this in lists.
  """
  comments(limit: Int! = 150, offset: Int! = 0): CommentCollection
}

"""
Defines targets for an update
"""
enum UpdateAudience {
  """
  Will be sent to collective admins and financial contributors
  """
  ALL

  """
  Will be sent to collective admins
  """
  COLLECTIVE_ADMINS

  """
  Will be sent to financial contributors
  """
  FINANCIAL_CONTRIBUTORS

  """
  Will be sent to no one
  """
  NO_ONE
}

"""
Stats about the potential audience of an update
"""
type UpdateAudienceStats {
  id: String!
  coreContributors: Int!
  individuals: Int!
  organizations: Int!
  collectives: Int!
  hosted: Int!

  """
  The total number of emails to send
  """
  total: Int!
}

"""
Input to order updates chronologically
"""
input UpdateChronologicalOrderInput {
  """
  Field to chronologically order by.
  """
  field: UpdateDateTimeField! = CREATED_AT

  """
  Ordering direction.
  """
  direction: OrderDirection! = DESC
}

"""
All possible DateTime fields for an update
"""
enum UpdateDateTimeField {
  """
  The creation time
  """
  CREATED_AT

  """
  The creation time
  """
  PUBLISHED_AT
}

"""
Describes the features enabled and available for this account
"""
type CollectiveFeatures {
  """
  The id of the account
  """
  id: String!
  ALL: CollectiveFeatureStatus
  RECEIVE_FINANCIAL_CONTRIBUTIONS: CollectiveFeatureStatus
  RECURRING_CONTRIBUTIONS: CollectiveFeatureStatus
  TRANSACTIONS: CollectiveFeatureStatus
  EVENTS: CollectiveFeatureStatus
  PROJECTS: CollectiveFeatureStatus
  USE_EXPENSES: CollectiveFeatureStatus
  RECEIVE_EXPENSES: CollectiveFeatureStatus
  MULTI_CURRENCY_EXPENSES: CollectiveFeatureStatus
  RECEIVE_HOST_APPLICATIONS: CollectiveFeatureStatus
  COLLECTIVE_GOALS: CollectiveFeatureStatus
  TOP_FINANCIAL_CONTRIBUTORS: CollectiveFeatureStatus
  CONVERSATIONS: CollectiveFeatureStatus
  UPDATES: CollectiveFeatureStatus
  ABOUT: CollectiveFeatureStatus
  TEAM: CollectiveFeatureStatus
  ORDER: CollectiveFeatureStatus
  CONTACT_COLLECTIVE: CollectiveFeatureStatus
  CONTACT_FORM: CollectiveFeatureStatus
  CREATE_COLLECTIVE: CollectiveFeatureStatus
  CROSS_CURRENCY_MANUAL_TRANSACTIONS: CollectiveFeatureStatus
  TRANSFERWISE: CollectiveFeatureStatus
  PAYPAL_PAYOUTS: CollectiveFeatureStatus
  PAYPAL_DONATIONS: CollectiveFeatureStatus
  HOST_DASHBOARD: CollectiveFeatureStatus
  CONNECTED_ACCOUNTS: CollectiveFeatureStatus
  ALIPAY: CollectiveFeatureStatus
  STRIPE_PAYMENT_INTENT: CollectiveFeatureStatus
  USE_PAYMENT_METHODS: CollectiveFeatureStatus
  EMIT_GIFT_CARDS: CollectiveFeatureStatus
  EMAIL_NOTIFICATIONS_PANEL: CollectiveFeatureStatus
  VIRTUAL_CARDS: CollectiveFeatureStatus
  REQUEST_VIRTUAL_CARDS: CollectiveFeatureStatus
}

enum CollectiveFeatureStatus {
  """
  The feature is enabled and is actively used
  """
  ACTIVE

  """
  The feature is enabled, but there is no data for it
  """
  AVAILABLE

  """
  The feature is disabled, but can be enabled by an admin
  """
  DISABLED

  """
  The feature is disabled and cannot be activated for this account
  """
  UNSUPPORTED
}

"""
A collection of Virtual Cards
"""
type VirtualCardCollection implements Collection {
  offset: Int
  limit: Int
  totalCount: Int
  nodes: [VirtualCard]
}

type Policies {
  EXPENSE_AUTHOR_CANNOT_APPROVE: EXPENSE_AUTHOR_CANNOT_APPROVE
  REQUIRE_2FA_FOR_ADMINS: Boolean
  COLLECTIVE_MINIMUM_ADMINS: COLLECTIVE_MINIMUM_ADMINS
  MAXIMUM_VIRTUAL_CARD_LIMIT_AMOUNT_FOR_INTERVAL: MAXIMUM_VIRTUAL_CARD_LIMIT_AMOUNT_FOR_INTERVAL
}

type EXPENSE_AUTHOR_CANNOT_APPROVE {
  amountInCents: Int
  enabled: Boolean
  appliesToHostedCollectives: Boolean
  appliesToSingleAdminCollectives: Boolean
}

type COLLECTIVE_MINIMUM_ADMINS {
  numberOfAdmins: Int
  applies: PolicyApplication
  freeze: Boolean
}

"""
Defines how the policy is applied
"""
enum PolicyApplication {
  ALL_COLLECTIVES
  NEW_COLLECTIVES
}

type MAXIMUM_VIRTUAL_CARD_LIMIT_AMOUNT_FOR_INTERVAL {
  ALL_TIME: Amount
  DAILY: Amount
  MONTHLY: Amount
  PER_AUTHORIZATION: Amount
  WEEKLY: Amount
  YEARLY: Amount
}

type ActivitySubscription {
  """
  Unique identifier for this notification setting
  """
  id: String!

  """
  The channel this setting is notifying through
  """
  channel: ActivityChannel!

  """
  The type of Activity this setting is notifying about
  """
  type: String!

  """
  Wheter this notification setting is active or not
  """
  active: Boolean!
  createdAt: DateTime!

  """
  If channel supports, this is the webhook URL we submit the notification to
  """
  webhookUrl: String

  """
  The account which this notification setting is applied to
  """
  account: Account

  """
  The user who defined the setting
  """
  individual: Individual!
}

"""
All supported Activity channels we can broadcast to
"""
enum ActivityChannel {
  slack
  twitter
  webhook
  email
}

"""
Fields for the user permissions on an account
"""
type AccountPermissions {
  id: String!

  """
  Whether the current user can mark this order as expired
  """
  addFunds: Permission!
}

type Permission {
  allowed: Boolean!
  reason: String
  reasonDetails: JSON
}

"""
A collection of webhooks
"""
type WebhookCollection implements Collection {
  offset: Int
  limit: Int
  totalCount: Int
  nodes: [Webhook]
}

"""
An webhook attached to an account
"""
type Webhook {
  id: String!
  legacyId: Int!
  activityType: ActivityType
  webhookUrl: URL
  account: Account!
}

enum ActivityType {
  ACTIVITY_ALL
  CONNECTED_ACCOUNT_CREATED
  CONNECTED_ACCOUNT_ERROR
  COLLECTIVE_CREATED_GITHUB
  COLLECTIVE_APPLY
  COLLECTIVE_APPROVED
  COLLECTIVE_REJECTED
  COLLECTIVE_CREATED
  COLLECTIVE_EDITED
  COLLECTIVE_DELETED
  COLLECTIVE_UNHOSTED
  ORGANIZATION_COLLECTIVE_CREATED
  COLLECTIVE_FROZEN
  COLLECTIVE_UNFROZEN
  COLLECTIVE_CONVERSATION_CREATED
  UPDATE_COMMENT_CREATED
  EXPENSE_COMMENT_CREATED
  CONVERSATION_COMMENT_CREATED
  COLLECTIVE_EXPENSE_CREATED
  COLLECTIVE_EXPENSE_DELETED
  COLLECTIVE_EXPENSE_UPDATED
  COLLECTIVE_EXPENSE_REJECTED
  COLLECTIVE_EXPENSE_APPROVED
  COLLECTIVE_EXPENSE_RE_APPROVAL_REQUESTED
  COLLECTIVE_EXPENSE_UNAPPROVED
  COLLECTIVE_EXPENSE_MOVED
  COLLECTIVE_EXPENSE_PAID
  COLLECTIVE_EXPENSE_MARKED_AS_UNPAID
  COLLECTIVE_EXPENSE_MARKED_AS_SPAM
  COLLECTIVE_EXPENSE_MARKED_AS_INCOMPLETE
  COLLECTIVE_EXPENSE_PROCESSING
  COLLECTIVE_EXPENSE_PUT_ON_HOLD
  COLLECTIVE_EXPENSE_RELEASED_FROM_HOLD
  COLLECTIVE_EXPENSE_SCHEDULED_FOR_PAYMENT
  COLLECTIVE_EXPENSE_UNSCHEDULED_FOR_PAYMENT
  COLLECTIVE_EXPENSE_ERROR
  COLLECTIVE_EXPENSE_INVITE_DRAFTED
  COLLECTIVE_EXPENSE_RECURRING_DRAFTED
  COLLECTIVE_EXPENSE_MISSING_RECEIPT
  TAXFORM_REQUEST
  COLLECTIVE_VIRTUAL_CARD_ADDED
  COLLECTIVE_VIRTUAL_CARD_MISSING_RECEIPTS
  COLLECTIVE_VIRTUAL_CARD_SUSPENDED
  COLLECTIVE_VIRTUAL_CARD_DELETED
  VIRTUAL_CARD_REQUESTED
  VIRTUAL_CARD_CHARGE_DECLINED
  VIRTUAL_CARD_PURCHASE
  COLLECTIVE_MEMBER_INVITED
  COLLECTIVE_MEMBER_CREATED
  COLLECTIVE_CORE_MEMBER_ADDED
  COLLECTIVE_CORE_MEMBER_INVITED
  COLLECTIVE_CORE_MEMBER_INVITATION_DECLINED
  COLLECTIVE_CORE_MEMBER_REMOVED
  COLLECTIVE_CORE_MEMBER_EDITED
  COLLECTIVE_TRANSACTION_CREATED
  COLLECTIVE_UPDATE_CREATED
  COLLECTIVE_UPDATE_PUBLISHED
  COLLECTIVE_CONTACT
  HOST_APPLICATION_CONTACT
  CONTRIBUTION_REJECTED
  SUBSCRIPTION_ACTIVATED
  SUBSCRIPTION_CANCELED
  TICKET_CONFIRMED
  ORDER_CANCELED_ARCHIVED_COLLECTIVE
  ORDER_PENDING
  ORDER_PENDING_CRYPTO
  ORDER_PENDING_CONTRIBUTION_NEW
  ORDER_PENDING_CONTRIBUTION_REMINDER
  ORDER_PROCESSING
  ORDER_PAYMENT_FAILED
  ORDER_THANKYOU
  ORDER_PENDING_CREATED
  ORDER_PENDING_FOLLOWUP
  ORDER_PENDING_RECEIVED
  ORDERS_SUSPICIOUS
  BACKYOURSTACK_DISPATCH_CONFIRMED
  PAYMENT_FAILED
  PAYMENT_CREDITCARD_CONFIRMATION
  PAYMENT_CREDITCARD_EXPIRING
  USER_CREATED
  USER_NEW_TOKEN
  USER_SIGNIN
  USER_RESET_PASSWORD
  OAUTH_APPLICATION_AUTHORIZED
  TWO_FACTOR_METHOD_ADDED
  TWO_FACTOR_METHOD_DELETED
  TWO_FACTOR_CODE_REQUESTED
  USER_CHANGE_EMAIL
  USER_PAYMENT_METHOD_CREATED
  USER_PASSWORD_SET
  USER_CARD_CLAIMED
  USER_CARD_INVITED
  WEBHOOK_STRIPE_RECEIVED
  WEBHOOK_PAYPAL_RECEIVED
  COLLECTIVE_MONTHLY_REPORT
  ACTIVATED_COLLECTIVE_AS_HOST
  ACTIVATED_COLLECTIVE_AS_INDEPENDENT
  DEACTIVATED_COLLECTIVE_AS_HOST
  AGREEMENT_CREATED
  AGREEMENT_EDITED
  AGREEMENT_DELETED
  ADDED_FUND_TO_ORG
  COLLECTIVE_TRANSACTION_PAID
  COLLECTIVE_USER_ADDED
  COLLECTIVE_VIRTUAL_CARD_ASSIGNED
  COLLECTIVE_VIRTUAL_CARD_CREATED
  SUBSCRIPTION_CONFIRMED
  COLLECTIVE_COMMENT_CREATED
}

"""
The name of the current plan and its characteristics.
"""
type HostPlan {
  """
  The public id identifying the account (ie: 5v08jk63-w4g9nbpz-j7qmyder-p7ozax5g)
  """
  id: String

  """
  The name of the plan
  """
  name: String

  """
  Number of collectives hosted
  """
  hostedCollectives: Int

  """
  Max number of collectives than can be hosted
  """
  hostedCollectivesLimit: Int

  """
  Whether this plan allows to use the added funds feature
  """
  addedFunds: Int

  """
  Amount limit for the added funds feature under this plan
  """
  addedFundsLimit: Int

  """
  Whether this plan allows to use the host dashboard
  """
  hostDashboard: Boolean

  """
  Whether this plan allows to use the manual payments feature
  """
  manualPayments: Boolean

  """
  Whether this plan allows to use the bank transfers feature
  """
  bankTransfers: Int

  """
  Amount limit for the bank transfers feature under this plan
  """
  bankTransfersLimit: Int

  """
  Whether this plan allows to use the transferwise payouts feature
  """
  transferwisePayouts: Int

  """
  Amount limit for the transferwise payouts feature under this plan
  """
  transferwisePayoutsLimit: Int

  """
  Ability to charge Host Fees.
  """
  hostFees: Boolean

  """
  Charge on revenues made through Host Fees.
  """
  hostFeeSharePercent: Float

  """
  Ability to collect Platform Tips.
  """
  platformTips: Boolean
}

"""
Host metrics related to collected and pending fees/tips.
"""
type HostMetrics {
  """
  Amount collected in host fees for given period
  """
  hostFees: Amount

  """
  Amount collected in platform fees for given period
  """
  platformFees: Amount

  """
  Amount collected in platform fees requiring settlement
  """
  pendingPlatformFees: Amount

  """
  Amount collected in platform tips for given period
  """
  platformTips: Amount

  """
  Amount collected in platform tips requiring settlement
  """
  pendingPlatformTips: Amount

  """
  Amount in host fee shared with the platform
  """
  hostFeeShare: Amount

  """
  Amount in host fee shared  requiring settlement
  """
  pendingHostFeeShare: Amount

  """
  Amount in host fee shared not requiring settlement
  """
  settledHostFeeShare: Amount

  """
  Total amount managed on behalf of hosted collectives
  """
  totalMoneyManaged: Amount

  """
  Host fee sharing percent
  """
  hostFeeSharePercent: Float
}

"""
Host metrics time series
"""
type HostMetricsTimeSeries {
  """
  The start date of the time series
  """
  dateFrom: DateTime!

  """
  The end date of the time series
  """
  dateTo: DateTime!

  """
  The interval between two data points
  """
  timeUnit: TimeUnit!

  """
  History of the collected platform tips
  """
  platformTips: TimeSeriesAmount!

  """
  History of the host fees collected
  """
  hostFees: TimeSeriesAmount!

  """
  History of the share of host fees collected owed to Open Collective Inc.
  """
  hostFeeShare: TimeSeriesAmountWithSettlement!

  """
  History of the total money managed by this host
  """
  totalMoneyManaged: TimeSeriesAmount!

  """
  History of the total money received by this host
  """
  totalReceived: TimeSeriesAmountWithKind!

  """
  History of the total money spent by this host
  """
  totalSpent: TimeSeriesAmountWithKind!
}

"""
Amounts with settlements time series
"""
type TimeSeriesAmountWithSettlement implements TimeSeries {
  """
  The start date of the time series
  """
  dateFrom: DateTime!

  """
  The end date of the time series
  """
  dateTo: DateTime!

  """
  The interval between two data points
  """
  timeUnit: TimeUnit!

  """
  Time series data points
  """
  nodes: [TimeSeriesAmountWithSettlementNode!]!
}

type TimeSeriesAmountWithSettlementNode {
  date: DateTime!
  amount: Amount!
  settlementStatus: TransactionSettlementStatus!
}

enum TransactionSettlementStatus {
  OWED
  INVOICED
  SETTLED
}

"""
Amounts with settlements time series
"""
type TimeSeriesAmountWithKind implements TimeSeries {
  """
  The start date of the time series
  """
  dateFrom: DateTime!

  """
  The end date of the time series
  """
  dateTo: DateTime!

  """
  The interval between two data points
  """
  timeUnit: TimeUnit!

  """
  Time series data points
  """
  nodes: [TimeSeriesAmountWithKindNode!]!
}

type TimeSeriesAmountWithKindNode {
  date: DateTime!
  amount: Amount!
  kind: TransactionKind!
}

"""
Stripe connected account properties
"""
type StripeConnectedAccount {
  issuingBalance: Amount
}

"""
A collection of "HostApplication"
"""
type HostApplicationCollection implements Collection {
  offset: Int
  limit: Int
  totalCount: Int
  nodes: [HostApplication]
}

type HostApplication {
  id: String!

  """
  The account who applied to this host
  """
  account: Account!

  """
  The date on which the item was created
  """
  createdAt: DateTime!
  status: HostApplicationStatus
  message: String
  customData: JSON
}

enum HostApplicationStatus {
  PENDING
  APPROVED
  REJECTED
  EXPIRED
}

"""
The status of a virtual card
"""
enum VirtualCardStatus {
  ACTIVE
  INACTIVE
  CANCELED
}

"""
Input type for an amount with the value and currency
"""
input AmountInput {
  """
  The value in plain
  """
  value: Float

  """
  The currency string
  """
  currency: Currency

  """
  The value in cents
  """
  valueInCents: Int
}

"""
Contribution statistics related to the given accounts
"""
type ContributionStats {
  """
  The total number of contributions
  """
  contributionsCount: Int!

  """
  Number of one time contributions
  """
  oneTimeContributionsCount: Int!

  """
  Number of recurring contributions
  """
  recurringContributionsCount: Int!

  """
  The daily average income
  """
  dailyAverageIncomeAmount: Amount!
}

"""
Expense statistics related to the given accounts
"""
type ExpenseStats {
  """
  The total number of expenses
  """
  expensesCount: Int!

  """
  The daily average paid in expenses
  """
  dailyAverageAmount: Amount!

  """
  Number of invoices
  """
  invoicesCount: Int!

  """
  Number of reimbursements
  """
  reimbursementsCount: Int!

  """
  Number of grants
  """
  grantsCount: Int!
}

"""
A collection of "Agreement"
"""
type AgreementCollection implements Collection {
  offset: Int
  limit: Int
  totalCount: Int
  nodes: [Agreement!]
}

"""
An agreement
"""
type Agreement {
  id: String
  title: String!

  """
  Additional notes about the agreement for the host admins
  """
  notes: String
  createdBy: Account!
  account: Account!
  host: Host!
  expiresAt: DateTime
  attachment: FileInfo
}

"""
Fields for an expense's attached file
"""
type ExpenseAttachedFile {
  """
  Unique identifier for this file
  """
  id: String!
  url: URL

  """
  The file info associated with this item (if any)
  """
  info: FileInfo

  """
  The original filename
  """
  name: String @deprecated(reason: "2023-01-23: We're moving this field to \"file.name\"")
}

"""
Fields for an expense item
"""
type ExpenseItem {
  """
  Unique identifier for this expense item
  """
  id: String!

  """
  Amount of this item
  """
  amount: Int!

  """
  The date on which the item was created
  """
  createdAt: DateTime!

  """
  The date on which the item was last updated
  """
  updatedAt: DateTime!

  """
  The date on which the expense took place
  """
  incurredAt: DateTime!

  """
  A description for this item. Enforced for new items, but old expenses may not have one.
  """
  description: String
  url: URL

  """
  The file associated with this item (if any)
  """
  file: FileInfo
}

"""
All supported expense types
"""
enum FeesPayer {
  """
  The collective will be responsible for paying the fees
  """
  COLLECTIVE

  """
  The payee will be responsible for paying the fees (they'll be deduced from the total amount)
  """
  PAYEE
}

"""
Fields for the user permissions on an expense
"""
type ExpensePermissions {
  id: String!

  """
  Whether the current user can edit the expense
  """
  canEdit: Boolean!

  """
  Tags permissions are a bit different, and can be edited by admins even if the expense has already been paid
  """
  canEditTags: Boolean!

  """
  Whether the current user can edit the expense
  """
  canDelete: Boolean!

  """
  Whether the current user can the the invoice info for this expense
  """
  canSeeInvoiceInfo: Boolean!

  """
  Whether the current user can trigger the payment for this expense
  """
  canPay: Boolean!

  """
  Whether the current user can approve this expense
  """
  canApprove: Boolean!

  """
  Whether the current user can unapprove this expense
  """
  canUnapprove: Boolean!

  """
  Whether the current user can reject this expense
  """
  canReject: Boolean!

  """
  Whether the current user can mark this expense as spam
  """
  canMarkAsSpam: Boolean!

  """
  Whether the current user can mark this expense as unpaid
  """
  canMarkAsUnpaid: Boolean!

  """
  Whether the current user can mark this expense as incomplete
  """
  canMarkAsIncomplete: Boolean!

  """
  Whether the current user can comment and see comments for this expense
  """
  canComment: Boolean!

  """
  Whether the current user can unschedule this expense payment
  """
  canUnschedulePayment: Boolean!

  """
  Whether the current user can verify this draft expense
  """
  canVerifyDraftExpense: Boolean!
  canUsePrivateNote: Boolean!
  canHold: Boolean!
  canRelease: Boolean!
  edit: Permission!
  editTags: Permission!
  delete: Permission!
  seeInvoiceInfo: Permission!
  pay: Permission!
  approve: Permission!
  unapprove: Permission!
  reject: Permission!
  markAsSpam: Permission!
  markAsUnpaid: Permission!
  comment: Permission!
  usePrivateNote: Permission!
  unschedulePayment: Permission!
  verifyDraftExpense: Permission!
  hold: Permission!
  release: Permission!
}

"""
An activity describing something that happened on the platform
"""
type Activity {
  """
  Unique identifier for this activity
  """
  id: String!

  """
  The type of the activity
  """
  type: ActivityType!

  """
  The date on which the ConnectedAccount was created
  """
  createdAt: DateTime!

  """
  The account that authored by this activity, if any
  """
  fromAccount: Account

  """
  The account targeted by this activity, if any
  """
  account: Account

  """
  The host under which this activity happened, if any
  """
  host: Host

  """
  The person who triggered the action, if any
  """
  individual: Individual

  """
  The expense related to this activity, if any
  """
  expense: Expense

  """
  The order related to this activity, if any
  """
  order: Order

  """
  The transaction related to this activity, if any
  """
  transaction: Transaction

  """
  Data attached to this activity (if any)
  """
  data: JSON!

  """
  Specifies whether this is a system generated activity
  """
  isSystem: Boolean!
}

"""
Type for a required legal document
"""
enum LegalDocumentType {
  """
  US tax form (W9)
  """
  US_TAX_FORM
}

"""
Fields for an expense quote
"""
type ExpenseQuote {
  """
  Amount of this item
  """
  sourceAmount: Amount!

  """
  Amount of payment processor fee
  """
  paymentProcessorFeeAmount: Amount!

  """
  The date on which the item was created
  """
  estimatedDeliveryAt: DateTime
}

"""
A recurring expense object
"""
type RecurringExpense {
  """
  Unique identifier for this recurring expense
  """
  id: String!

  """
  The interval in which this recurring expense is created
  """
  interval: RecurringExpenseInterval!
  account: Account!
  fromAccount: Account!

  """
  The last time this recurring expense was paid for
  """
  lastDraftedAt: DateTime!

  """
  The time this expense will cease to be recurring
  """
  endsAt: DateTime

  """
  The last expense created by this recurring expense record paid for
  """
  lastExpenseCreated: Expense
}

"""
All supported intervals for recurring expenses
"""
enum RecurringExpenseInterval {
  day
  week
  month
  quarter
  year
}

type SecurityCheck {
  """
  The SecurityCheck scope
  """
  scope: SecurityCheckScope!

  """
  The SecurityCheck level
  """
  level: SecurityCheckLevel!

  """
  SecurityCheck description message
  """
  message: String!

  """
  SecurityCheck details
  """
  details: String
}

"""
All supported SecurityCheck scopes
"""
enum SecurityCheckScope {
  USER
  COLLECTIVE
  PAYEE
  PAYOUT_METHOD
}

"""
All supported SecurityCheck levels
"""
enum SecurityCheckLevel {
  PASS
  LOW
  MEDIUM
  HIGH
}

"""
Fields for the user permissions on an transaction
"""
type TransactionPermissions {
  id: String!

  """
  Whether the current user can edit the transaction
  """
  canRefund: Boolean!

  """
  Whether the current user can download this transaction's invoice
  """
  canDownloadInvoice: Boolean!

  """
  Whether the current user can reject the transaction
  """
  canReject: Boolean!
}

type OrderTax {
  type: OrderTaxType!
  percentage: Int!
}

"""
Fields for the user permissions on an order
"""
type OrderPermissions {
  id: String!

  """
  Whether the current user can mark this order as expired
  """
  canMarkAsExpired: Boolean!

  """
  Whether the current user can mark this order as unpaid
  """
  canMarkAsPaid: Boolean!

  """
  Whether the current user can edit this pending order
  """
  canEdit: Boolean!

  """
  Whether the current user can see private activities for this order
  """
  canSeePrivateActivities: Boolean!
}

"""
A collection of "Activities"
"""
type ActivityCollection implements Collection {
  offset: Int
  limit: Int
  totalCount: Int
  nodes: [Activity!]
}

type PendingOrderData {
  expectedAt: DateTime
  paymentMethod: String
  ponumber: String
  memo: String
  fromAccountInfo: PendingOrderFromAccountInfo
}

type PendingOrderFromAccountInfo {
  name: String
  email: String
}

enum TierType {
  TIER
  MEMBERSHIP
  DONATION
  TICKET
  SERVICE
  PRODUCT
}

enum TierInterval {
  month
  year
  flexible
}

enum TierFrequency {
  MONTHLY
  YEARLY
  ONETIME
  FLEXIBLE
}

enum TierAmountType {
  FIXED
  FLEXIBLE
}

"""
A financial amount.
"""
type Amount {
  value: Float
  currency: Currency
  valueInCents: Float

  """
  If the amount was generated from a currency conversion, this field contains details about the conversion
  """
  exchangeRate: CurrencyExchangeRate
}

"""
Fields for a currency fx rate
"""
type CurrencyExchangeRate {
  """
  Exchange rate value as a scalar (e.g 1.15 or 0.86)
  """
  value: Float!

  """
  Where does the FX rate comes from
  """
  source: CurrencyExchangeRateSourceType!
  fromCurrency: Currency!
  toCurrency: Currency!

  """
  Date of the FX rate
  """
  date: DateTime!

  """
  Is the FX rate approximate or a fixed value?
  """
  isApproximate: Boolean!
}

"""
Where does the FX rate come from
"""
enum CurrencyExchangeRateSourceType {
  """
  Open Collective internal system, relying on caching and 3rd party APIs
  """
  OPENCOLLECTIVE

  """
  PayPal API
  """
  PAYPAL

  """
  Wise API
  """
  WISE
}

"""
This represents a Bot account
"""
type Bot implements Account {
  id: String!
  legacyId: Int!

  """
  The slug identifying the account (ie: babel)
  """
  slug: String!
  type: AccountType!

  """
  Public name
  """
  name: String

  """
  Private, legal name. Used for expense receipts, taxes, etc. Scope: "account".
  """
  legalName: String
  description: String
  longDescription: String
  tags: [String]
  website: String @deprecated(reason: "2023-01-16: Please use socialLinks")
  twitterHandle: String @deprecated(reason: "2023-01-16: Please use socialLinks")
  githubHandle: String @deprecated(reason: "2022-06-03: Please use repositoryUrl")
  repositoryUrl: String @deprecated(reason: "2023-01-16: Please use socialLinks")
  socialLinks: [SocialLink!]!
  currency: String
  expensePolicy: String

  """
  Defines if the contributors wants to be incognito (name not displayed)
  """
  isIncognito: Boolean!
  imageUrl(height: Int, format: ImageFormat): String
  backgroundImageUrl(height: Int, format: ImageFormat): String

  """
  The time of creation
  """
  createdAt: DateTime
  updatedAt: DateTime

  """
  Returns whether this account is archived
  """
  isArchived: Boolean!

  """
  Whether this account is frozen
  """
  isFrozen: Boolean!

  """
  Returns whether the account accepts financial contributions.
  """
  isActive: Boolean

  """
  Returns whether the account is setup to Host collectives.
  """
  isHost: Boolean!

  """
  Returns true if the remote user is an admin of this account
  """
  isAdmin: Boolean!
  parentAccount: Account @deprecated(reason: "2022-12-16: use parent on AccountWithParent instead")

  """
  Get all members (admins, members, backers, followers)
  """
  members(
    limit: Int! = 100
    offset: Int! = 0
    role: [MemberRole]
    accountType: [AccountType]

    """
    Admin only. To filter on the email address of a member, useful to check if a member exists.
    """
    email: EmailAddress

    """
    Order of the results
    """
    orderBy: ChronologicalOrderInput! = { field: CREATED_AT, direction: ASC }
    includeInherited: Boolean = true
  ): MemberCollection!

  """
  [AUTHENTICATED] Returns the pending invitations
  """
  memberInvitations(
    """
    A reference to an account (usually Individual). Will return invitations sent to the account to join as a member
    """
    memberAccount: AccountReferenceInput

    """
    A reference to an account (usually Collective, Fund or Organization). Will return invitations sent to join this account as a member.
    """
    account: AccountReferenceInput

    """
    An array of Member roles to filter for
    """
    role: [MemberRole]
  ): [MemberInvitation]
  memberOf(
    limit: Int! = 150
    offset: Int! = 0
    role: [MemberRole]
    accountType: [AccountType]
    account: AccountReferenceInput

    """
    Filter on whether the account is a host or not
    """
    isHostAccount: Boolean

    """
    Filter on (un)approved collectives
    """
    isApproved: Boolean

    """
    Filter on archived collectives
    """
    isArchived: Boolean

    """
    Whether incognito profiles should be included in the result. Only works if requesting user is an admin of the account.
    """
    includeIncognito: Boolean = true

    """
    A term to search membership. Searches in collective tags, name, slug, members description and role.
    """
    searchTerm: String

    """
    Filters on the Host fees structure applied to this account
    """
    hostFeesStructure: HostFeeStructure

    """
    Order of the results
    """
    orderBy: OrderByInput! = { field: CREATED_AT, direction: DESC }

    """
    Order the query by requested role order
    """
    orderByRoles: Boolean
  ): MemberOfCollection!

  """
  Returns the emails of the account. Individuals only have one, but organizations can have multiple emails.
  """
  emails: [EmailAddress!]
  transactions(
    """
    The number of results to fetch (default 10, max 1000)
    """
    limit: Int! = 100

    """
    The offset to use to fetch
    """
    offset: Int! = 0

    """
    The transaction type (DEBIT or CREDIT)
    """
    type: TransactionType

    """
    The payment method types. Can include `null` for transactions without a payment method
    """
    paymentMethodType: [PaymentMethodType]

    """
    Reference of the account assigned to the other side of the transaction (CREDIT -> sender, DEBIT -> recipient). Avoid, favor account instead.
    """
    fromAccount: AccountReferenceInput

    """
    Reference of the host accounting the transaction
    """
    host: AccountReferenceInput

    """
    NOT IMPLEMENTED. Only return transactions that match these tags.
    """
    tags: [String] @deprecated(reason: "2020-08-09: Was never implemented.")

    """
    The order of results
    """
    orderBy: ChronologicalOrderInput! = { field: CREATED_AT, direction: DESC }

    """
    Only return transactions where the amount is greater than or equal to this value (in cents)
    """
    minAmount: Int @deprecated(reason: "2020-08-09: GraphQL v2 should not expose amounts as integer.")

    """
    Only return transactions where the amount is lower than or equal to this value (in cents)
    """
    maxAmount: Int @deprecated(reason: "2020-08-09: GraphQL v2 should not expose amounts as integer.")

    """
    Only return transactions that were created after this date
    """
    dateFrom: DateTime

    """
    Only return transactions that were created before this date
    """
    dateTo: DateTime

    """
    The term to search
    """
    searchTerm: String

    """
    Only return transactions with an Expense attached
    """
    hasExpense: Boolean

    """
    Only return transactions with an Order attached
    """
    hasOrder: Boolean

    """
    Whether to include regular transactions from the account (turn false if you only want Incognito or Gift Card transactions)
    """
    includeRegularTransactions: Boolean! = true

    """
    If the account is a user and this field is true, contributions from the incognito profile will be included too (admins only)
    """
    includeIncognitoTransactions: Boolean! = false

    """
    Whether to include transactions from children (Events and Projects)
    """
    includeChildrenTransactions: Boolean! = false

    """
    Whether to include transactions from Gift Cards issued by the account.
    """
    includeGiftCardTransactions: Boolean! = false

    """
    Whether to include debt transactions
    """
    includeDebts: Boolean! = false

    """
    To filter by transaction kind
    """
    kind: [TransactionKind]

    """
    The transactions group to filter by
    """
    group: String
    virtualCard: [VirtualCardReferenceInput]
  ): TransactionCollection!
  orders(
    """
    The number of results to fetch (default 10, max 1000)
    """
    limit: Int! = 100

    """
    The offset to use to fetch
    """
    offset: Int! = 0

    """
    If account is a host, also include hosted accounts orders
    """
    includeHostedAccounts: Boolean

    """
    Only return orders that were paid with this payment method. Must be an admin of the account owning the payment method.
    """
    paymentMethod: PaymentMethodReferenceInput

    """
    Whether to include incognito orders. Must be admin or root. Only with filter null or OUTGOING.
    """
    includeIncognito: Boolean = false

    """
    Account orders filter (INCOMING or OUTGOING)
    """
    filter: AccountOrdersFilter

    """
    Use this field to filter orders on their frequency (ONETIME, MONTHLY or YEARLY)
    """
    frequency: ContributionFrequency

    """
    Use this field to filter orders on their statuses
    """
    status: [OrderStatus]

    """
    The order of results
    """
    orderBy: ChronologicalOrderInput! = { field: CREATED_AT, direction: DESC }

    """
    Only return orders where the amount is greater than or equal to this value (in cents)
    """
    minAmount: Int

    """
    Only return orders where the amount is lower than or equal to this value (in cents)
    """
    maxAmount: Int

    """
    Only return orders that were created after this date
    """
    dateFrom: DateTime

    """
    Only return orders that were created before this date
    """
    dateTo: DateTime

    """
    The term to search
    """
    searchTerm: String
    tierSlug: String @deprecated(reason: "2022-02-25: Should be replaced by a tier reference. Not existing yet.")

    """
    Only returns orders that have a subscription (monthly/yearly). Don't use together with frequency.
    """
    onlySubscriptions: Boolean

    """
    Same as onlySubscriptions, but returns only orders with active subscriptions
    """
    onlyActiveSubscriptions: Boolean
  ): OrderCollection!
  settings: JSON!
  conversations(
    limit: Int! = 15
    offset: Int! = 0

    """
    Only return conversations matching this tag
    """
    tag: String
  ): ConversationCollection!

  """
  Returns conversation's tags for collective sorted by popularity
  """
  conversationsTags(limit: Int! = 30): [TagStat]

  """
  Returns expense tags for collective sorted by popularity
  """
  expensesTags(limit: Int! = 30): [TagStat]

  """
  The list of expense types supported by this account
  """
  supportedExpenseTypes: [ExpenseType!]!
  transferwise: TransferWise

  """
  The list of payout methods that this collective can use to get paid. In most cases, admin only and scope: "expenses".
  """
  payoutMethods: [PayoutMethod]

  """
  The list of payment methods that this collective can use to pay for Orders. Admin or Host only. Scope: "orders".
  """
  paymentMethods(
    type: [PaymentMethodType]
    enumType: [PaymentMethodType] @deprecated(reason: "2021-08-20: use type instead from now")
    service: [PaymentMethodService]

    """
    Whether to include expired payment methods. Payment methods expired since more than 6 months will never be returned.
    """
    includeExpired: Boolean
  ): [PaymentMethod]

  """
  The list of payment methods for this account that are pending a client confirmation (3D Secure / SCA)
  """
  paymentMethodsWithPendingConfirmation: [PaymentMethod]

  """
  The list of connected accounts (Stripe, Twitter, etc ...). Admin only. Scope: "connectedAccounts".
  """
  connectedAccounts: [ConnectedAccount]

  """
  The list of applications created by this account. Admin only. Scope: "applications".
  """
  oAuthApplications(
    """
    The number of results to fetch (default 10, max 1000)
    """
    limit: Int! = 10

    """
    The offset to use to fetch
    """
    offset: Int! = 0
  ): OAuthApplicationCollection

  """
  The address associated to this account. This field is always public for collectives and events.
  """
  location: Location
  categories: [String]!
  stats: AccountStats

  """
  Updates published by the account. To see unpublished updates, you need to be an admin and have the scope "updates".
  """
  updates(
    """
    The number of results to fetch (default 10, max 1000)
    """
    limit: Int! = 10

    """
    The offset to use to fetch
    """
    offset: Int! = 0

    """
    Only return published updates.
    """
    onlyPublishedUpdates: Boolean = false
    onlyChangelogUpdates: Boolean
    orderBy: UpdateChronologicalOrderInput! = { field: CREATED_AT, direction: DESC }
    searchTerm: String
  ): UpdateCollection!

  """
  Describes the features enabled and available for this account
  """
  features: CollectiveFeatures!

  """
  Virtual Cards attached to the account. Admin only. Scope: "virtualCards".
  """
  virtualCards(
    limit: Int! = 100
    offset: Int! = 0
    state: String = null
    merchantAccount: AccountReferenceInput = null

    """
    Only return expenses that were created after this date
    """
    dateFrom: DateTime = null

    """
    Only return expenses that were created before this date
    """
    dateTo: DateTime = null
    orderBy: ChronologicalOrderInput = { field: CREATED_AT, direction: DESC }
  ): VirtualCardCollection

  """
  Virtual Cards Merchants used by the account. Admin only. Scope: "virtualCards".
  """
  virtualCardMerchants(limit: Int! = 100, offset: Int! = 0): AccountCollection
  childrenAccounts(limit: Int! = 100, offset: Int! = 0, accountType: [AccountType]): AccountCollection!

  """
  Policies for the account. To see non-public policies you need to be admin and have the scope: "account".
  """
  policies: Policies!

  """
  List of activities that the logged-in user is subscribed for this collective
  """
  activitySubscriptions(channel: ActivityChannel): [ActivitySubscription]

  """
  Logged-in user permissions on an account
  """
  permissions: AccountPermissions!
  webhooks(
    """
    The number of results to fetch (default 10, max 1000)
    """
    limit: Int! = 10

    """
    The offset to use to fetch
    """
    offset: Int! = 0
    account: AccountReferenceInput!
  ): WebhookCollection!
}

"""
This represents a Collective account
"""
type Collective implements Account & AccountWithHost & AccountWithContributions {
  id: String!
  legacyId: Int!

  """
  The slug identifying the account (ie: babel)
  """
  slug: String!
  type: AccountType!

  """
  Public name
  """
  name: String

  """
  Private, legal name. Used for expense receipts, taxes, etc. Scope: "account".
  """
  legalName: String
  description: String
  longDescription: String
  tags: [String]
  website: String @deprecated(reason: "2023-01-16: Please use socialLinks")
  twitterHandle: String @deprecated(reason: "2023-01-16: Please use socialLinks")
  githubHandle: String @deprecated(reason: "2022-06-03: Please use repositoryUrl")
  repositoryUrl: String @deprecated(reason: "2023-01-16: Please use socialLinks")
  socialLinks: [SocialLink!]!
  currency: String
  expensePolicy: String

  """
  Defines if the contributors wants to be incognito (name not displayed)
  """
  isIncognito: Boolean!
  imageUrl(height: Int, format: ImageFormat): String
  backgroundImageUrl(height: Int, format: ImageFormat): String

  """
  The time of creation
  """
  createdAt: DateTime
  updatedAt: DateTime

  """
  Returns whether this account is archived
  """
  isArchived: Boolean!

  """
  Whether this account is frozen
  """
  isFrozen: Boolean!

  """
  Returns whether it's active: can accept financial contributions and pay expenses.
  """
  isActive: Boolean!

  """
  Returns whether the account is setup to Host collectives.
  """
  isHost: Boolean!

  """
  Returns true if the remote user is an admin of this account
  """
  isAdmin: Boolean!
  parentAccount: Account @deprecated(reason: "2022-12-16: use parent on AccountWithParent instead")

  """
  Get all members (admins, members, backers, followers)
  """
  members(
    limit: Int! = 100
    offset: Int! = 0
    role: [MemberRole]
    accountType: [AccountType]

    """
    Admin only. To filter on the email address of a member, useful to check if a member exists.
    """
    email: EmailAddress

    """
    Order of the results
    """
    orderBy: ChronologicalOrderInput! = { field: CREATED_AT, direction: ASC }
    includeInherited: Boolean = true
  ): MemberCollection!

  """
  [AUTHENTICATED] Returns the pending invitations
  """
  memberInvitations(
    """
    A reference to an account (usually Individual). Will return invitations sent to the account to join as a member
    """
    memberAccount: AccountReferenceInput

    """
    A reference to an account (usually Collective, Fund or Organization). Will return invitations sent to join this account as a member.
    """
    account: AccountReferenceInput

    """
    An array of Member roles to filter for
    """
    role: [MemberRole]
  ): [MemberInvitation]
  memberOf(
    limit: Int! = 150
    offset: Int! = 0
    role: [MemberRole]
    accountType: [AccountType]
    account: AccountReferenceInput

    """
    Filter on whether the account is a host or not
    """
    isHostAccount: Boolean

    """
    Filter on (un)approved collectives
    """
    isApproved: Boolean

    """
    Filter on archived collectives
    """
    isArchived: Boolean

    """
    Whether incognito profiles should be included in the result. Only works if requesting user is an admin of the account.
    """
    includeIncognito: Boolean = true

    """
    A term to search membership. Searches in collective tags, name, slug, members description and role.
    """
    searchTerm: String

    """
    Filters on the Host fees structure applied to this account
    """
    hostFeesStructure: HostFeeStructure

    """
    Order of the results
    """
    orderBy: OrderByInput! = { field: CREATED_AT, direction: DESC }

    """
    Order the query by requested role order
    """
    orderByRoles: Boolean
  ): MemberOfCollection!

  """
  Returns the emails of the account. Individuals only have one, but organizations can have multiple emails.
  """
  emails: [EmailAddress!]
  transactions(
    """
    The number of results to fetch (default 10, max 1000)
    """
    limit: Int! = 100

    """
    The offset to use to fetch
    """
    offset: Int! = 0

    """
    The transaction type (DEBIT or CREDIT)
    """
    type: TransactionType

    """
    The payment method types. Can include `null` for transactions without a payment method
    """
    paymentMethodType: [PaymentMethodType]

    """
    Reference of the account assigned to the other side of the transaction (CREDIT -> sender, DEBIT -> recipient). Avoid, favor account instead.
    """
    fromAccount: AccountReferenceInput

    """
    Reference of the host accounting the transaction
    """
    host: AccountReferenceInput

    """
    NOT IMPLEMENTED. Only return transactions that match these tags.
    """
    tags: [String] @deprecated(reason: "2020-08-09: Was never implemented.")

    """
    The order of results
    """
    orderBy: ChronologicalOrderInput! = { field: CREATED_AT, direction: DESC }

    """
    Only return transactions where the amount is greater than or equal to this value (in cents)
    """
    minAmount: Int @deprecated(reason: "2020-08-09: GraphQL v2 should not expose amounts as integer.")

    """
    Only return transactions where the amount is lower than or equal to this value (in cents)
    """
    maxAmount: Int @deprecated(reason: "2020-08-09: GraphQL v2 should not expose amounts as integer.")

    """
    Only return transactions that were created after this date
    """
    dateFrom: DateTime

    """
    Only return transactions that were created before this date
    """
    dateTo: DateTime

    """
    The term to search
    """
    searchTerm: String

    """
    Only return transactions with an Expense attached
    """
    hasExpense: Boolean

    """
    Only return transactions with an Order attached
    """
    hasOrder: Boolean

    """
    Whether to include regular transactions from the account (turn false if you only want Incognito or Gift Card transactions)
    """
    includeRegularTransactions: Boolean! = true

    """
    If the account is a user and this field is true, contributions from the incognito profile will be included too (admins only)
    """
    includeIncognitoTransactions: Boolean! = false

    """
    Whether to include transactions from children (Events and Projects)
    """
    includeChildrenTransactions: Boolean! = false

    """
    Whether to include transactions from Gift Cards issued by the account.
    """
    includeGiftCardTransactions: Boolean! = false

    """
    Whether to include debt transactions
    """
    includeDebts: Boolean! = false

    """
    To filter by transaction kind
    """
    kind: [TransactionKind]

    """
    The transactions group to filter by
    """
    group: String
    virtualCard: [VirtualCardReferenceInput]
  ): TransactionCollection!
  orders(
    """
    The number of results to fetch (default 10, max 1000)
    """
    limit: Int! = 100

    """
    The offset to use to fetch
    """
    offset: Int! = 0

    """
    If account is a host, also include hosted accounts orders
    """
    includeHostedAccounts: Boolean

    """
    Only return orders that were paid with this payment method. Must be an admin of the account owning the payment method.
    """
    paymentMethod: PaymentMethodReferenceInput

    """
    Whether to include incognito orders. Must be admin or root. Only with filter null or OUTGOING.
    """
    includeIncognito: Boolean = false

    """
    Account orders filter (INCOMING or OUTGOING)
    """
    filter: AccountOrdersFilter

    """
    Use this field to filter orders on their frequency (ONETIME, MONTHLY or YEARLY)
    """
    frequency: ContributionFrequency

    """
    Use this field to filter orders on their statuses
    """
    status: [OrderStatus]

    """
    The order of results
    """
    orderBy: ChronologicalOrderInput! = { field: CREATED_AT, direction: DESC }

    """
    Only return orders where the amount is greater than or equal to this value (in cents)
    """
    minAmount: Int

    """
    Only return orders where the amount is lower than or equal to this value (in cents)
    """
    maxAmount: Int

    """
    Only return orders that were created after this date
    """
    dateFrom: DateTime

    """
    Only return orders that were created before this date
    """
    dateTo: DateTime

    """
    The term to search
    """
    searchTerm: String
    tierSlug: String @deprecated(reason: "2022-02-25: Should be replaced by a tier reference. Not existing yet.")

    """
    Only returns orders that have a subscription (monthly/yearly). Don't use together with frequency.
    """
    onlySubscriptions: Boolean

    """
    Same as onlySubscriptions, but returns only orders with active subscriptions
    """
    onlyActiveSubscriptions: Boolean
  ): OrderCollection!
  settings: JSON!
  conversations(
    limit: Int! = 15
    offset: Int! = 0

    """
    Only return conversations matching this tag
    """
    tag: String
  ): ConversationCollection!

  """
  Returns conversation's tags for collective sorted by popularity
  """
  conversationsTags(limit: Int! = 30): [TagStat]

  """
  Returns expense tags for collective sorted by popularity
  """
  expensesTags(limit: Int! = 30): [TagStat]

  """
  The list of expense types supported by this account
  """
  supportedExpenseTypes: [ExpenseType!]!
  transferwise: TransferWise

  """
  The list of payout methods that this collective can use to get paid. In most cases, admin only and scope: "expenses".
  """
  payoutMethods: [PayoutMethod]

  """
  The list of payment methods that this collective can use to pay for Orders. Admin or Host only. Scope: "orders".
  """
  paymentMethods(
    type: [PaymentMethodType]
    enumType: [PaymentMethodType] @deprecated(reason: "2021-08-20: use type instead from now")
    service: [PaymentMethodService]

    """
    Whether to include expired payment methods. Payment methods expired since more than 6 months will never be returned.
    """
    includeExpired: Boolean
  ): [PaymentMethod]

  """
  The list of payment methods for this account that are pending a client confirmation (3D Secure / SCA)
  """
  paymentMethodsWithPendingConfirmation: [PaymentMethod]

  """
  The list of connected accounts (Stripe, Twitter, etc ...). Admin only. Scope: "connectedAccounts".
  """
  connectedAccounts: [ConnectedAccount]

  """
  The list of applications created by this account. Admin only. Scope: "applications".
  """
  oAuthApplications(
    """
    The number of results to fetch (default 10, max 1000)
    """
    limit: Int! = 10

    """
    The offset to use to fetch
    """
    offset: Int! = 0
  ): OAuthApplicationCollection

  """
  The address associated to this account. This field is always public for collectives and events.
  """
  location: Location
  categories: [String]!
  stats: AccountStats

  """
  Updates published by the account. To see unpublished updates, you need to be an admin and have the scope "updates".
  """
  updates(
    """
    The number of results to fetch (default 10, max 1000)
    """
    limit: Int! = 10

    """
    The offset to use to fetch
    """
    offset: Int! = 0

    """
    Only return published updates.
    """
    onlyPublishedUpdates: Boolean = false
    onlyChangelogUpdates: Boolean
    orderBy: UpdateChronologicalOrderInput! = { field: CREATED_AT, direction: DESC }
    searchTerm: String
  ): UpdateCollection!

  """
  Describes the features enabled and available for this account
  """
  features: CollectiveFeatures!

  """
  Virtual Cards attached to the account. Admin only. Scope: "virtualCards".
  """
  virtualCards(
    limit: Int! = 100
    offset: Int! = 0
    state: String = null
    merchantAccount: AccountReferenceInput = null

    """
    Only return expenses that were created after this date
    """
    dateFrom: DateTime = null

    """
    Only return expenses that were created before this date
    """
    dateTo: DateTime = null
    orderBy: ChronologicalOrderInput = { field: CREATED_AT, direction: DESC }
  ): VirtualCardCollection

  """
  Virtual Cards Merchants used by the account. Admin only. Scope: "virtualCards".
  """
  virtualCardMerchants(limit: Int! = 100, offset: Int! = 0): AccountCollection
  childrenAccounts(limit: Int! = 100, offset: Int! = 0, accountType: [AccountType]): AccountCollection!

  """
  Policies for the account. To see non-public policies you need to be admin and have the scope: "account".
  """
  policies: Policies!

  """
  List of activities that the logged-in user is subscribed for this collective
  """
  activitySubscriptions(channel: ActivityChannel): [ActivitySubscription]

  """
  Logged-in user permissions on an account
  """
  permissions: AccountPermissions!
  webhooks(
    """
    The number of results to fetch (default 10, max 1000)
    """
    limit: Int! = 10

    """
    The offset to use to fetch
    """
    offset: Int! = 0
    account: AccountReferenceInput!
  ): WebhookCollection!

  """
  Returns the Fiscal Host
  """
  host: Host

  """
  Describe how the host charges the collective
  """
  hostFeesStructure: HostFeeStructure

  """
  Fees percentage that the host takes for this collective
  """
  hostFeePercent(paymentMethodService: PaymentMethodService, paymentMethodType: PaymentMethodType): Float

  """
  How much platform fees are charged for this account
  """
  platformFeePercent: Float!

  """
  Date of approval by the Fiscal Host.
  """
  approvedAt: DateTime

  """
  Returns whether it's approved by the Fiscal Host
  """
  isApproved: Boolean!

  """
  Returns agreements this account has with its host, or null if not enough permissions.
  """
  hostAgreements(
    """
    The number of results to fetch (default 10, max 1000)
    """
    limit: Int! = 30

    """
    The offset to use to fetch
    """
    offset: Int! = 0
  ): AgreementCollection

  """
  Number of unique financial contributors.
  """
  totalFinancialContributors(
    """
    Type of account (COLLECTIVE/EVENT/ORGANIZATION/INDIVIDUAL)
    """
    accountType: AccountType
  ): Int!
  tiers(
    """
    The number of results to fetch
    """
    limit: Int! = 100

    """
    The offset to use to fetch
    """
    offset: Int! = 0
  ): TierCollection!

  """
  All the persons and entities that contribute to this account
  """
  contributors(
    """
    The number of results to fetch (default 10, max 1000)
    """
    limit: Int! = 10

    """
    The offset to use to fetch
    """
    offset: Int! = 0
    roles: [MemberRole]
  ): ContributorCollection!

  """
  Returns true if a custom contribution to Open Collective can be submitted for contributions made to this account
  """
  platformContributionAvailable: Boolean!
  contributionPolicy: String
}

"""
An account that can be hosted by a Host
"""
interface AccountWithHost {
  """
  Returns the Fiscal Host
  """
  host: Host

  """
  Describe how the host charges the collective
  """
  hostFeesStructure: HostFeeStructure

  """
  Fees percentage that the host takes for this collective
  """
  hostFeePercent(paymentMethodService: PaymentMethodService, paymentMethodType: PaymentMethodType): Float

  """
  Fees percentage that the platform takes for this collective
  """
  platformFeePercent: Float

  """
  Date of approval by the Fiscal Host.
  """
  approvedAt: DateTime

  """
  Returns whether it's approved by the Fiscal Host
  """
  isApproved: Boolean!

  """
  Returns whether it's active: can accept financial contributions and pay expenses.
  """
  isActive: Boolean!

  """
  Returns agreements this account has with its host, or null if not enough permissions.
  """
  hostAgreements(
    """
    The number of results to fetch (default 10, max 1000)
    """
    limit: Int! = 30

    """
    The offset to use to fetch
    """
    offset: Int! = 0
  ): AgreementCollection
}

"""
This represents a Credit transaction
"""
type Credit implements Transaction {
  id: String!
  legacyId: Int!
  uuid: String! @deprecated(reason: "2021-08-15: Use id instead.")
  group: String!
  type: TransactionType!
  kind: TransactionKind
  description(
    """
    Wether to generate the description dynamically.
    """
    dynamic: Boolean = false

    """
    Wether to generate the full description when using dynamic.
    """
    full: Boolean = false
  ): String
  amount: Amount!
  amountInHostCurrency: Amount!

  """
  Exchange rate between the currency of the transaction and the currency of the host (transaction.amount * transaction.hostCurrencyFxRate = transaction.amountInHostCurrency)
  """
  hostCurrencyFxRate: Float
  netAmount(
    """
    Fetch HOST_FEE transaction and integrate in calculation for retro-compatiblity.
    """
    fetchHostFee: Boolean = false
  ): Amount!
  netAmountInHostCurrency(
    """
    Fetch HOST_FEE transaction and integrate in calculation for retro-compatiblity.
    """
    fetchHostFee: Boolean = false
  ): Amount!
  taxAmount: Amount!

  """
  If taxAmount is set, this field will contain more info about the tax
  """
  taxInfo: TaxInfo
  platformFee: Amount!
  hostFee(
    """
    Fetch HOST_FEE transaction for retro-compatiblity.
    """
    fetchHostFee: Boolean = false
  ): Amount!

  """
  Payment Processor Fee (usually in host currency)
  """
  paymentProcessorFee: Amount!
  host: Account

  """
  The account on the main side of the transaction (CREDIT -> recipient, DEBIT -> sender)
  """
  account: Account

  """
  The account on the opposite side of the transaction (CREDIT -> sender, DEBIT -> recipient)
  """
  oppositeAccount: Account
  fromAccount: Account
  toAccount: Account

  """
  Account that emitted the gift card used for this transaction (if any)
  """
  giftCardEmitterAccount: Account
  createdAt: DateTime
  updatedAt: DateTime
  expense: Expense
  order: Order
  isRefunded: Boolean
  isRefund: Boolean
  isDisputed: Boolean
  isInReview: Boolean
  paymentMethod: PaymentMethod
  payoutMethod: PayoutMethod

  """
  The permissions given to current logged in user for this transaction
  """
  permissions: TransactionPermissions!
  isOrderRejected: Boolean!
  refundTransaction: Transaction

  """
  The opposite transaction (CREDIT -> DEBIT, DEBIT -> CREDIT)
  """
  oppositeTransaction: Transaction
  relatedTransactions(
    """
    Filter by kind
    """
    kind: [TransactionKind]
  ): [Transaction]!

  """
  Merchant id related to the Transaction (Stripe, PayPal, Wise, Privacy)
  """
  merchantId: String
  balanceInHostCurrency: Amount
  invoiceTemplate: String
}

"""
This represents a Debit transaction
"""
type Debit implements Transaction {
  id: String!
  legacyId: Int!
  uuid: String! @deprecated(reason: "2021-08-15: Use id instead.")
  group: String!
  type: TransactionType!
  kind: TransactionKind
  description(
    """
    Wether to generate the description dynamically.
    """
    dynamic: Boolean = false

    """
    Wether to generate the full description when using dynamic.
    """
    full: Boolean = false
  ): String
  amount: Amount!
  amountInHostCurrency: Amount!

  """
  Exchange rate between the currency of the transaction and the currency of the host (transaction.amount * transaction.hostCurrencyFxRate = transaction.amountInHostCurrency)
  """
  hostCurrencyFxRate: Float
  netAmount(
    """
    Fetch HOST_FEE transaction and integrate in calculation for retro-compatiblity.
    """
    fetchHostFee: Boolean = false
  ): Amount!
  netAmountInHostCurrency(
    """
    Fetch HOST_FEE transaction and integrate in calculation for retro-compatiblity.
    """
    fetchHostFee: Boolean = false
  ): Amount!
  taxAmount: Amount!

  """
  If taxAmount is set, this field will contain more info about the tax
  """
  taxInfo: TaxInfo
  platformFee: Amount!
  hostFee(
    """
    Fetch HOST_FEE transaction for retro-compatiblity.
    """
    fetchHostFee: Boolean = false
  ): Amount!

  """
  Payment Processor Fee (usually in host currency)
  """
  paymentProcessorFee: Amount!
  host: Account

  """
  The account on the main side of the transaction (CREDIT -> recipient, DEBIT -> sender)
  """
  account: Account

  """
  The account on the opposite side of the transaction (CREDIT -> sender, DEBIT -> recipient)
  """
  oppositeAccount: Account
  fromAccount: Account
  toAccount: Account

  """
  Account that emitted the gift card used for this transaction (if any)
  """
  giftCardEmitterAccount: Account
  createdAt: DateTime
  updatedAt: DateTime
  expense: Expense
  order: Order
  isRefunded: Boolean
  isRefund: Boolean
  isDisputed: Boolean
  isInReview: Boolean
  paymentMethod: PaymentMethod
  payoutMethod: PayoutMethod

  """
  The permissions given to current logged in user for this transaction
  """
  permissions: TransactionPermissions!
  isOrderRejected: Boolean!
  refundTransaction: Transaction

  """
  The opposite transaction (CREDIT -> DEBIT, DEBIT -> CREDIT)
  """
  oppositeTransaction: Transaction
  relatedTransactions(
    """
    Filter by kind
    """
    kind: [TransactionKind]
  ): [Transaction]!

  """
  Merchant id related to the Transaction (Stripe, PayPal, Wise, Privacy)
  """
  merchantId: String
  balanceInHostCurrency: Amount
  invoiceTemplate: String
}

"""
This represents an Event account
"""
type Event implements Account & AccountWithHost & AccountWithContributions & AccountWithParent {
  id: String!
  legacyId: Int!

  """
  The slug identifying the account (ie: babel)
  """
  slug: String!
  type: AccountType!

  """
  Public name
  """
  name: String

  """
  Private, legal name. Used for expense receipts, taxes, etc. Scope: "account".
  """
  legalName: String
  description: String
  longDescription: String
  tags: [String]
  website: String @deprecated(reason: "2023-01-16: Please use socialLinks")
  twitterHandle: String @deprecated(reason: "2023-01-16: Please use socialLinks")
  githubHandle: String @deprecated(reason: "2022-06-03: Please use repositoryUrl")
  repositoryUrl: String @deprecated(reason: "2023-01-16: Please use socialLinks")
  socialLinks: [SocialLink!]!
  currency: String
  expensePolicy: String

  """
  Defines if the contributors wants to be incognito (name not displayed)
  """
  isIncognito: Boolean!
  imageUrl(height: Int, format: ImageFormat): String
  backgroundImageUrl(height: Int, format: ImageFormat): String

  """
  The time of creation
  """
  createdAt: DateTime
  updatedAt: DateTime

  """
  Returns whether this account is archived
  """
  isArchived: Boolean!

  """
  Whether this account is frozen
  """
  isFrozen: Boolean!

  """
  Returns whether it's active: can accept financial contributions and pay expenses.
  """
  isActive: Boolean!

  """
  Returns whether the account is setup to Host collectives.
  """
  isHost: Boolean!

  """
  Returns true if the remote user is an admin of this account
  """
  isAdmin: Boolean!
  parentAccount: Account @deprecated(reason: "2022-12-16: use parent on AccountWithParent instead")

  """
  Get all members (admins, members, backers, followers)
  """
  members(
    limit: Int! = 100
    offset: Int! = 0
    role: [MemberRole]
    accountType: [AccountType]

    """
    Admin only. To filter on the email address of a member, useful to check if a member exists.
    """
    email: EmailAddress

    """
    Order of the results
    """
    orderBy: ChronologicalOrderInput! = { field: CREATED_AT, direction: ASC }
    includeInherited: Boolean = true
  ): MemberCollection!

  """
  [AUTHENTICATED] Returns the pending invitations
  """
  memberInvitations(
    """
    A reference to an account (usually Individual). Will return invitations sent to the account to join as a member
    """
    memberAccount: AccountReferenceInput

    """
    A reference to an account (usually Collective, Fund or Organization). Will return invitations sent to join this account as a member.
    """
    account: AccountReferenceInput

    """
    An array of Member roles to filter for
    """
    role: [MemberRole]
  ): [MemberInvitation]
  memberOf(
    limit: Int! = 150
    offset: Int! = 0
    role: [MemberRole]
    accountType: [AccountType]
    account: AccountReferenceInput

    """
    Filter on whether the account is a host or not
    """
    isHostAccount: Boolean

    """
    Filter on (un)approved collectives
    """
    isApproved: Boolean

    """
    Filter on archived collectives
    """
    isArchived: Boolean

    """
    Whether incognito profiles should be included in the result. Only works if requesting user is an admin of the account.
    """
    includeIncognito: Boolean = true

    """
    A term to search membership. Searches in collective tags, name, slug, members description and role.
    """
    searchTerm: String

    """
    Filters on the Host fees structure applied to this account
    """
    hostFeesStructure: HostFeeStructure

    """
    Order of the results
    """
    orderBy: OrderByInput! = { field: CREATED_AT, direction: DESC }

    """
    Order the query by requested role order
    """
    orderByRoles: Boolean
  ): MemberOfCollection!

  """
  Returns the emails of the account. Individuals only have one, but organizations can have multiple emails.
  """
  emails: [EmailAddress!]
  transactions(
    """
    The number of results to fetch (default 10, max 1000)
    """
    limit: Int! = 100

    """
    The offset to use to fetch
    """
    offset: Int! = 0

    """
    The transaction type (DEBIT or CREDIT)
    """
    type: TransactionType

    """
    The payment method types. Can include `null` for transactions without a payment method
    """
    paymentMethodType: [PaymentMethodType]

    """
    Reference of the account assigned to the other side of the transaction (CREDIT -> sender, DEBIT -> recipient). Avoid, favor account instead.
    """
    fromAccount: AccountReferenceInput

    """
    Reference of the host accounting the transaction
    """
    host: AccountReferenceInput

    """
    NOT IMPLEMENTED. Only return transactions that match these tags.
    """
    tags: [String] @deprecated(reason: "2020-08-09: Was never implemented.")

    """
    The order of results
    """
    orderBy: ChronologicalOrderInput! = { field: CREATED_AT, direction: DESC }

    """
    Only return transactions where the amount is greater than or equal to this value (in cents)
    """
    minAmount: Int @deprecated(reason: "2020-08-09: GraphQL v2 should not expose amounts as integer.")

    """
    Only return transactions where the amount is lower than or equal to this value (in cents)
    """
    maxAmount: Int @deprecated(reason: "2020-08-09: GraphQL v2 should not expose amounts as integer.")

    """
    Only return transactions that were created after this date
    """
    dateFrom: DateTime

    """
    Only return transactions that were created before this date
    """
    dateTo: DateTime

    """
    The term to search
    """
    searchTerm: String

    """
    Only return transactions with an Expense attached
    """
    hasExpense: Boolean

    """
    Only return transactions with an Order attached
    """
    hasOrder: Boolean

    """
    Whether to include regular transactions from the account (turn false if you only want Incognito or Gift Card transactions)
    """
    includeRegularTransactions: Boolean! = true

    """
    If the account is a user and this field is true, contributions from the incognito profile will be included too (admins only)
    """
    includeIncognitoTransactions: Boolean! = false

    """
    Whether to include transactions from children (Events and Projects)
    """
    includeChildrenTransactions: Boolean! = false

    """
    Whether to include transactions from Gift Cards issued by the account.
    """
    includeGiftCardTransactions: Boolean! = false

    """
    Whether to include debt transactions
    """
    includeDebts: Boolean! = false

    """
    To filter by transaction kind
    """
    kind: [TransactionKind]

    """
    The transactions group to filter by
    """
    group: String
    virtualCard: [VirtualCardReferenceInput]
  ): TransactionCollection!
  orders(
    """
    The number of results to fetch (default 10, max 1000)
    """
    limit: Int! = 100

    """
    The offset to use to fetch
    """
    offset: Int! = 0

    """
    If account is a host, also include hosted accounts orders
    """
    includeHostedAccounts: Boolean

    """
    Only return orders that were paid with this payment method. Must be an admin of the account owning the payment method.
    """
    paymentMethod: PaymentMethodReferenceInput

    """
    Whether to include incognito orders. Must be admin or root. Only with filter null or OUTGOING.
    """
    includeIncognito: Boolean = false

    """
    Account orders filter (INCOMING or OUTGOING)
    """
    filter: AccountOrdersFilter

    """
    Use this field to filter orders on their frequency (ONETIME, MONTHLY or YEARLY)
    """
    frequency: ContributionFrequency

    """
    Use this field to filter orders on their statuses
    """
    status: [OrderStatus]

    """
    The order of results
    """
    orderBy: ChronologicalOrderInput! = { field: CREATED_AT, direction: DESC }

    """
    Only return orders where the amount is greater than or equal to this value (in cents)
    """
    minAmount: Int

    """
    Only return orders where the amount is lower than or equal to this value (in cents)
    """
    maxAmount: Int

    """
    Only return orders that were created after this date
    """
    dateFrom: DateTime

    """
    Only return orders that were created before this date
    """
    dateTo: DateTime

    """
    The term to search
    """
    searchTerm: String
    tierSlug: String @deprecated(reason: "2022-02-25: Should be replaced by a tier reference. Not existing yet.")

    """
    Only returns orders that have a subscription (monthly/yearly). Don't use together with frequency.
    """
    onlySubscriptions: Boolean

    """
    Same as onlySubscriptions, but returns only orders with active subscriptions
    """
    onlyActiveSubscriptions: Boolean
  ): OrderCollection!
  settings: JSON!
  conversations(
    limit: Int! = 15
    offset: Int! = 0

    """
    Only return conversations matching this tag
    """
    tag: String
  ): ConversationCollection!

  """
  Returns conversation's tags for collective sorted by popularity
  """
  conversationsTags(limit: Int! = 30): [TagStat]

  """
  Returns expense tags for collective sorted by popularity
  """
  expensesTags(limit: Int! = 30): [TagStat]

  """
  The list of expense types supported by this account
  """
  supportedExpenseTypes: [ExpenseType!]!
  transferwise: TransferWise

  """
  The list of payout methods that this collective can use to get paid. In most cases, admin only and scope: "expenses".
  """
  payoutMethods: [PayoutMethod]

  """
  The list of payment methods that this collective can use to pay for Orders. Admin or Host only. Scope: "orders".
  """
  paymentMethods(
    type: [PaymentMethodType]
    enumType: [PaymentMethodType] @deprecated(reason: "2021-08-20: use type instead from now")
    service: [PaymentMethodService]

    """
    Whether to include expired payment methods. Payment methods expired since more than 6 months will never be returned.
    """
    includeExpired: Boolean
  ): [PaymentMethod]

  """
  The list of payment methods for this account that are pending a client confirmation (3D Secure / SCA)
  """
  paymentMethodsWithPendingConfirmation: [PaymentMethod]

  """
  The list of connected accounts (Stripe, Twitter, etc ...). Admin only. Scope: "connectedAccounts".
  """
  connectedAccounts: [ConnectedAccount]

  """
  The list of applications created by this account. Admin only. Scope: "applications".
  """
  oAuthApplications(
    """
    The number of results to fetch (default 10, max 1000)
    """
    limit: Int! = 10

    """
    The offset to use to fetch
    """
    offset: Int! = 0
  ): OAuthApplicationCollection

  """
  The address associated to this account. This field is always public for collectives and events.
  """
  location: Location
  categories: [String]!
  stats: AccountStats

  """
  Updates published by the account. To see unpublished updates, you need to be an admin and have the scope "updates".
  """
  updates(
    """
    The number of results to fetch (default 10, max 1000)
    """
    limit: Int! = 10

    """
    The offset to use to fetch
    """
    offset: Int! = 0

    """
    Only return published updates.
    """
    onlyPublishedUpdates: Boolean = false
    onlyChangelogUpdates: Boolean
    orderBy: UpdateChronologicalOrderInput! = { field: CREATED_AT, direction: DESC }
    searchTerm: String
  ): UpdateCollection!

  """
  Describes the features enabled and available for this account
  """
  features: CollectiveFeatures!

  """
  Virtual Cards attached to the account. Admin only. Scope: "virtualCards".
  """
  virtualCards(
    limit: Int! = 100
    offset: Int! = 0
    state: String = null
    merchantAccount: AccountReferenceInput = null

    """
    Only return expenses that were created after this date
    """
    dateFrom: DateTime = null

    """
    Only return expenses that were created before this date
    """
    dateTo: DateTime = null
    orderBy: ChronologicalOrderInput = { field: CREATED_AT, direction: DESC }
  ): VirtualCardCollection

  """
  Virtual Cards Merchants used by the account. Admin only. Scope: "virtualCards".
  """
  virtualCardMerchants(limit: Int! = 100, offset: Int! = 0): AccountCollection
  childrenAccounts(limit: Int! = 100, offset: Int! = 0, accountType: [AccountType]): AccountCollection!

  """
  Policies for the account. To see non-public policies you need to be admin and have the scope: "account".
  """
  policies: Policies!

  """
  List of activities that the logged-in user is subscribed for this collective
  """
  activitySubscriptions(channel: ActivityChannel): [ActivitySubscription]

  """
  Logged-in user permissions on an account
  """
  permissions: AccountPermissions!
  webhooks(
    """
    The number of results to fetch (default 10, max 1000)
    """
    limit: Int! = 10

    """
    The offset to use to fetch
    """
    offset: Int! = 0
    account: AccountReferenceInput!
  ): WebhookCollection!

  """
  Returns the Fiscal Host
  """
  host: Host

  """
  Describe how the host charges the collective
  """
  hostFeesStructure: HostFeeStructure

  """
  Fees percentage that the host takes for this collective
  """
  hostFeePercent(paymentMethodService: PaymentMethodService, paymentMethodType: PaymentMethodType): Float

  """
  How much platform fees are charged for this account
  """
  platformFeePercent: Float!

  """
  Date of approval by the Fiscal Host.
  """
  approvedAt: DateTime

  """
  Returns whether it's approved by the Fiscal Host
  """
  isApproved: Boolean!

  """
  Returns agreements this account has with its host, or null if not enough permissions.
  """
  hostAgreements(
    """
    The number of results to fetch (default 10, max 1000)
    """
    limit: Int! = 30

    """
    The offset to use to fetch
    """
    offset: Int! = 0
  ): AgreementCollection

  """
  Number of unique financial contributors.
  """
  totalFinancialContributors(
    """
    Type of account (COLLECTIVE/EVENT/ORGANIZATION/INDIVIDUAL)
    """
    accountType: AccountType
  ): Int!
  tiers(
    """
    The number of results to fetch
    """
    limit: Int! = 100

    """
    The offset to use to fetch
    """
    offset: Int! = 0
  ): TierCollection!

  """
  All the persons and entities that contribute to this account
  """
  contributors(
    """
    The number of results to fetch (default 10, max 1000)
    """
    limit: Int! = 10

    """
    The offset to use to fetch
    """
    offset: Int! = 0
    roles: [MemberRole]
  ): ContributorCollection!

  """
  Returns true if a custom contribution to Open Collective can be submitted for contributions made to this account
  """
  platformContributionAvailable: Boolean!
  contributionPolicy: String

  """
  The Account parenting this account
  """
  parent: Account

  """
  The Event start date and time
  """
  startsAt: DateTime

  """
  The Event end date and time
  """
  endsAt: DateTime

  """
  Timezone of the Event (TZ database format, e.g. UTC or Europe/Berlin)
  """
  timezone: String
}

"""
An account that has a parent account
"""
interface AccountWithParent {
  """
  The Account parenting this account
  """
  parent: Account
}

"""
Exposes information about an uploaded file (image, pdf, etc.)
"""
interface FileInfo {
  """
  Unique identifier for the file
  """
  id: String!

  """
  URL to access the file
  """
  url: URL!

  """
  Name of the file
  """
  name: String

  """
  Mime type of the file
  """
  type: String!

  """
  Size of the file in bytes
  """
  size: Int
}

"""
Exposes information about an uploaded image file
"""
type ImageFileInfo implements FileInfo {
  """
  Unique identifier for the file
  """
  id: String!

  """
  URL to access the file
  """
  url: URL!

  """
  Name of the file
  """
  name: String

  """
  Mime type of the file
  """
  type: String!

  """
  Size of the file in bytes
  """
  size: Int

  """
  If the file is an image, this will be the width of the image in pixels
  """
  width: Int

  """
  If the file is an image, this will be the height of the image in pixels
  """
  height: Int

  """
  Blurhash of the image
  """
  blurHash: String
}

type GenericFileInfo implements FileInfo {
  """
  Unique identifier for the file
  """
  id: String!

  """
  URL to access the file
  """
  url: URL!

  """
  Name of the file
  """
  name: String

  """
  Mime type of the file
  """
  type: String!

  """
  Size of the file in bytes
  """
  size: Int
}

"""
This represents an Individual account
"""
type Individual implements Account {
  id: String!
  legacyId: Int!

  """
  The slug identifying the account (ie: babel)
  """
  slug: String!
  type: AccountType!

  """
  Public name
  """
  name: String

  """
  Private, legal name. Used for expense receipts, taxes, etc. Scope: "account".
  """
  legalName: String
  description: String
  longDescription: String
  tags: [String]
  website: String @deprecated(reason: "2023-01-16: Please use socialLinks")
  twitterHandle: String @deprecated(reason: "2023-01-16: Please use socialLinks")
  githubHandle: String @deprecated(reason: "2022-06-03: Please use repositoryUrl")
  repositoryUrl: String @deprecated(reason: "2023-01-16: Please use socialLinks")
  socialLinks: [SocialLink!]!
  currency: String
  expensePolicy: String

  """
  Defines if the contributors wants to be incognito (name not displayed)
  """
  isIncognito: Boolean!
  imageUrl(height: Int, format: ImageFormat): String
  backgroundImageUrl(height: Int, format: ImageFormat): String

  """
  The time of creation
  """
  createdAt: DateTime
  updatedAt: DateTime

  """
  Returns whether this account is archived
  """
  isArchived: Boolean!

  """
  Whether this account is frozen
  """
  isFrozen: Boolean!

  """
  Returns whether the account accepts financial contributions.
  """
  isActive: Boolean

  """
  Returns whether the account is setup to Host collectives.
  """
  isHost: Boolean!

  """
  Returns true if the remote user is an admin of this account
  """
  isAdmin: Boolean!
  parentAccount: Account @deprecated(reason: "2022-12-16: use parent on AccountWithParent instead")

  """
  Get all members (admins, members, backers, followers)
  """
  members(
    limit: Int! = 100
    offset: Int! = 0
    role: [MemberRole]
    accountType: [AccountType]

    """
    Admin only. To filter on the email address of a member, useful to check if a member exists.
    """
    email: EmailAddress

    """
    Order of the results
    """
    orderBy: ChronologicalOrderInput! = { field: CREATED_AT, direction: ASC }
    includeInherited: Boolean = true
  ): MemberCollection!

  """
  [AUTHENTICATED] Returns the pending invitations
  """
  memberInvitations(
    """
    A reference to an account (usually Individual). Will return invitations sent to the account to join as a member
    """
    memberAccount: AccountReferenceInput

    """
    A reference to an account (usually Collective, Fund or Organization). Will return invitations sent to join this account as a member.
    """
    account: AccountReferenceInput

    """
    An array of Member roles to filter for
    """
    role: [MemberRole]
  ): [MemberInvitation]
  memberOf(
    limit: Int! = 150
    offset: Int! = 0
    role: [MemberRole]
    accountType: [AccountType]
    account: AccountReferenceInput

    """
    Filter on whether the account is a host or not
    """
    isHostAccount: Boolean

    """
    Filter on (un)approved collectives
    """
    isApproved: Boolean

    """
    Filter on archived collectives
    """
    isArchived: Boolean

    """
    Whether incognito profiles should be included in the result. Only works if requesting user is an admin of the account.
    """
    includeIncognito: Boolean = true

    """
    A term to search membership. Searches in collective tags, name, slug, members description and role.
    """
    searchTerm: String

    """
    Filters on the Host fees structure applied to this account
    """
    hostFeesStructure: HostFeeStructure

    """
    Order of the results
    """
    orderBy: OrderByInput! = { field: CREATED_AT, direction: DESC }

    """
    Order the query by requested role order
    """
    orderByRoles: Boolean
  ): MemberOfCollection!

  """
  Returns the emails of the account. Individuals only have one, but organizations can have multiple emails.
  """
  emails: [EmailAddress!]
  transactions(
    """
    The number of results to fetch (default 10, max 1000)
    """
    limit: Int! = 100

    """
    The offset to use to fetch
    """
    offset: Int! = 0

    """
    The transaction type (DEBIT or CREDIT)
    """
    type: TransactionType

    """
    The payment method types. Can include `null` for transactions without a payment method
    """
    paymentMethodType: [PaymentMethodType]

    """
    Reference of the account assigned to the other side of the transaction (CREDIT -> sender, DEBIT -> recipient). Avoid, favor account instead.
    """
    fromAccount: AccountReferenceInput

    """
    Reference of the host accounting the transaction
    """
    host: AccountReferenceInput

    """
    NOT IMPLEMENTED. Only return transactions that match these tags.
    """
    tags: [String] @deprecated(reason: "2020-08-09: Was never implemented.")

    """
    The order of results
    """
    orderBy: ChronologicalOrderInput! = { field: CREATED_AT, direction: DESC }

    """
    Only return transactions where the amount is greater than or equal to this value (in cents)
    """
    minAmount: Int @deprecated(reason: "2020-08-09: GraphQL v2 should not expose amounts as integer.")

    """
    Only return transactions where the amount is lower than or equal to this value (in cents)
    """
    maxAmount: Int @deprecated(reason: "2020-08-09: GraphQL v2 should not expose amounts as integer.")

    """
    Only return transactions that were created after this date
    """
    dateFrom: DateTime

    """
    Only return transactions that were created before this date
    """
    dateTo: DateTime

    """
    The term to search
    """
    searchTerm: String

    """
    Only return transactions with an Expense attached
    """
    hasExpense: Boolean

    """
    Only return transactions with an Order attached
    """
    hasOrder: Boolean

    """
    Whether to include regular transactions from the account (turn false if you only want Incognito or Gift Card transactions)
    """
    includeRegularTransactions: Boolean! = true

    """
    If the account is a user and this field is true, contributions from the incognito profile will be included too (admins only)
    """
    includeIncognitoTransactions: Boolean! = false

    """
    Whether to include transactions from children (Events and Projects)
    """
    includeChildrenTransactions: Boolean! = false

    """
    Whether to include transactions from Gift Cards issued by the account.
    """
    includeGiftCardTransactions: Boolean! = false

    """
    Whether to include debt transactions
    """
    includeDebts: Boolean! = false

    """
    To filter by transaction kind
    """
    kind: [TransactionKind]

    """
    The transactions group to filter by
    """
    group: String
    virtualCard: [VirtualCardReferenceInput]
  ): TransactionCollection!
  orders(
    """
    The number of results to fetch (default 10, max 1000)
    """
    limit: Int! = 100

    """
    The offset to use to fetch
    """
    offset: Int! = 0

    """
    If account is a host, also include hosted accounts orders
    """
    includeHostedAccounts: Boolean

    """
    Only return orders that were paid with this payment method. Must be an admin of the account owning the payment method.
    """
    paymentMethod: PaymentMethodReferenceInput

    """
    Whether to include incognito orders. Must be admin or root. Only with filter null or OUTGOING.
    """
    includeIncognito: Boolean = false

    """
    Account orders filter (INCOMING or OUTGOING)
    """
    filter: AccountOrdersFilter

    """
    Use this field to filter orders on their frequency (ONETIME, MONTHLY or YEARLY)
    """
    frequency: ContributionFrequency

    """
    Use this field to filter orders on their statuses
    """
    status: [OrderStatus]

    """
    The order of results
    """
    orderBy: ChronologicalOrderInput! = { field: CREATED_AT, direction: DESC }

    """
    Only return orders where the amount is greater than or equal to this value (in cents)
    """
    minAmount: Int

    """
    Only return orders where the amount is lower than or equal to this value (in cents)
    """
    maxAmount: Int

    """
    Only return orders that were created after this date
    """
    dateFrom: DateTime

    """
    Only return orders that were created before this date
    """
    dateTo: DateTime

    """
    The term to search
    """
    searchTerm: String
    tierSlug: String @deprecated(reason: "2022-02-25: Should be replaced by a tier reference. Not existing yet.")

    """
    Only returns orders that have a subscription (monthly/yearly). Don't use together with frequency.
    """
    onlySubscriptions: Boolean

    """
    Same as onlySubscriptions, but returns only orders with active subscriptions
    """
    onlyActiveSubscriptions: Boolean
  ): OrderCollection!
  settings: JSON!
  conversations(
    limit: Int! = 15
    offset: Int! = 0

    """
    Only return conversations matching this tag
    """
    tag: String
  ): ConversationCollection!

  """
  Returns conversation's tags for collective sorted by popularity
  """
  conversationsTags(limit: Int! = 30): [TagStat]

  """
  Returns expense tags for collective sorted by popularity
  """
  expensesTags(limit: Int! = 30): [TagStat]

  """
  The list of expense types supported by this account
  """
  supportedExpenseTypes: [ExpenseType!]!
  transferwise: TransferWise

  """
  The list of payout methods that this collective can use to get paid. In most cases, admin only and scope: "expenses".
  """
  payoutMethods: [PayoutMethod]

  """
  The list of payment methods that this collective can use to pay for Orders. Admin or Host only. Scope: "orders".
  """
  paymentMethods(
    type: [PaymentMethodType]
    enumType: [PaymentMethodType] @deprecated(reason: "2021-08-20: use type instead from now")
    service: [PaymentMethodService]

    """
    Whether to include expired payment methods. Payment methods expired since more than 6 months will never be returned.
    """
    includeExpired: Boolean
  ): [PaymentMethod]

  """
  The list of payment methods for this account that are pending a client confirmation (3D Secure / SCA)
  """
  paymentMethodsWithPendingConfirmation: [PaymentMethod]

  """
  The list of connected accounts (Stripe, Twitter, etc ...). Admin only. Scope: "connectedAccounts".
  """
  connectedAccounts: [ConnectedAccount]

  """
  The list of applications created by this account. Admin only. Scope: "applications".
  """
  oAuthApplications(
    """
    The number of results to fetch (default 10, max 1000)
    """
    limit: Int! = 10

    """
    The offset to use to fetch
    """
    offset: Int! = 0
  ): OAuthApplicationCollection

  "\n          Address. This field is public for hosts, otherwise:\n            - Users can see their own address\n            - Hosts can see the address of users submitting expenses to their collectives\n        "
  location: Location
  categories: [String]!
  stats: AccountStats

  """
  Updates published by the account. To see unpublished updates, you need to be an admin and have the scope "updates".
  """
  updates(
    """
    The number of results to fetch (default 10, max 1000)
    """
    limit: Int! = 10

    """
    The offset to use to fetch
    """
    offset: Int! = 0

    """
    Only return published updates.
    """
    onlyPublishedUpdates: Boolean = false
    onlyChangelogUpdates: Boolean
    orderBy: UpdateChronologicalOrderInput! = { field: CREATED_AT, direction: DESC }
    searchTerm: String
  ): UpdateCollection!

  """
  Describes the features enabled and available for this account
  """
  features: CollectiveFeatures!

  """
  Virtual Cards attached to the account. Admin only. Scope: "virtualCards".
  """
  virtualCards(
    limit: Int! = 100
    offset: Int! = 0
    state: String = null
    merchantAccount: AccountReferenceInput = null

    """
    Only return expenses that were created after this date
    """
    dateFrom: DateTime = null

    """
    Only return expenses that were created before this date
    """
    dateTo: DateTime = null
    orderBy: ChronologicalOrderInput = { field: CREATED_AT, direction: DESC }
  ): VirtualCardCollection

  """
  Virtual Cards Merchants used by the account. Admin only. Scope: "virtualCards".
  """
  virtualCardMerchants(limit: Int! = 100, offset: Int! = 0): AccountCollection
  childrenAccounts(limit: Int! = 100, offset: Int! = 0, accountType: [AccountType]): AccountCollection!

  """
  Policies for the account. To see non-public policies you need to be admin and have the scope: "account".
  """
  policies: Policies!

  """
  List of activities that the logged-in user is subscribed for this collective
  """
  activitySubscriptions(channel: ActivityChannel): [ActivitySubscription]

  """
  Logged-in user permissions on an account
  """
  permissions: AccountPermissions!
  webhooks(
    """
    The number of results to fetch (default 10, max 1000)
    """
    limit: Int! = 10

    """
    The offset to use to fetch
    """
    offset: Int! = 0
    account: AccountReferenceInput!
  ): WebhookCollection!

  """
  Email for the account. For authenticated user: scope: "email".
  """
  email: String
  isGuest: Boolean!
  isFollowingConversation(id: String!): Boolean!
  hasTwoFactorAuth: Boolean
  newsletterOptIn: Boolean

  """
  If the individual is a host account, this will return the matching Host object
  """
  host: Host
  hasSeenLatestChangelogEntry: Boolean
  oAuthAuthorizations(
    """
    The number of results to fetch (default 10, max 1000)
    """
    limit: Int! = 10

    """
    The offset to use to fetch
    """
    offset: Int! = 0
  ): OAuthAuthorizationCollection

  """
  The list of personal tokens created by this account. Admin only. Scope: "applications".
  """
  personalTokens(
    """
    The number of results to fetch (default 10, max 1000)
    """
    limit: Int! = 10

    """
    The offset to use to fetch
    """
    offset: Int! = 0
  ): PersonalTokenCollection

  """
  Has the account a password set? For authenticated user: scope: "account".
  """
  hasPassword: Boolean
}

"""
A collection of "OAuth Authorizations"
"""
type OAuthAuthorizationCollection implements Collection {
  offset: Int
  limit: Int
  totalCount: Int
  nodes: [OAuthAuthorization]
}

"""
A collection of "PersonalToken"
"""
type PersonalTokenCollection implements Collection {
  offset: Int
  limit: Int
  totalCount: Int
  nodes: [PersonalToken]
}

"""
A personal token
"""
type PersonalToken {
  """
  Unique identifier for this personal token
  """
  id: String!

  """
  A friendly name for users to easily find their personal tokens
  """
  name: String

  """
  The personal token
  """
  token: String

  """
  The date on which the personal token expires
  """
  expiresAt: DateTime

  """
  The scopes of the personal token
  """
  scope: [OAuthScope]

  """
  The account that owns this personal token
  """
  account: Individual!

  """
  The date on which the personal token was created
  """
  createdAt: DateTime

  """
  The date on which the personal token was last updated
  """
  updatedAt: DateTime
}

"""
This represents a Member relationship (ie: Organization backing a Collective)
"""
type Member {
  id: String
  role: MemberRole
  tier: Tier
  createdAt: DateTime
  updatedAt: DateTime
  since: DateTime

  """
  Total amount donated
  """
  totalDonations: Amount!

  """
  Custom user message from member to the collective
  """
  publicMessage: String

  """
  Custom user description
  """
  description: String

  """
  If membership is inherited from parent collective
  """
  inherited: Boolean
  account: Account
}

"""
This represents a MemberOf relationship (ie: Collective backed by an Organization)
"""
type MemberOf {
  id: String
  role: MemberRole
  tier: Tier
  createdAt: DateTime
  updatedAt: DateTime
  since: DateTime

  """
  Total amount donated
  """
  totalDonations: Amount!

  """
  Custom user message from member to the collective
  """
  publicMessage: String

  """
  Custom user description
  """
  description: String

  """
  If membership is inherited from parent collective
  """
  inherited: Boolean
  account: Account
}

"""
This represents an Organization account
"""
type Organization implements Account & AccountWithContributions {
  id: String!
  legacyId: Int!

  """
  The slug identifying the account (ie: babel)
  """
  slug: String!
  type: AccountType!

  """
  Public name
  """
  name: String

  """
  Private, legal name. Used for expense receipts, taxes, etc. Scope: "account".
  """
  legalName: String
  description: String
  longDescription: String
  tags: [String]
  website: String @deprecated(reason: "2023-01-16: Please use socialLinks")
  twitterHandle: String @deprecated(reason: "2023-01-16: Please use socialLinks")
  githubHandle: String @deprecated(reason: "2022-06-03: Please use repositoryUrl")
  repositoryUrl: String @deprecated(reason: "2023-01-16: Please use socialLinks")
  socialLinks: [SocialLink!]!
  currency: String
  expensePolicy: String

  """
  Defines if the contributors wants to be incognito (name not displayed)
  """
  isIncognito: Boolean!
  imageUrl(height: Int, format: ImageFormat): String
  backgroundImageUrl(height: Int, format: ImageFormat): String

  """
  The time of creation
  """
  createdAt: DateTime
  updatedAt: DateTime

  """
  Returns whether this account is archived
  """
  isArchived: Boolean!

  """
  Whether this account is frozen
  """
  isFrozen: Boolean!

  """
  Returns whether the account accepts financial contributions.
  """
  isActive: Boolean

  """
  Returns whether the account is setup to Host collectives.
  """
  isHost: Boolean!

  """
  Returns true if the remote user is an admin of this account
  """
  isAdmin: Boolean!
  parentAccount: Account @deprecated(reason: "2022-12-16: use parent on AccountWithParent instead")

  """
  Get all members (admins, members, backers, followers)
  """
  members(
    limit: Int! = 100
    offset: Int! = 0
    role: [MemberRole]
    accountType: [AccountType]

    """
    Admin only. To filter on the email address of a member, useful to check if a member exists.
    """
    email: EmailAddress

    """
    Order of the results
    """
    orderBy: ChronologicalOrderInput! = { field: CREATED_AT, direction: ASC }
    includeInherited: Boolean = true
  ): MemberCollection!

  """
  [AUTHENTICATED] Returns the pending invitations
  """
  memberInvitations(
    """
    A reference to an account (usually Individual). Will return invitations sent to the account to join as a member
    """
    memberAccount: AccountReferenceInput

    """
    A reference to an account (usually Collective, Fund or Organization). Will return invitations sent to join this account as a member.
    """
    account: AccountReferenceInput

    """
    An array of Member roles to filter for
    """
    role: [MemberRole]
  ): [MemberInvitation]
  memberOf(
    limit: Int! = 150
    offset: Int! = 0
    role: [MemberRole]
    accountType: [AccountType]
    account: AccountReferenceInput

    """
    Filter on whether the account is a host or not
    """
    isHostAccount: Boolean

    """
    Filter on (un)approved collectives
    """
    isApproved: Boolean

    """
    Filter on archived collectives
    """
    isArchived: Boolean

    """
    Whether incognito profiles should be included in the result. Only works if requesting user is an admin of the account.
    """
    includeIncognito: Boolean = true

    """
    A term to search membership. Searches in collective tags, name, slug, members description and role.
    """
    searchTerm: String

    """
    Filters on the Host fees structure applied to this account
    """
    hostFeesStructure: HostFeeStructure

    """
    Order of the results
    """
    orderBy: OrderByInput! = { field: CREATED_AT, direction: DESC }

    """
    Order the query by requested role order
    """
    orderByRoles: Boolean
  ): MemberOfCollection!

  """
  Returns the emails of the account. Individuals only have one, but organizations can have multiple emails.
  """
  emails: [EmailAddress!]
  transactions(
    """
    The number of results to fetch (default 10, max 1000)
    """
    limit: Int! = 100

    """
    The offset to use to fetch
    """
    offset: Int! = 0

    """
    The transaction type (DEBIT or CREDIT)
    """
    type: TransactionType

    """
    The payment method types. Can include `null` for transactions without a payment method
    """
    paymentMethodType: [PaymentMethodType]

    """
    Reference of the account assigned to the other side of the transaction (CREDIT -> sender, DEBIT -> recipient). Avoid, favor account instead.
    """
    fromAccount: AccountReferenceInput

    """
    Reference of the host accounting the transaction
    """
    host: AccountReferenceInput

    """
    NOT IMPLEMENTED. Only return transactions that match these tags.
    """
    tags: [String] @deprecated(reason: "2020-08-09: Was never implemented.")

    """
    The order of results
    """
    orderBy: ChronologicalOrderInput! = { field: CREATED_AT, direction: DESC }

    """
    Only return transactions where the amount is greater than or equal to this value (in cents)
    """
    minAmount: Int @deprecated(reason: "2020-08-09: GraphQL v2 should not expose amounts as integer.")

    """
    Only return transactions where the amount is lower than or equal to this value (in cents)
    """
    maxAmount: Int @deprecated(reason: "2020-08-09: GraphQL v2 should not expose amounts as integer.")

    """
    Only return transactions that were created after this date
    """
    dateFrom: DateTime

    """
    Only return transactions that were created before this date
    """
    dateTo: DateTime

    """
    The term to search
    """
    searchTerm: String

    """
    Only return transactions with an Expense attached
    """
    hasExpense: Boolean

    """
    Only return transactions with an Order attached
    """
    hasOrder: Boolean

    """
    Whether to include regular transactions from the account (turn false if you only want Incognito or Gift Card transactions)
    """
    includeRegularTransactions: Boolean! = true

    """
    If the account is a user and this field is true, contributions from the incognito profile will be included too (admins only)
    """
    includeIncognitoTransactions: Boolean! = false

    """
    Whether to include transactions from children (Events and Projects)
    """
    includeChildrenTransactions: Boolean! = false

    """
    Whether to include transactions from Gift Cards issued by the account.
    """
    includeGiftCardTransactions: Boolean! = false

    """
    Whether to include debt transactions
    """
    includeDebts: Boolean! = false

    """
    To filter by transaction kind
    """
    kind: [TransactionKind]

    """
    The transactions group to filter by
    """
    group: String
    virtualCard: [VirtualCardReferenceInput]
  ): TransactionCollection!
  orders(
    """
    The number of results to fetch (default 10, max 1000)
    """
    limit: Int! = 100

    """
    The offset to use to fetch
    """
    offset: Int! = 0

    """
    If account is a host, also include hosted accounts orders
    """
    includeHostedAccounts: Boolean

    """
    Only return orders that were paid with this payment method. Must be an admin of the account owning the payment method.
    """
    paymentMethod: PaymentMethodReferenceInput

    """
    Whether to include incognito orders. Must be admin or root. Only with filter null or OUTGOING.
    """
    includeIncognito: Boolean = false

    """
    Account orders filter (INCOMING or OUTGOING)
    """
    filter: AccountOrdersFilter

    """
    Use this field to filter orders on their frequency (ONETIME, MONTHLY or YEARLY)
    """
    frequency: ContributionFrequency

    """
    Use this field to filter orders on their statuses
    """
    status: [OrderStatus]

    """
    The order of results
    """
    orderBy: ChronologicalOrderInput! = { field: CREATED_AT, direction: DESC }

    """
    Only return orders where the amount is greater than or equal to this value (in cents)
    """
    minAmount: Int

    """
    Only return orders where the amount is lower than or equal to this value (in cents)
    """
    maxAmount: Int

    """
    Only return orders that were created after this date
    """
    dateFrom: DateTime

    """
    Only return orders that were created before this date
    """
    dateTo: DateTime

    """
    The term to search
    """
    searchTerm: String
    tierSlug: String @deprecated(reason: "2022-02-25: Should be replaced by a tier reference. Not existing yet.")

    """
    Only returns orders that have a subscription (monthly/yearly). Don't use together with frequency.
    """
    onlySubscriptions: Boolean

    """
    Same as onlySubscriptions, but returns only orders with active subscriptions
    """
    onlyActiveSubscriptions: Boolean
  ): OrderCollection!
  settings: JSON!
  conversations(
    limit: Int! = 15
    offset: Int! = 0

    """
    Only return conversations matching this tag
    """
    tag: String
  ): ConversationCollection!

  """
  Returns conversation's tags for collective sorted by popularity
  """
  conversationsTags(limit: Int! = 30): [TagStat]

  """
  Returns expense tags for collective sorted by popularity
  """
  expensesTags(limit: Int! = 30): [TagStat]

  """
  The list of expense types supported by this account
  """
  supportedExpenseTypes: [ExpenseType!]!
  transferwise: TransferWise

  """
  The list of payout methods that this collective can use to get paid. In most cases, admin only and scope: "expenses".
  """
  payoutMethods: [PayoutMethod]

  """
  The list of payment methods that this collective can use to pay for Orders. Admin or Host only. Scope: "orders".
  """
  paymentMethods(
    type: [PaymentMethodType]
    enumType: [PaymentMethodType] @deprecated(reason: "2021-08-20: use type instead from now")
    service: [PaymentMethodService]

    """
    Whether to include expired payment methods. Payment methods expired since more than 6 months will never be returned.
    """
    includeExpired: Boolean
  ): [PaymentMethod]

  """
  The list of payment methods for this account that are pending a client confirmation (3D Secure / SCA)
  """
  paymentMethodsWithPendingConfirmation: [PaymentMethod]

  """
  The list of connected accounts (Stripe, Twitter, etc ...). Admin only. Scope: "connectedAccounts".
  """
  connectedAccounts: [ConnectedAccount]

  """
  The list of applications created by this account. Admin only. Scope: "applications".
  """
  oAuthApplications(
    """
    The number of results to fetch (default 10, max 1000)
    """
    limit: Int! = 10

    """
    The offset to use to fetch
    """
    offset: Int! = 0
  ): OAuthApplicationCollection

  "\n          Address. This field is public for hosts, otherwise:\n            - Users can see the addresses of the collectives they're admin of; if they are not an admin they can only see the country that the org belong to.\n            - Hosts can see the address of organizations submitting expenses to their collectives.\n        "
  location: Location
  categories: [String]!
  stats: AccountStats

  """
  Updates published by the account. To see unpublished updates, you need to be an admin and have the scope "updates".
  """
  updates(
    """
    The number of results to fetch (default 10, max 1000)
    """
    limit: Int! = 10

    """
    The offset to use to fetch
    """
    offset: Int! = 0

    """
    Only return published updates.
    """
    onlyPublishedUpdates: Boolean = false
    onlyChangelogUpdates: Boolean
    orderBy: UpdateChronologicalOrderInput! = { field: CREATED_AT, direction: DESC }
    searchTerm: String
  ): UpdateCollection!

  """
  Describes the features enabled and available for this account
  """
  features: CollectiveFeatures!

  """
  Virtual Cards attached to the account. Admin only. Scope: "virtualCards".
  """
  virtualCards(
    limit: Int! = 100
    offset: Int! = 0
    state: String = null
    merchantAccount: AccountReferenceInput = null

    """
    Only return expenses that were created after this date
    """
    dateFrom: DateTime = null

    """
    Only return expenses that were created before this date
    """
    dateTo: DateTime = null
    orderBy: ChronologicalOrderInput = { field: CREATED_AT, direction: DESC }
  ): VirtualCardCollection

  """
  Virtual Cards Merchants used by the account. Admin only. Scope: "virtualCards".
  """
  virtualCardMerchants(limit: Int! = 100, offset: Int! = 0): AccountCollection
  childrenAccounts(limit: Int! = 100, offset: Int! = 0, accountType: [AccountType]): AccountCollection!

  """
  Policies for the account. To see non-public policies you need to be admin and have the scope: "account".
  """
  policies: Policies!

  """
  List of activities that the logged-in user is subscribed for this collective
  """
  activitySubscriptions(channel: ActivityChannel): [ActivitySubscription]

  """
  Logged-in user permissions on an account
  """
  permissions: AccountPermissions!
  webhooks(
    """
    The number of results to fetch (default 10, max 1000)
    """
    limit: Int! = 10

    """
    The offset to use to fetch
    """
    offset: Int! = 0
    account: AccountReferenceInput!
  ): WebhookCollection!

  """
  Number of unique financial contributors.
  """
  totalFinancialContributors(
    """
    Type of account (COLLECTIVE/EVENT/ORGANIZATION/INDIVIDUAL)
    """
    accountType: AccountType
  ): Int!
  tiers(
    """
    The number of results to fetch
    """
    limit: Int! = 100

    """
    The offset to use to fetch
    """
    offset: Int! = 0
  ): TierCollection!

  """
  All the persons and entities that contribute to this account
  """
  contributors(
    """
    The number of results to fetch (default 10, max 1000)
    """
    limit: Int! = 10

    """
    The offset to use to fetch
    """
    offset: Int! = 0
    roles: [MemberRole]
  ): ContributorCollection!

  """
  How much platform fees are charged for this account
  """
  platformFeePercent: Float!

  """
  Returns true if a custom contribution to Open Collective can be submitted for contributions made to this account
  """
  platformContributionAvailable: Boolean!
  contributionPolicy: String
  email: String @deprecated(reason: "2022-07-18: This field is deprecated and will return null")

  """
  If the organization is a host account, this will return the matching Host object
  """
  host: Host
}

"""
TransferWise related properties for bank transfer.
"""
type TransferWise {
  """
  Unique identifier for this Wise object
  """
  id: String!
  requiredFields(
    """
    The 3 letter code identifying the currency you want to receive (ie: USD, EUR, BRL, GBP)
    """
    currency: String!

    """
    The account JSON object being validated
    """
    accountDetails: JSON
  ): [TransferWiseRequiredField]
  availableCurrencies(
    """
    Ignores blocked currencies, used to generate the bank information form for manual payments
    """
    ignoreBlockedCurrencies: Boolean
  ): [JSONObject]

  """
  Transferwise balances. Returns null if Transferwise account is not connected.
  """
  balances: [Amount]
}

type TransferWiseRequiredField {
  type: String
  title: String
  fields: [TransferWiseField]
}

type TransferWiseField {
  name: String
  group: [TransferWiseFieldGroup]
}

type TransferWiseFieldGroup {
  key: String
  name: String
  type: String
  required: Boolean
  refreshRequirementsOnChange: Boolean
  displayFormat: String
  example: String
  minLength: Int
  maxLength: Int
  validationRegexp: String
  validationAsync: String
  valuesAllowed: [TransferWiseFieldVatvkluesAllowed]
}

type TransferWiseFieldVatvkluesAllowed {
  key: String
  name: String
}

"""
The `JSONObject` scalar type represents JSON objects as specified by [ECMA-404](http://www.ecma-international.org/publications/files/ECMA-ST/ECMA-404.pdf).
"""
scalar JSONObject

"""
This represents a Vendor account
"""
type Vendor implements Account & AccountWithHost & AccountWithContributions {
  id: String!
  legacyId: Int!

  """
  The slug identifying the account (ie: babel)
  """
  slug: String!
  type: AccountType!

  """
  Public name
  """
  name: String

  """
  Private, legal name. Used for expense receipts, taxes, etc. Scope: "account".
  """
  legalName: String
  description: String
  longDescription: String
  tags: [String]
  website: String @deprecated(reason: "2023-01-16: Please use socialLinks")
  twitterHandle: String @deprecated(reason: "2023-01-16: Please use socialLinks")
  githubHandle: String @deprecated(reason: "2022-06-03: Please use repositoryUrl")
  repositoryUrl: String @deprecated(reason: "2023-01-16: Please use socialLinks")
  socialLinks: [SocialLink!]!
  currency: String
  expensePolicy: String

  """
  Defines if the contributors wants to be incognito (name not displayed)
  """
  isIncognito: Boolean!
  imageUrl(height: Int, format: ImageFormat): String
  backgroundImageUrl(height: Int, format: ImageFormat): String

  """
  The time of creation
  """
  createdAt: DateTime
  updatedAt: DateTime

  """
  Returns whether this account is archived
  """
  isArchived: Boolean!

  """
  Whether this account is frozen
  """
  isFrozen: Boolean!

  """
  Returns whether it's active: can accept financial contributions and pay expenses.
  """
  isActive: Boolean!

  """
  Returns whether the account is setup to Host collectives.
  """
  isHost: Boolean!

  """
  Returns true if the remote user is an admin of this account
  """
  isAdmin: Boolean!
  parentAccount: Account @deprecated(reason: "2022-12-16: use parent on AccountWithParent instead")

  """
  Get all members (admins, members, backers, followers)
  """
  members(
    limit: Int! = 100
    offset: Int! = 0
    role: [MemberRole]
    accountType: [AccountType]

    """
    Admin only. To filter on the email address of a member, useful to check if a member exists.
    """
    email: EmailAddress

    """
    Order of the results
    """
    orderBy: ChronologicalOrderInput! = { field: CREATED_AT, direction: ASC }
    includeInherited: Boolean = true
  ): MemberCollection!

  """
  [AUTHENTICATED] Returns the pending invitations
  """
  memberInvitations(
    """
    A reference to an account (usually Individual). Will return invitations sent to the account to join as a member
    """
    memberAccount: AccountReferenceInput

    """
    A reference to an account (usually Collective, Fund or Organization). Will return invitations sent to join this account as a member.
    """
    account: AccountReferenceInput

    """
    An array of Member roles to filter for
    """
    role: [MemberRole]
  ): [MemberInvitation]
  memberOf(
    limit: Int! = 150
    offset: Int! = 0
    role: [MemberRole]
    accountType: [AccountType]
    account: AccountReferenceInput

    """
    Filter on whether the account is a host or not
    """
    isHostAccount: Boolean

    """
    Filter on (un)approved collectives
    """
    isApproved: Boolean

    """
    Filter on archived collectives
    """
    isArchived: Boolean

    """
    Whether incognito profiles should be included in the result. Only works if requesting user is an admin of the account.
    """
    includeIncognito: Boolean = true

    """
    A term to search membership. Searches in collective tags, name, slug, members description and role.
    """
    searchTerm: String

    """
    Filters on the Host fees structure applied to this account
    """
    hostFeesStructure: HostFeeStructure

    """
    Order of the results
    """
    orderBy: OrderByInput! = { field: CREATED_AT, direction: DESC }

    """
    Order the query by requested role order
    """
    orderByRoles: Boolean
  ): MemberOfCollection!

  """
  Returns the emails of the account. Individuals only have one, but organizations can have multiple emails.
  """
  emails: [EmailAddress!]
  transactions(
    """
    The number of results to fetch (default 10, max 1000)
    """
    limit: Int! = 100

    """
    The offset to use to fetch
    """
    offset: Int! = 0

    """
    The transaction type (DEBIT or CREDIT)
    """
    type: TransactionType

    """
    The payment method types. Can include `null` for transactions without a payment method
    """
    paymentMethodType: [PaymentMethodType]

    """
    Reference of the account assigned to the other side of the transaction (CREDIT -> sender, DEBIT -> recipient). Avoid, favor account instead.
    """
    fromAccount: AccountReferenceInput

    """
    Reference of the host accounting the transaction
    """
    host: AccountReferenceInput

    """
    NOT IMPLEMENTED. Only return transactions that match these tags.
    """
    tags: [String] @deprecated(reason: "2020-08-09: Was never implemented.")

    """
    The order of results
    """
    orderBy: ChronologicalOrderInput! = { field: CREATED_AT, direction: DESC }

    """
    Only return transactions where the amount is greater than or equal to this value (in cents)
    """
    minAmount: Int @deprecated(reason: "2020-08-09: GraphQL v2 should not expose amounts as integer.")

    """
    Only return transactions where the amount is lower than or equal to this value (in cents)
    """
    maxAmount: Int @deprecated(reason: "2020-08-09: GraphQL v2 should not expose amounts as integer.")

    """
    Only return transactions that were created after this date
    """
    dateFrom: DateTime

    """
    Only return transactions that were created before this date
    """
    dateTo: DateTime

    """
    The term to search
    """
    searchTerm: String

    """
    Only return transactions with an Expense attached
    """
    hasExpense: Boolean

    """
    Only return transactions with an Order attached
    """
    hasOrder: Boolean

    """
    Whether to include regular transactions from the account (turn false if you only want Incognito or Gift Card transactions)
    """
    includeRegularTransactions: Boolean! = true

    """
    If the account is a user and this field is true, contributions from the incognito profile will be included too (admins only)
    """
    includeIncognitoTransactions: Boolean! = false

    """
    Whether to include transactions from children (Events and Projects)
    """
    includeChildrenTransactions: Boolean! = false

    """
    Whether to include transactions from Gift Cards issued by the account.
    """
    includeGiftCardTransactions: Boolean! = false

    """
    Whether to include debt transactions
    """
    includeDebts: Boolean! = false

    """
    To filter by transaction kind
    """
    kind: [TransactionKind]

    """
    The transactions group to filter by
    """
    group: String
    virtualCard: [VirtualCardReferenceInput]
  ): TransactionCollection!
  orders(
    """
    The number of results to fetch (default 10, max 1000)
    """
    limit: Int! = 100

    """
    The offset to use to fetch
    """
    offset: Int! = 0

    """
    If account is a host, also include hosted accounts orders
    """
    includeHostedAccounts: Boolean

    """
    Only return orders that were paid with this payment method. Must be an admin of the account owning the payment method.
    """
    paymentMethod: PaymentMethodReferenceInput

    """
    Whether to include incognito orders. Must be admin or root. Only with filter null or OUTGOING.
    """
    includeIncognito: Boolean = false

    """
    Account orders filter (INCOMING or OUTGOING)
    """
    filter: AccountOrdersFilter

    """
    Use this field to filter orders on their frequency (ONETIME, MONTHLY or YEARLY)
    """
    frequency: ContributionFrequency

    """
    Use this field to filter orders on their statuses
    """
    status: [OrderStatus]

    """
    The order of results
    """
    orderBy: ChronologicalOrderInput! = { field: CREATED_AT, direction: DESC }

    """
    Only return orders where the amount is greater than or equal to this value (in cents)
    """
    minAmount: Int

    """
    Only return orders where the amount is lower than or equal to this value (in cents)
    """
    maxAmount: Int

    """
    Only return orders that were created after this date
    """
    dateFrom: DateTime

    """
    Only return orders that were created before this date
    """
    dateTo: DateTime

    """
    The term to search
    """
    searchTerm: String
    tierSlug: String @deprecated(reason: "2022-02-25: Should be replaced by a tier reference. Not existing yet.")

    """
    Only returns orders that have a subscription (monthly/yearly). Don't use together with frequency.
    """
    onlySubscriptions: Boolean

    """
    Same as onlySubscriptions, but returns only orders with active subscriptions
    """
    onlyActiveSubscriptions: Boolean
  ): OrderCollection!
  settings: JSON!
  conversations(
    limit: Int! = 15
    offset: Int! = 0

    """
    Only return conversations matching this tag
    """
    tag: String
  ): ConversationCollection!

  """
  Returns conversation's tags for collective sorted by popularity
  """
  conversationsTags(limit: Int! = 30): [TagStat]

  """
  Returns expense tags for collective sorted by popularity
  """
  expensesTags(limit: Int! = 30): [TagStat]

  """
  The list of expense types supported by this account
  """
  supportedExpenseTypes: [ExpenseType!]!
  transferwise: TransferWise

  """
  The list of payout methods that this collective can use to get paid. In most cases, admin only and scope: "expenses".
  """
  payoutMethods: [PayoutMethod]

  """
  The list of payment methods that this collective can use to pay for Orders. Admin or Host only. Scope: "orders".
  """
  paymentMethods(
    type: [PaymentMethodType]
    enumType: [PaymentMethodType] @deprecated(reason: "2021-08-20: use type instead from now")
    service: [PaymentMethodService]

    """
    Whether to include expired payment methods. Payment methods expired since more than 6 months will never be returned.
    """
    includeExpired: Boolean
  ): [PaymentMethod]

  """
  The list of payment methods for this account that are pending a client confirmation (3D Secure / SCA)
  """
  paymentMethodsWithPendingConfirmation: [PaymentMethod]

  """
  The list of connected accounts (Stripe, Twitter, etc ...). Admin only. Scope: "connectedAccounts".
  """
  connectedAccounts: [ConnectedAccount]

  """
  The list of applications created by this account. Admin only. Scope: "applications".
  """
  oAuthApplications(
    """
    The number of results to fetch (default 10, max 1000)
    """
    limit: Int! = 10

    """
    The offset to use to fetch
    """
    offset: Int! = 0
  ): OAuthApplicationCollection

  """
  The address associated to this account. This field is always public for collectives and events.
  """
  location: Location
  categories: [String]!
  stats: AccountStats

  """
  Updates published by the account. To see unpublished updates, you need to be an admin and have the scope "updates".
  """
  updates(
    """
    The number of results to fetch (default 10, max 1000)
    """
    limit: Int! = 10

    """
    The offset to use to fetch
    """
    offset: Int! = 0

    """
    Only return published updates.
    """
    onlyPublishedUpdates: Boolean = false
    onlyChangelogUpdates: Boolean
    orderBy: UpdateChronologicalOrderInput! = { field: CREATED_AT, direction: DESC }
    searchTerm: String
  ): UpdateCollection!

  """
  Describes the features enabled and available for this account
  """
  features: CollectiveFeatures!

  """
  Virtual Cards attached to the account. Admin only. Scope: "virtualCards".
  """
  virtualCards(
    limit: Int! = 100
    offset: Int! = 0
    state: String = null
    merchantAccount: AccountReferenceInput = null

    """
    Only return expenses that were created after this date
    """
    dateFrom: DateTime = null

    """
    Only return expenses that were created before this date
    """
    dateTo: DateTime = null
    orderBy: ChronologicalOrderInput = { field: CREATED_AT, direction: DESC }
  ): VirtualCardCollection

  """
  Virtual Cards Merchants used by the account. Admin only. Scope: "virtualCards".
  """
  virtualCardMerchants(limit: Int! = 100, offset: Int! = 0): AccountCollection
  childrenAccounts(limit: Int! = 100, offset: Int! = 0, accountType: [AccountType]): AccountCollection!

  """
  Policies for the account. To see non-public policies you need to be admin and have the scope: "account".
  """
  policies: Policies!

  """
  List of activities that the logged-in user is subscribed for this collective
  """
  activitySubscriptions(channel: ActivityChannel): [ActivitySubscription]

  """
  Logged-in user permissions on an account
  """
  permissions: AccountPermissions!
  webhooks(
    """
    The number of results to fetch (default 10, max 1000)
    """
    limit: Int! = 10

    """
    The offset to use to fetch
    """
    offset: Int! = 0
    account: AccountReferenceInput!
  ): WebhookCollection!

  """
  Returns the Fiscal Host
  """
  host: Host

  """
  Describe how the host charges the collective
  """
  hostFeesStructure: HostFeeStructure

  """
  Fees percentage that the host takes for this collective
  """
  hostFeePercent(paymentMethodService: PaymentMethodService, paymentMethodType: PaymentMethodType): Float

  """
  How much platform fees are charged for this account
  """
  platformFeePercent: Float!

  """
  Date of approval by the Fiscal Host.
  """
  approvedAt: DateTime

  """
  Returns whether it's approved by the Fiscal Host
  """
  isApproved: Boolean!

  """
  Returns agreements this account has with its host, or null if not enough permissions.
  """
  hostAgreements(
    """
    The number of results to fetch (default 10, max 1000)
    """
    limit: Int! = 30

    """
    The offset to use to fetch
    """
    offset: Int! = 0
  ): AgreementCollection

  """
  Number of unique financial contributors.
  """
  totalFinancialContributors(
    """
    Type of account (COLLECTIVE/EVENT/ORGANIZATION/INDIVIDUAL)
    """
    accountType: AccountType
  ): Int!
  tiers(
    """
    The number of results to fetch
    """
    limit: Int! = 100

    """
    The offset to use to fetch
    """
    offset: Int! = 0
  ): TierCollection!

  """
  All the persons and entities that contribute to this account
  """
  contributors(
    """
    The number of results to fetch (default 10, max 1000)
    """
    limit: Int! = 10

    """
    The offset to use to fetch
    """
    offset: Int! = 0
    roles: [MemberRole]
  ): ContributorCollection!

  """
  Returns true if a custom contribution to Open Collective can be submitted for contributions made to this account
  """
  platformContributionAvailable: Boolean!
  contributionPolicy: String
}

"""
A Virtual Card used to pay expenses
"""
type VirtualCard {
  id: String
  account: Account
  host: Account
  assignee: Individual
  name: String
  last4: String
  data: JSONObject
  status: VirtualCardStatus
  privateData: JSONObject
  provider: String
  spendingLimitAmount: Int
  spendingLimitInterval: VirtualCardLimitInterval
  spendingLimitRenewsOn: DateTime
  remainingLimit: Int
  currency: Currency
  createdAt: DateTime
  updatedAt: DateTime
}

enum VirtualCardLimitInterval {
  PER_AUTHORIZATION
  DAILY
  WEEKLY
  MONTHLY
  YEARLY
  ALL_TIME
}

"""
This is the root query
"""
type Query {
  account(
    """
    The public id identifying the Account (ie: dgm9bnk8-0437xqry-ejpvzeol-jdayw5re)
    """
    id: String

    """
    The slug identifying the Account (ie: babel for https://opencollective.com/babel)
    """
    slug: String

    """
    The githubHandle attached to the Account (ie: babel for https://opencollective.com/babel)
    """
    githubHandle: String

    """
    If false, will return null instead of an error if the Account is not found
    """
    throwIfMissing: Boolean = true
  ): Account
  accounts(
    """
    The number of results to fetch (default 10, max 1000)
    """
    limit: Int! = 10

    """
    The offset to use to fetch
    """
    offset: Int! = 0

    """
    Search accounts related to this term based on name, description, tags, slug, and location
    """
    searchTerm: String

    """
    Only accounts that match these tags
    """
    tag: [String]

    """
    Operator to use when searching with tags. Defaults to 'AND'
    """
    tagSearchOperator: TagSearchOperator! = AND

    """
    Included collectives which are archived
    """
    includeArchived: Boolean

    """
    Only return "active" accounts with Financial Contributions enabled if true.
    """
    isActive: Boolean

    """
    Whether to skip recent suspicious accounts (48h)
    """
    skipRecentAccounts: Boolean = false

    """
    Limit the search to collectives belonging to these countries
    """
    country: [CountryISO]

    """
    Host hosting the account
    """
    host: [AccountReferenceInput]

    """
    Only return accounts that match these account types (COLLECTIVE, FUND, EVENT, PROJECT, ORGANIZATION or INDIVIDUAL)
    """
    type: [AccountType]

    """
    Only return Fiscal Hosts accounts if true
    """
    isHost: Boolean

    """
    Only accounts with custom contribution (/donate) enabled
    """
    hasCustomContributionsEnabled: Boolean

    """
    The order of results. Defaults to [RANK, DESC] (or [CREATED_AT, DESC] if `supportedPaymentMethodService` is provided)
    """
    orderBy: OrderByInput
  ): AccountCollection!
  activities(
    """
    The number of results to fetch (default 10, max 1000)
    """
    limit: Int! = 100

    """
    The offset to use to fetch
    """
    offset: Int! = 0

    """
    The accounts associated with the Activity
    """
    account: [AccountReferenceInput!]!

    """
    If account is a parent, also include child accounts
    """
    includeChildrenAccounts: Boolean! = false

    """
    If account is a parent, use this option to exclude it from the results. Use in combination with includeChildrenAccounts.
    """
    excludeParentAccount: Boolean! = false

    """
    If account is a host, also include hosted accounts
    """
    includeHostedAccounts: Boolean! = false

    """
    Only return activities that were created after this date
    """
    dateFrom: DateTime = null

    """
    Only return activities that were created before this date
    """
    dateTo: DateTime = null

    """
    Only return activities that are of this class/type
    """
    type: [ActivityAndClassesType!] = null

    """
    If true, return the timeline of activities for this account
    """
    timeline: Boolean! = false
  ): ActivityCollection!
  application(
    """
    The public id identifying the application (ie: dgm9bnk8-0437xqry-ejpvzeol-jdayw5re)
    """
    id: String

    """
    The legacy public id identifying the application (ie: 4242)
    """
    legacyId: Int

    """
    The clientId for the application.
    """
    clientId: String
  ): Application
  collective(
    """
    The public id identifying the Collective (ie: dgm9bnk8-0437xqry-ejpvzeol-jdayw5re)
    """
    id: String

    """
    The slug identifying the Collective (ie: babel for https://opencollective.com/babel)
    """
    slug: String

    """
    The githubHandle attached to the Collective (ie: babel for https://opencollective.com/babel)
    """
    githubHandle: String

    """
    If false, will return null instead of an error if the Collective is not found
    """
    throwIfMissing: Boolean = true
  ): Collective
  conversation(
    """
    The id identifying the conversation
    """
    id: String!
  ): Conversation
  event(
    """
    The public id identifying the Event (ie: dgm9bnk8-0437xqry-ejpvzeol-jdayw5re)
    """
    id: String

    """
    The slug identifying the Event (ie: babel for https://opencollective.com/babel)
    """
    slug: String

    """
    The githubHandle attached to the Event (ie: babel for https://opencollective.com/babel)
    """
    githubHandle: String

    """
    If false, will return null instead of an error if the Event is not found
    """
    throwIfMissing: Boolean = true
  ): Event
  expense(
    """
    Public expense identifier
    """
    id: String @deprecated(reason: "2020-02-28: Please use the `expense` field.")

    """
    Identifiers to retrieve the expense.
    """
    expense: ExpenseReferenceInput

    """
    Submit-on-behalf key to access drafted Expenses
    """
    draftKey: String
  ): Expense
  expenses(
    """
    The number of results to fetch (default 10, max 1000)
    """
    limit: Int! = 10

    """
    The offset to use to fetch
    """
    offset: Int! = 0

    """
    Reference of an account that is the payee of an expense
    """
    fromAccount: AccountReferenceInput

    """
    Reference of an account that is the payer of an expense
    """
    account: AccountReferenceInput

    """
    Return expenses only for this host
    """
    host: AccountReferenceInput

    """
    Return expenses only created by this INDIVIDUAL account
    """
    createdByAccount: AccountReferenceInput

    """
    Use this field to filter expenses on their statuses
    """
    status: ExpenseStatusFilter

    """
    Use this field to filter expenses on their type (RECEIPT/INVOICE)
    """
    type: ExpenseType

    """
    Only expenses that match these tags
    """
    tags: [String] @deprecated(reason: "2020-06-30: Please use tag (singular)")

    """
    Only expenses that match these tags
    """
    tag: [String]

    """
    The order of results
    """
    orderBy: ChronologicalOrderInput! = { field: CREATED_AT, direction: DESC }

    """
    Only return expenses where the amount is greater than or equal to this value (in cents)
    """
    minAmount: Int

    """
    Only return expenses where the amount is lower than or equal to this value (in cents)
    """
    maxAmount: Int

    """
    Only return expenses that use the given type as payout method
    """
    payoutMethodType: PayoutMethodType

    """
    Only return expenses that were created after this date
    """
    dateFrom: DateTime

    """
    Only return expenses that were created after this date
    """
    dateTo: DateTime

    """
    The term to search
    """
    searchTerm: String

    """
    Whether to include expenses from children of the account (Events and Projects)
    """
    includeChildrenExpenses: Boolean! = false

    """
    Only return expenses that contains this custom data. Requires being an admin of the collective, payee or host.
    """
    customData: JSON

    """
    Filter expenses of type charges based on presence of receipts
    """
    chargeHasReceipts: Boolean

    """
    Filter expenses of type charges using these virtual cards
    """
    virtualCards: [VirtualCardReferenceInput]
  ): ExpenseCollection!
  fund(
    """
    The public id identifying the Fund (ie: dgm9bnk8-0437xqry-ejpvzeol-jdayw5re)
    """
    id: String

    """
    The slug identifying the Fund (ie: babel for https://opencollective.com/babel)
    """
    slug: String

    """
    The githubHandle attached to the Fund (ie: babel for https://opencollective.com/babel)
    """
    githubHandle: String

    """
    If false, will return null instead of an error if the Fund is not found
    """
    throwIfMissing: Boolean = true
  ): Fund
  host(
    """
    The public id identifying the Host (ie: dgm9bnk8-0437xqry-ejpvzeol-jdayw5re)
    """
    id: String

    """
    The slug identifying the Host (ie: babel for https://opencollective.com/babel)
    """
    slug: String

    """
    The githubHandle attached to the Host (ie: babel for https://opencollective.com/babel)
    """
    githubHandle: String

    """
    If false, will return null instead of an error if the Host is not found
    """
    throwIfMissing: Boolean = true
  ): Host
  hosts(
    """
    The number of results to fetch (default 10, max 1000)
    """
    limit: Int! = 10

    """
    The offset to use to fetch
    """
    offset: Int! = 0

    """
    Search accounts related to this term based on name, description, tags, slug, and location
    """
    searchTerm: String

    """
    Only accounts that match these tags
    """
    tag: [String]

    """
    Operator to use when searching with tags. Defaults to 'AND'
    """
    tagSearchOperator: TagSearchOperator! = AND

    """
    Included collectives which are archived
    """
    includeArchived: Boolean

    """
    Only return "active" accounts with Financial Contributions enabled if true.
    """
    isActive: Boolean

    """
    Whether to skip recent suspicious accounts (48h)
    """
    skipRecentAccounts: Boolean = false

    """
    Limit the search to collectives belonging to these countries
    """
    country: [CountryISO]
    currency: String

    """
    Filter hosts by tags (multiple = OR)
    """
    tags: [String] @deprecated(reason: "2020-06-30: Please use tag (singular)")
  ): HostCollection
  individual(
    """
    The public id identifying the Individual (ie: dgm9bnk8-0437xqry-ejpvzeol-jdayw5re)
    """
    id: String

    """
    The slug identifying the Individual (ie: babel for https://opencollective.com/babel)
    """
    slug: String

    """
    The githubHandle attached to the Individual (ie: babel for https://opencollective.com/babel)
    """
    githubHandle: String

    """
    If false, will return null instead of an error if the Individual is not found
    """
    throwIfMissing: Boolean = true
  ): Individual

  """
  [AUTHENTICATED] Returns the pending invitations
  """
  memberInvitations(
    """
    A reference to an account (usually Individual). Will return invitations sent to the account to join as a member
    """
    memberAccount: AccountReferenceInput

    """
    A reference to an account (usually Collective, Fund or Organization). Will return invitations sent to join this account as a member.
    """
    account: AccountReferenceInput

    """
    An array of Member roles to filter for
    """
    role: [MemberRole]
  ): [MemberInvitation]
  order(
    """
    Identifiers to retrieve the Order
    """
    order: OrderReferenceInput!
  ): Order
  orders(
    """
    Return only orders made from/to account
    """
    account: AccountReferenceInput

    """
    The number of results to fetch (default 10, max 1000)
    """
    limit: Int! = 100

    """
    The offset to use to fetch
    """
    offset: Int! = 0

    """
    If account is a host, also include hosted accounts orders
    """
    includeHostedAccounts: Boolean

    """
    Only return orders that were paid with this payment method. Must be an admin of the account owning the payment method.
    """
    paymentMethod: PaymentMethodReferenceInput

    """
    Whether to include incognito orders. Must be admin or root. Only with filter null or OUTGOING.
    """
    includeIncognito: Boolean = false

    """
    Account orders filter (INCOMING or OUTGOING)
    """
    filter: AccountOrdersFilter

    """
    Use this field to filter orders on their frequency (ONETIME, MONTHLY or YEARLY)
    """
    frequency: ContributionFrequency

    """
    Use this field to filter orders on their statuses
    """
    status: [OrderStatus]

    """
    The order of results
    """
    orderBy: ChronologicalOrderInput! = { field: CREATED_AT, direction: DESC }

    """
    Only return orders where the amount is greater than or equal to this value (in cents)
    """
    minAmount: Int

    """
    Only return orders where the amount is lower than or equal to this value (in cents)
    """
    maxAmount: Int

    """
    Only return orders that were created after this date
    """
    dateFrom: DateTime

    """
    Only return orders that were created before this date
    """
    dateTo: DateTime

    """
    The term to search
    """
    searchTerm: String
    tierSlug: String @deprecated(reason: "2022-02-25: Should be replaced by a tier reference. Not existing yet.")

    """
    Only returns orders that have a subscription (monthly/yearly). Don't use together with frequency.
    """
    onlySubscriptions: Boolean

    """
    Same as onlySubscriptions, but returns only orders with active subscriptions
    """
    onlyActiveSubscriptions: Boolean
  ): OrderCollection!
  organization(
    """
    The public id identifying the Organization (ie: dgm9bnk8-0437xqry-ejpvzeol-jdayw5re)
    """
    id: String

    """
    The slug identifying the Organization (ie: babel for https://opencollective.com/babel)
    """
    slug: String

    """
    The githubHandle attached to the Organization (ie: babel for https://opencollective.com/babel)
    """
    githubHandle: String

    """
    If false, will return null instead of an error if the Organization is not found
    """
    throwIfMissing: Boolean = true
  ): Organization
  project(
    """
    The public id identifying the Project (ie: dgm9bnk8-0437xqry-ejpvzeol-jdayw5re)
    """
    id: String

    """
    The slug identifying the Project (ie: babel for https://opencollective.com/babel)
    """
    slug: String

    """
    The githubHandle attached to the Project (ie: babel for https://opencollective.com/babel)
    """
    githubHandle: String

    """
    If false, will return null instead of an error if the Project is not found
    """
    throwIfMissing: Boolean = true
  ): Project
  tagStats(
    """
    Return tags from collectives which includes this search term. Using this argument will ignore tagSearchTerm. Skipping this argument will use a more efficient query.
    """
    searchTerm: String

    """
    Return tags which includes this search term. Using this argument will ignore searchTerm.
    """
    tagSearchTerm: String

    """
    Return tags from collectives hosted by this host.
    """
    host: AccountReferenceInput
    limit: Int! = 10
    offset: Int! = 0
  ): TagStatsCollection!
  tier(
    """
    Identifiers to retrieve the tier
    """
    tier: TierReferenceInput!

    """
    If true, an error will be returned if the tier is missing
    """
    throwIfMissing: Boolean! = true
  ): Tier

  """
  Fetch a single transaction
  """
  transaction(
    """
    The public id identifying the transaction (ie: rvelja97-pkzqbgq7-bbzyx6wd-50o8n4rm)
    """
    id: String
  ): Transaction
  transactions(
    """
    Reference of the account(s) assigned to the main side of the transaction (CREDIT -> recipient, DEBIT -> sender)
    """
    account: [AccountReferenceInput!]

    """
    The number of results to fetch (default 10, max 1000)
    """
    limit: Int! = 100

    """
    The offset to use to fetch
    """
    offset: Int! = 0

    """
    The transaction type (DEBIT or CREDIT)
    """
    type: TransactionType

    """
    The payment method types. Can include `null` for transactions without a payment method
    """
    paymentMethodType: [PaymentMethodType]

    """
    Reference of the account assigned to the other side of the transaction (CREDIT -> sender, DEBIT -> recipient). Avoid, favor account instead.
    """
    fromAccount: AccountReferenceInput

    """
    Reference of the host accounting the transaction
    """
    host: AccountReferenceInput

    """
    NOT IMPLEMENTED. Only return transactions that match these tags.
    """
    tags: [String] @deprecated(reason: "2020-08-09: Was never implemented.")

    """
    The order of results
    """
    orderBy: ChronologicalOrderInput! = { field: CREATED_AT, direction: DESC }

    """
    Only return transactions where the amount is greater than or equal to this value (in cents)
    """
    minAmount: Int @deprecated(reason: "2020-08-09: GraphQL v2 should not expose amounts as integer.")

    """
    Only return transactions where the amount is lower than or equal to this value (in cents)
    """
    maxAmount: Int @deprecated(reason: "2020-08-09: GraphQL v2 should not expose amounts as integer.")

    """
    Only return transactions that were created after this date
    """
    dateFrom: DateTime

    """
    Only return transactions that were created before this date
    """
    dateTo: DateTime

    """
    The term to search
    """
    searchTerm: String

    """
    Only return transactions with an Expense attached
    """
    hasExpense: Boolean

    """
    Only return transactions with an Order attached
    """
    hasOrder: Boolean

    """
    Whether to include regular transactions from the account (turn false if you only want Incognito or Gift Card transactions)
    """
    includeRegularTransactions: Boolean! = true

    """
    If the account is a user and this field is true, contributions from the incognito profile will be included too (admins only)
    """
    includeIncognitoTransactions: Boolean! = false

    """
    Whether to include transactions from children (Events and Projects)
    """
    includeChildrenTransactions: Boolean! = false

    """
    Whether to include transactions from Gift Cards issued by the account.
    """
    includeGiftCardTransactions: Boolean! = false

    """
    Whether to include debt transactions
    """
    includeDebts: Boolean! = false

    """
    To filter by transaction kind
    """
    kind: [TransactionKind]

    """
    The transactions group to filter by
    """
    group: String
    virtualCard: [VirtualCardReferenceInput]
  ): TransactionCollection!
  update(
    """
    Public identifier
    """
    id: String

    """
    The update slug identifying the update
    """
    slug: String

    """
    When fetching by slug, an account must be provided
    """
    account: AccountReferenceInput
  ): Update
  updates(
    """
    The number of results to fetch (default 10, max 1000)
    """
    limit: Int! = 10

    """
    The offset to use to fetch
    """
    offset: Int! = 0

    """
    Only return updates from accounts that have one of these tags
    """
    accountTag: [String]

    """
    Only return updates from accounts that match these types (COLLECTIVE, FUND, EVENT, PROJECT, ORGANIZATION or INDIVIDUAL)
    """
    accountType: [AccountType]

    """
    Host for the accounts for which to get updates
    """
    host: [AccountReferenceInput]
  ): UpdatesCollection!
  paypalPlan(
    """
    The account that serves as a payment target
    """
    account: AccountReferenceInput!

    """
    The contribution amount for 1 quantity, without platform contribution and taxes
    """
    amount: AmountInput!
    frequency: ContributionFrequency!

    """
    The tier you are contributing to
    """
    tier: TierReferenceInput
  ): PaypalPlan!

  """
  Get a personal token by reference
  """
  personalToken(
    """
    The public id identifying the personal-token (ie: dgm9bnk8-0437xqry-ejpvzeol-jdayw5re)
    """
    id: String

    """
    The legacy public id identifying the personal-token (ie: 4242)
    """
    legacyId: Int
  ): PersonalToken
  loggedInAccount: Individual
  me: Individual
}

"""
The operator to use when searching with tags
"""
enum TagSearchOperator {
  AND
  OR
}

"""
Two-letters country code following ISO3166_1
"""
enum CountryISO {
  """
  Afghanistan
  """
  AF

  """
  Åland Islands
  """
  AX

  """
  Albania
  """
  AL

  """
  Algeria
  """
  DZ

  """
  Andorra
  """
  AD

  """
  Angola
  """
  AO

  """
  Antigua and Barbuda
  """
  AG

  """
  Argentina
  """
  AR

  """
  Armenia
  """
  AM

  """
  Australia
  """
  AU

  """
  Austria
  """
  AT

  """
  Azerbaijan
  """
  AZ

  """
  The Bahamas
  """
  BS

  """
  Bahrain
  """
  BH

  """
  Bangladesh
  """
  BD

  """
  Barbados
  """
  BB

  """
  Belarus
  """
  BY

  """
  Belgium
  """
  BE

  """
  Belize
  """
  BZ

  """
  Benin
  """
  BJ

  """
  Bhutan
  """
  BT

  """
  Bolivia
  """
  BO

  """
  Bosnia and Herzegovina
  """
  BA

  """
  Botswana
  """
  BW

  """
  Brazil
  """
  BR

  """
  Brunei
  """
  BN

  """
  Bulgaria
  """
  BG

  """
  Burkina
  """
  BF

  """
  Burundi
  """
  BI

  """
  Cambodia
  """
  KH

  """
  Cameroon
  """
  CM

  """
  Canada
  """
  CA

  """
  Cape Verde
  """
  CV

  """
  The Central African Republic
  """
  CF

  """
  Chad
  """
  TD

  """
  Chile
  """
  CL

  """
  China
  """
  CN

  """
  Colombia
  """
  CO

  """
  The Comoros
  """
  KM

  """
  The Congo
  """
  CG

  """
  The Democratic Republic of the Congo
  """
  CD

  """
  Costa Rica
  """
  CR

  """
  Côte d'Ivoire
  """
  CI

  """
  Croatia
  """
  HR

  """
  Cuba
  """
  CU

  """
  Cyprus
  """
  CY

  """
  The Czech Republic
  """
  CZ

  """
  Denmark
  """
  DK

  """
  Djibouti
  """
  DJ

  """
  Dominica
  """
  DM

  """
  The Dominican Republic
  """
  DO

  """
  Timor-Leste
  """
  TL

  """
  Ecuador
  """
  EC

  """
  Egypt
  """
  EG

  """
  El Salvador
  """
  SV

  """
  Equatorial Guinea
  """
  GQ

  """
  Eritrea
  """
  ER

  """
  Estonia
  """
  EE

  """
  Ethiopia
  """
  ET

  """
  Fiji
  """
  FJ

  """
  Finland
  """
  FI

  """
  France
  """
  FR

  """
  Gabon
  """
  GA

  """
  The Gambia
  """
  GM

  """
  Georgia
  """
  GE

  """
  Germany
  """
  DE

  """
  Ghana
  """
  GH

  """
  Greece
  """
  GR

  """
  Grenada
  """
  GD

  """
  Guatemala
  """
  GT

  """
  Guernsey
  """
  GG

  """
  Guinea
  """
  GN

  """
  Guinea-Bissau
  """
  GW

  """
  Guyana
  """
  GY

  """
  Haiti
  """
  HT

  """
  The Holy See
  """
  VA

  """
  Honduras
  """
  HN

  """
  Hungary
  """
  HU

  """
  Iceland
  """
  IS

  """
  India
  """
  IN

  """
  Indonesia
  """
  ID

  """
  Iran
  """
  IR

  """
  Iraq
  """
  IQ

  """
  Ireland
  """
  IE

  """
  Isle of Man
  """
  IM

  """
  Israel
  """
  IL

  """
  Italy
  """
  IT

  """
  Jamaica
  """
  JM

  """
  Japan
  """
  JP

  """
  Jersey
  """
  JE

  """
  Jordan
  """
  JO

  """
  Kazakhstan
  """
  KZ

  """
  Kenya
  """
  KE

  """
  Kiribati
  """
  KI

  """
  The Democratic People's Republic of Korea
  """
  KP

  """
  The Republic of Korea
  """
  KR

  """
  Kuwait
  """
  KW

  """
  Kyrgyzstan
  """
  KG

  """
  Laos
  """
  LA

  """
  Latvia
  """
  LV

  """
  Lebanon
  """
  LB

  """
  Lesotho
  """
  LS

  """
  Liberia
  """
  LR

  """
  Libya
  """
  LY

  """
  Liechtenstein
  """
  LI

  """
  Lithuania
  """
  LT

  """
  Luxembourg
  """
  LU

  """
  Madagascar
  """
  MG

  """
  Malawi
  """
  MW

  """
  Malaysia
  """
  MY

  """
  Maldives
  """
  MV

  """
  Mali
  """
  ML

  """
  Malta
  """
  MT

  """
  The Marshall Islands
  """
  MH

  """
  Mauritania
  """
  MR

  """
  Mauritius
  """
  MU

  """
  Mexico
  """
  MX

  """
  Micronesia
  """
  FM

  """
  Moldova
  """
  MD

  """
  Monaco
  """
  MC

  """
  Mongolia
  """
  MN

  """
  Montenegro
  """
  ME

  """
  Morocco
  """
  MA

  """
  Mozambique
  """
  MZ

  """
  Myanmar
  """
  MM

  """
  Namibia
  """
  NA

  """
  Nauru
  """
  NR

  """
  Nepal
  """
  NP

  """
  The Netherlands
  """
  NL

  """
  New Zealand
  """
  NZ

  """
  Nicaragua
  """
  NI

  """
  The Niger
  """
  NE

  """
  Nigeria
  """
  NG

  """
  Norway
  """
  NO

  """
  Oman
  """
  OM

  """
  Pakistan
  """
  PK

  """
  Palau
  """
  PW

  """
  Panama
  """
  PA

  """
  Papua New Guinea
  """
  PG

  """
  Paraguay
  """
  PY

  """
  Peru
  """
  PE

  """
  The Philippines
  """
  PH

  """
  Poland
  """
  PL

  """
  Portugal
  """
  PT

  """
  Qatar
  """
  QA

  """
  Romania
  """
  RO

  """
  Russia
  """
  RU

  """
  Rwanda
  """
  RW

  """
  Saint Kitts and Nevis
  """
  KN

  """
  Saint Lucia
  """
  LC

  """
  Saint Vincent and The Grenadines
  """
  VC

  """
  Samoa
  """
  WS

  """
  San Marino
  """
  SM

  """
  Sao Tome and Principe
  """
  ST

  """
  Saudi Arabia
  """
  SA

  """
  Senegal
  """
  SN

  """
  Serbia
  """
  RS

  """
  Seychelles
  """
  SC

  """
  Sierra Leone
  """
  SL

  """
  Singapore
  """
  SG

  """
  Slovakia
  """
  SK

  """
  Slovenia
  """
  SI

  """
  Solomon Islands
  """
  SB

  """
  Somalia
  """
  SO

  """
  South Africa
  """
  ZA

  """
  Spain
  """
  ES

  """
  Sri Lanka
  """
  LK

  """
  The Sudan
  """
  SD

  """
  Suriname
  """
  SR

  """
  Swaziland
  """
  SZ

  """
  Sweden
  """
  SE

  """
  Switzerland
  """
  CH

  """
  Syria
  """
  SY

  """
  Tajikistan
  """
  TJ

  """
  Tanzania
  """
  TZ

  """
  Thailand
  """
  TH

  """
  Macedonia
  """
  MK

  """
  Togo
  """
  TG

  """
  Tonga
  """
  TO

  """
  Trinidad and Tobago
  """
  TT

  """
  Tunisia
  """
  TN

  """
  Turkey
  """
  TR

  """
  Turkmenistan
  """
  TM

  """
  Tuvalu
  """
  TV

  """
  Uganda
  """
  UG

  """
  Ukraine
  """
  UA

  """
  The United Arab Emirates
  """
  AE

  """
  The United Kingdom
  """
  GB

  """
  The United States
  """
  US

  """
  Uruguay
  """
  UY

  """
  Uzbekistan
  """
  UZ

  """
  Vanuatu
  """
  VU

  """
  Venezuela
  """
  VE

  """
  Viet Nam
  """
  VN

  """
  Yemen
  """
  YE

  """
  Zambia
  """
  ZM

  """
  Zimbabwe
  """
  ZW

  """
  American Samoa
  """
  AS

  """
  Anguilla
  """
  AI

  """
  Antarctica
  """
  AQ

  """
  Aruba
  """
  AW

  """
  Bermuda
  """
  BM

  """
  Bouvet Island
  """
  BV

  """
  The British Indian Ocean Territory
  """
  IO

  """
  Cayman Islands
  """
  KY

  """
  Christmas Island
  """
  CX

  """
  Cocos Islands
  """
  CC

  """
  Cook Islands
  """
  CK

  """
  Falkland Islands
  """
  FK

  """
  Faroe Islands
  """
  FO

  """
  French Guiana
  """
  GF

  """
  French Polynesia
  """
  PF

  """
  The French Southern Territories
  """
  TF

  """
  Gibraltar
  """
  GI

  """
  Greenland
  """
  GL

  """
  Guadeloupe
  """
  GP

  """
  Guam
  """
  GU

  """
  Heard Island and McDonald Islands
  """
  HM

  """
  Hong Kong
  """
  HK

  """
  Macao
  """
  MO

  """
  Martinique
  """
  MQ

  """
  Mayotte
  """
  YT

  """
  Montserrat
  """
  MS

  """
  Netherlands Antilles
  """
  AN

  """
  New Caledonia
  """
  NC

  """
  Niue
  """
  NU

  """
  Norfolk Island
  """
  NF

  """
  Northern Mariana Islands
  """
  MP

  """
  The Occupied Palestinian Territory
  """
  PS

  """
  Pitcairn
  """
  PN

  """
  Puerto Rico
  """
  PR

  """
  Réunion
  """
  RE

  """
  Saint Barthélemy
  """
  BL

  """
  Saint Helena
  """
  SH

  """
  Saint Martin
  """
  MF

  """
  Saint Pierre and Miquelon
  """
  PM

  """
  South Georgia and The South Sandwich Islands
  """
  GS

  """
  Svalbard and Jan Mayen
  """
  SJ

  """
  Taiwan
  """
  TW

  """
  Tokelau
  """
  TK

  """
  Turks and Caicos Islands
  """
  TC

  """
  United States Minor Outlying Islands
  """
  UM

  """
  British Virgin Islands
  """
  VG

  """
  US Virgin Islands
  """
  VI

  """
  Wallis and Futuna
  """
  WF

  """
  Western Sahara
  """
  EH
}

enum ActivityAndClassesType {
  ACTIVITY_ALL
  CONNECTED_ACCOUNT_CREATED
  CONNECTED_ACCOUNT_ERROR
  COLLECTIVE_CREATED_GITHUB
  COLLECTIVE_APPLY
  COLLECTIVE_APPROVED
  COLLECTIVE_REJECTED
  COLLECTIVE_CREATED
  COLLECTIVE_EDITED
  COLLECTIVE_DELETED
  COLLECTIVE_UNHOSTED
  ORGANIZATION_COLLECTIVE_CREATED
  COLLECTIVE_FROZEN
  COLLECTIVE_UNFROZEN
  COLLECTIVE_CONVERSATION_CREATED
  UPDATE_COMMENT_CREATED
  EXPENSE_COMMENT_CREATED
  CONVERSATION_COMMENT_CREATED
  COLLECTIVE_EXPENSE_CREATED
  COLLECTIVE_EXPENSE_DELETED
  COLLECTIVE_EXPENSE_UPDATED
  COLLECTIVE_EXPENSE_REJECTED
  COLLECTIVE_EXPENSE_APPROVED
  COLLECTIVE_EXPENSE_RE_APPROVAL_REQUESTED
  COLLECTIVE_EXPENSE_UNAPPROVED
  COLLECTIVE_EXPENSE_MOVED
  COLLECTIVE_EXPENSE_PAID
  COLLECTIVE_EXPENSE_MARKED_AS_UNPAID
  COLLECTIVE_EXPENSE_MARKED_AS_SPAM
  COLLECTIVE_EXPENSE_MARKED_AS_INCOMPLETE
  COLLECTIVE_EXPENSE_PROCESSING
  COLLECTIVE_EXPENSE_PUT_ON_HOLD
  COLLECTIVE_EXPENSE_RELEASED_FROM_HOLD
  COLLECTIVE_EXPENSE_SCHEDULED_FOR_PAYMENT
  COLLECTIVE_EXPENSE_UNSCHEDULED_FOR_PAYMENT
  COLLECTIVE_EXPENSE_ERROR
  COLLECTIVE_EXPENSE_INVITE_DRAFTED
  COLLECTIVE_EXPENSE_RECURRING_DRAFTED
  COLLECTIVE_EXPENSE_MISSING_RECEIPT
  TAXFORM_REQUEST
  COLLECTIVE_VIRTUAL_CARD_ADDED
  COLLECTIVE_VIRTUAL_CARD_MISSING_RECEIPTS
  COLLECTIVE_VIRTUAL_CARD_SUSPENDED
  COLLECTIVE_VIRTUAL_CARD_DELETED
  VIRTUAL_CARD_REQUESTED
  VIRTUAL_CARD_CHARGE_DECLINED
  VIRTUAL_CARD_PURCHASE
  COLLECTIVE_MEMBER_INVITED
  COLLECTIVE_MEMBER_CREATED
  COLLECTIVE_CORE_MEMBER_ADDED
  COLLECTIVE_CORE_MEMBER_INVITED
  COLLECTIVE_CORE_MEMBER_INVITATION_DECLINED
  COLLECTIVE_CORE_MEMBER_REMOVED
  COLLECTIVE_CORE_MEMBER_EDITED
  COLLECTIVE_TRANSACTION_CREATED
  COLLECTIVE_UPDATE_CREATED
  COLLECTIVE_UPDATE_PUBLISHED
  COLLECTIVE_CONTACT
  HOST_APPLICATION_CONTACT
  CONTRIBUTION_REJECTED
  SUBSCRIPTION_ACTIVATED
  SUBSCRIPTION_CANCELED
  TICKET_CONFIRMED
  ORDER_CANCELED_ARCHIVED_COLLECTIVE
  ORDER_PENDING
  ORDER_PENDING_CRYPTO
  ORDER_PENDING_CONTRIBUTION_NEW
  ORDER_PENDING_CONTRIBUTION_REMINDER
  ORDER_PROCESSING
  ORDER_PAYMENT_FAILED
  ORDER_THANKYOU
  ORDER_PENDING_CREATED
  ORDER_PENDING_FOLLOWUP
  ORDER_PENDING_RECEIVED
  ORDERS_SUSPICIOUS
  BACKYOURSTACK_DISPATCH_CONFIRMED
  PAYMENT_FAILED
  PAYMENT_CREDITCARD_CONFIRMATION
  PAYMENT_CREDITCARD_EXPIRING
  USER_CREATED
  USER_NEW_TOKEN
  USER_SIGNIN
  USER_RESET_PASSWORD
  OAUTH_APPLICATION_AUTHORIZED
  TWO_FACTOR_METHOD_ADDED
  TWO_FACTOR_METHOD_DELETED
  TWO_FACTOR_CODE_REQUESTED
  USER_CHANGE_EMAIL
  USER_PAYMENT_METHOD_CREATED
  USER_PASSWORD_SET
  USER_CARD_CLAIMED
  USER_CARD_INVITED
  WEBHOOK_STRIPE_RECEIVED
  WEBHOOK_PAYPAL_RECEIVED
  COLLECTIVE_MONTHLY_REPORT
  ACTIVATED_COLLECTIVE_AS_HOST
  ACTIVATED_COLLECTIVE_AS_INDEPENDENT
  DEACTIVATED_COLLECTIVE_AS_HOST
  AGREEMENT_CREATED
  AGREEMENT_EDITED
  AGREEMENT_DELETED
  ADDED_FUND_TO_ORG
  COLLECTIVE_TRANSACTION_PAID
  COLLECTIVE_USER_ADDED
  COLLECTIVE_VIRTUAL_CARD_ASSIGNED
  COLLECTIVE_VIRTUAL_CARD_CREATED
  SUBSCRIPTION_CONFIRMED
  COLLECTIVE_COMMENT_CREATED
  COLLECTIVE
  EXPENSES
  CONTRIBUTIONS
  ACTIVITIES_UPDATES
  VIRTUAL_CARDS
  FUND_EVENTS
  REPORTS
}

input ExpenseReferenceInput {
  """
  The public id identifying the expense (ie: dgm9bnk8-0437xqry-ejpvzeol-jdayw5re)
  """
  id: String

  """
  The internal id of the expense (ie: 580)
  """
  legacyId: Int
}

"""
A collection of "Expenses"
"""
type ExpenseCollection implements Collection {
  offset: Int
  limit: Int
  totalCount: Int
  nodes: [Expense]
}

"""
Describes the values allowed to filter expenses, namely all the expense statuses and the special "READY_TO_PAY" value.
"""
enum ExpenseStatusFilter {
  DRAFT
  UNVERIFIED
  PENDING
  INCOMPLETE
  APPROVED
  REJECTED
  PROCESSING
  ERROR
  PAID
  SCHEDULED_FOR_PAYMENT
  SPAM
  CANCELED

  """
  Only expenses that are ready to be paid (must be approved, have the sufficiant balance and have the tax forms completed)
  """
  READY_TO_PAY

  """
  Only expenses that are on hold
  """
  ON_HOLD
}

"""
This represents an Project account
"""
type Fund implements Account & AccountWithHost & AccountWithContributions {
  id: String!
  legacyId: Int!

  """
  The slug identifying the account (ie: babel)
  """
  slug: String!
  type: AccountType!

  """
  Public name
  """
  name: String

  """
  Private, legal name. Used for expense receipts, taxes, etc. Scope: "account".
  """
  legalName: String
  description: String
  longDescription: String
  tags: [String]
  website: String @deprecated(reason: "2023-01-16: Please use socialLinks")
  twitterHandle: String @deprecated(reason: "2023-01-16: Please use socialLinks")
  githubHandle: String @deprecated(reason: "2022-06-03: Please use repositoryUrl")
  repositoryUrl: String @deprecated(reason: "2023-01-16: Please use socialLinks")
  socialLinks: [SocialLink!]!
  currency: String
  expensePolicy: String

  """
  Defines if the contributors wants to be incognito (name not displayed)
  """
  isIncognito: Boolean!
  imageUrl(height: Int, format: ImageFormat): String
  backgroundImageUrl(height: Int, format: ImageFormat): String

  """
  The time of creation
  """
  createdAt: DateTime
  updatedAt: DateTime

  """
  Returns whether this account is archived
  """
  isArchived: Boolean!

  """
  Whether this account is frozen
  """
  isFrozen: Boolean!

  """
  Returns whether it's active: can accept financial contributions and pay expenses.
  """
  isActive: Boolean!

  """
  Returns whether the account is setup to Host collectives.
  """
  isHost: Boolean!

  """
  Returns true if the remote user is an admin of this account
  """
  isAdmin: Boolean!
  parentAccount: Account @deprecated(reason: "2022-12-16: use parent on AccountWithParent instead")

  """
  Get all members (admins, members, backers, followers)
  """
  members(
    limit: Int! = 100
    offset: Int! = 0
    role: [MemberRole]
    accountType: [AccountType]

    """
    Admin only. To filter on the email address of a member, useful to check if a member exists.
    """
    email: EmailAddress

    """
    Order of the results
    """
    orderBy: ChronologicalOrderInput! = { field: CREATED_AT, direction: ASC }
    includeInherited: Boolean = true
  ): MemberCollection!

  """
  [AUTHENTICATED] Returns the pending invitations
  """
  memberInvitations(
    """
    A reference to an account (usually Individual). Will return invitations sent to the account to join as a member
    """
    memberAccount: AccountReferenceInput

    """
    A reference to an account (usually Collective, Fund or Organization). Will return invitations sent to join this account as a member.
    """
    account: AccountReferenceInput

    """
    An array of Member roles to filter for
    """
    role: [MemberRole]
  ): [MemberInvitation]
  memberOf(
    limit: Int! = 150
    offset: Int! = 0
    role: [MemberRole]
    accountType: [AccountType]
    account: AccountReferenceInput

    """
    Filter on whether the account is a host or not
    """
    isHostAccount: Boolean

    """
    Filter on (un)approved collectives
    """
    isApproved: Boolean

    """
    Filter on archived collectives
    """
    isArchived: Boolean

    """
    Whether incognito profiles should be included in the result. Only works if requesting user is an admin of the account.
    """
    includeIncognito: Boolean = true

    """
    A term to search membership. Searches in collective tags, name, slug, members description and role.
    """
    searchTerm: String

    """
    Filters on the Host fees structure applied to this account
    """
    hostFeesStructure: HostFeeStructure

    """
    Order of the results
    """
    orderBy: OrderByInput! = { field: CREATED_AT, direction: DESC }

    """
    Order the query by requested role order
    """
    orderByRoles: Boolean
  ): MemberOfCollection!

  """
  Returns the emails of the account. Individuals only have one, but organizations can have multiple emails.
  """
  emails: [EmailAddress!]
  transactions(
    """
    The number of results to fetch (default 10, max 1000)
    """
    limit: Int! = 100

    """
    The offset to use to fetch
    """
    offset: Int! = 0

    """
    The transaction type (DEBIT or CREDIT)
    """
    type: TransactionType

    """
    The payment method types. Can include `null` for transactions without a payment method
    """
    paymentMethodType: [PaymentMethodType]

    """
    Reference of the account assigned to the other side of the transaction (CREDIT -> sender, DEBIT -> recipient). Avoid, favor account instead.
    """
    fromAccount: AccountReferenceInput

    """
    Reference of the host accounting the transaction
    """
    host: AccountReferenceInput

    """
    NOT IMPLEMENTED. Only return transactions that match these tags.
    """
    tags: [String] @deprecated(reason: "2020-08-09: Was never implemented.")

    """
    The order of results
    """
    orderBy: ChronologicalOrderInput! = { field: CREATED_AT, direction: DESC }

    """
    Only return transactions where the amount is greater than or equal to this value (in cents)
    """
    minAmount: Int @deprecated(reason: "2020-08-09: GraphQL v2 should not expose amounts as integer.")

    """
    Only return transactions where the amount is lower than or equal to this value (in cents)
    """
    maxAmount: Int @deprecated(reason: "2020-08-09: GraphQL v2 should not expose amounts as integer.")

    """
    Only return transactions that were created after this date
    """
    dateFrom: DateTime

    """
    Only return transactions that were created before this date
    """
    dateTo: DateTime

    """
    The term to search
    """
    searchTerm: String

    """
    Only return transactions with an Expense attached
    """
    hasExpense: Boolean

    """
    Only return transactions with an Order attached
    """
    hasOrder: Boolean

    """
    Whether to include regular transactions from the account (turn false if you only want Incognito or Gift Card transactions)
    """
    includeRegularTransactions: Boolean! = true

    """
    If the account is a user and this field is true, contributions from the incognito profile will be included too (admins only)
    """
    includeIncognitoTransactions: Boolean! = false

    """
    Whether to include transactions from children (Events and Projects)
    """
    includeChildrenTransactions: Boolean! = false

    """
    Whether to include transactions from Gift Cards issued by the account.
    """
    includeGiftCardTransactions: Boolean! = false

    """
    Whether to include debt transactions
    """
    includeDebts: Boolean! = false

    """
    To filter by transaction kind
    """
    kind: [TransactionKind]

    """
    The transactions group to filter by
    """
    group: String
    virtualCard: [VirtualCardReferenceInput]
  ): TransactionCollection!
  orders(
    """
    The number of results to fetch (default 10, max 1000)
    """
    limit: Int! = 100

    """
    The offset to use to fetch
    """
    offset: Int! = 0

    """
    If account is a host, also include hosted accounts orders
    """
    includeHostedAccounts: Boolean

    """
    Only return orders that were paid with this payment method. Must be an admin of the account owning the payment method.
    """
    paymentMethod: PaymentMethodReferenceInput

    """
    Whether to include incognito orders. Must be admin or root. Only with filter null or OUTGOING.
    """
    includeIncognito: Boolean = false

    """
    Account orders filter (INCOMING or OUTGOING)
    """
    filter: AccountOrdersFilter

    """
    Use this field to filter orders on their frequency (ONETIME, MONTHLY or YEARLY)
    """
    frequency: ContributionFrequency

    """
    Use this field to filter orders on their statuses
    """
    status: [OrderStatus]

    """
    The order of results
    """
    orderBy: ChronologicalOrderInput! = { field: CREATED_AT, direction: DESC }

    """
    Only return orders where the amount is greater than or equal to this value (in cents)
    """
    minAmount: Int

    """
    Only return orders where the amount is lower than or equal to this value (in cents)
    """
    maxAmount: Int

    """
    Only return orders that were created after this date
    """
    dateFrom: DateTime

    """
    Only return orders that were created before this date
    """
    dateTo: DateTime

    """
    The term to search
    """
    searchTerm: String
    tierSlug: String @deprecated(reason: "2022-02-25: Should be replaced by a tier reference. Not existing yet.")

    """
    Only returns orders that have a subscription (monthly/yearly). Don't use together with frequency.
    """
    onlySubscriptions: Boolean

    """
    Same as onlySubscriptions, but returns only orders with active subscriptions
    """
    onlyActiveSubscriptions: Boolean
  ): OrderCollection!
  settings: JSON!
  conversations(
    limit: Int! = 15
    offset: Int! = 0

    """
    Only return conversations matching this tag
    """
    tag: String
  ): ConversationCollection!

  """
  Returns conversation's tags for collective sorted by popularity
  """
  conversationsTags(limit: Int! = 30): [TagStat]

  """
  Returns expense tags for collective sorted by popularity
  """
  expensesTags(limit: Int! = 30): [TagStat]

  """
  The list of expense types supported by this account
  """
  supportedExpenseTypes: [ExpenseType!]!
  transferwise: TransferWise

  """
  The list of payout methods that this collective can use to get paid. In most cases, admin only and scope: "expenses".
  """
  payoutMethods: [PayoutMethod]

  """
  The list of payment methods that this collective can use to pay for Orders. Admin or Host only. Scope: "orders".
  """
  paymentMethods(
    type: [PaymentMethodType]
    enumType: [PaymentMethodType] @deprecated(reason: "2021-08-20: use type instead from now")
    service: [PaymentMethodService]

    """
    Whether to include expired payment methods. Payment methods expired since more than 6 months will never be returned.
    """
    includeExpired: Boolean
  ): [PaymentMethod]

  """
  The list of payment methods for this account that are pending a client confirmation (3D Secure / SCA)
  """
  paymentMethodsWithPendingConfirmation: [PaymentMethod]

  """
  The list of connected accounts (Stripe, Twitter, etc ...). Admin only. Scope: "connectedAccounts".
  """
  connectedAccounts: [ConnectedAccount]

  """
  The list of applications created by this account. Admin only. Scope: "applications".
  """
  oAuthApplications(
    """
    The number of results to fetch (default 10, max 1000)
    """
    limit: Int! = 10

    """
    The offset to use to fetch
    """
    offset: Int! = 0
  ): OAuthApplicationCollection

  """
  The address associated to this account. This field is always public for collectives and events.
  """
  location: Location
  categories: [String]!
  stats: AccountStats

  """
  Updates published by the account. To see unpublished updates, you need to be an admin and have the scope "updates".
  """
  updates(
    """
    The number of results to fetch (default 10, max 1000)
    """
    limit: Int! = 10

    """
    The offset to use to fetch
    """
    offset: Int! = 0

    """
    Only return published updates.
    """
    onlyPublishedUpdates: Boolean = false
    onlyChangelogUpdates: Boolean
    orderBy: UpdateChronologicalOrderInput! = { field: CREATED_AT, direction: DESC }
    searchTerm: String
  ): UpdateCollection!

  """
  Describes the features enabled and available for this account
  """
  features: CollectiveFeatures!

  """
  Virtual Cards attached to the account. Admin only. Scope: "virtualCards".
  """
  virtualCards(
    limit: Int! = 100
    offset: Int! = 0
    state: String = null
    merchantAccount: AccountReferenceInput = null

    """
    Only return expenses that were created after this date
    """
    dateFrom: DateTime = null

    """
    Only return expenses that were created before this date
    """
    dateTo: DateTime = null
    orderBy: ChronologicalOrderInput = { field: CREATED_AT, direction: DESC }
  ): VirtualCardCollection

  """
  Virtual Cards Merchants used by the account. Admin only. Scope: "virtualCards".
  """
  virtualCardMerchants(limit: Int! = 100, offset: Int! = 0): AccountCollection
  childrenAccounts(limit: Int! = 100, offset: Int! = 0, accountType: [AccountType]): AccountCollection!

  """
  Policies for the account. To see non-public policies you need to be admin and have the scope: "account".
  """
  policies: Policies!

  """
  List of activities that the logged-in user is subscribed for this collective
  """
  activitySubscriptions(channel: ActivityChannel): [ActivitySubscription]

  """
  Logged-in user permissions on an account
  """
  permissions: AccountPermissions!
  webhooks(
    """
    The number of results to fetch (default 10, max 1000)
    """
    limit: Int! = 10

    """
    The offset to use to fetch
    """
    offset: Int! = 0
    account: AccountReferenceInput!
  ): WebhookCollection!

  """
  Returns the Fiscal Host
  """
  host: Host

  """
  Describe how the host charges the collective
  """
  hostFeesStructure: HostFeeStructure

  """
  Fees percentage that the host takes for this collective
  """
  hostFeePercent(paymentMethodService: PaymentMethodService, paymentMethodType: PaymentMethodType): Float

  """
  How much platform fees are charged for this account
  """
  platformFeePercent: Float!

  """
  Date of approval by the Fiscal Host.
  """
  approvedAt: DateTime

  """
  Returns whether it's approved by the Fiscal Host
  """
  isApproved: Boolean!

  """
  Returns agreements this account has with its host, or null if not enough permissions.
  """
  hostAgreements(
    """
    The number of results to fetch (default 10, max 1000)
    """
    limit: Int! = 30

    """
    The offset to use to fetch
    """
    offset: Int! = 0
  ): AgreementCollection

  """
  Number of unique financial contributors.
  """
  totalFinancialContributors(
    """
    Type of account (COLLECTIVE/EVENT/ORGANIZATION/INDIVIDUAL)
    """
    accountType: AccountType
  ): Int!
  tiers(
    """
    The number of results to fetch
    """
    limit: Int! = 100

    """
    The offset to use to fetch
    """
    offset: Int! = 0
  ): TierCollection!

  """
  All the persons and entities that contribute to this account
  """
  contributors(
    """
    The number of results to fetch (default 10, max 1000)
    """
    limit: Int! = 10

    """
    The offset to use to fetch
    """
    offset: Int! = 0
    roles: [MemberRole]
  ): ContributorCollection!

  """
  Returns true if a custom contribution to Open Collective can be submitted for contributions made to this account
  """
  platformContributionAvailable: Boolean!
  contributionPolicy: String
}

"""
A collection of "Hosts"
"""
type HostCollection implements Collection {
  offset: Int
  limit: Int
  totalCount: Int
  nodes: [Host]
}

input OrderReferenceInput {
  """
  The public id identifying the order (ie: dgm9bnk8-0437xqry-ejpvzeol-jdayw5re)
  """
  id: String

  """
  The legacy public id identifying the order (ie: 4242)
  """
  legacyId: Int
}

"""
This represents an Project account
"""
type Project implements Account & AccountWithHost & AccountWithContributions & AccountWithParent {
  id: String!
  legacyId: Int!

  """
  The slug identifying the account (ie: babel)
  """
  slug: String!
  type: AccountType!

  """
  Public name
  """
  name: String

  """
  Private, legal name. Used for expense receipts, taxes, etc. Scope: "account".
  """
  legalName: String
  description: String
  longDescription: String
  tags: [String]
  website: String @deprecated(reason: "2023-01-16: Please use socialLinks")
  twitterHandle: String @deprecated(reason: "2023-01-16: Please use socialLinks")
  githubHandle: String @deprecated(reason: "2022-06-03: Please use repositoryUrl")
  repositoryUrl: String @deprecated(reason: "2023-01-16: Please use socialLinks")
  socialLinks: [SocialLink!]!
  currency: String
  expensePolicy: String

  """
  Defines if the contributors wants to be incognito (name not displayed)
  """
  isIncognito: Boolean!
  imageUrl(height: Int, format: ImageFormat): String
  backgroundImageUrl(height: Int, format: ImageFormat): String

  """
  The time of creation
  """
  createdAt: DateTime
  updatedAt: DateTime

  """
  Returns whether this account is archived
  """
  isArchived: Boolean!

  """
  Whether this account is frozen
  """
  isFrozen: Boolean!

  """
  Returns whether it's active: can accept financial contributions and pay expenses.
  """
  isActive: Boolean!

  """
  Returns whether the account is setup to Host collectives.
  """
  isHost: Boolean!

  """
  Returns true if the remote user is an admin of this account
  """
  isAdmin: Boolean!
  parentAccount: Account @deprecated(reason: "2022-12-16: use parent on AccountWithParent instead")

  """
  Get all members (admins, members, backers, followers)
  """
  members(
    limit: Int! = 100
    offset: Int! = 0
    role: [MemberRole]
    accountType: [AccountType]

    """
    Admin only. To filter on the email address of a member, useful to check if a member exists.
    """
    email: EmailAddress

    """
    Order of the results
    """
    orderBy: ChronologicalOrderInput! = { field: CREATED_AT, direction: ASC }
    includeInherited: Boolean = true
  ): MemberCollection!

  """
  [AUTHENTICATED] Returns the pending invitations
  """
  memberInvitations(
    """
    A reference to an account (usually Individual). Will return invitations sent to the account to join as a member
    """
    memberAccount: AccountReferenceInput

    """
    A reference to an account (usually Collective, Fund or Organization). Will return invitations sent to join this account as a member.
    """
    account: AccountReferenceInput

    """
    An array of Member roles to filter for
    """
    role: [MemberRole]
  ): [MemberInvitation]
  memberOf(
    limit: Int! = 150
    offset: Int! = 0
    role: [MemberRole]
    accountType: [AccountType]
    account: AccountReferenceInput

    """
    Filter on whether the account is a host or not
    """
    isHostAccount: Boolean

    """
    Filter on (un)approved collectives
    """
    isApproved: Boolean

    """
    Filter on archived collectives
    """
    isArchived: Boolean

    """
    Whether incognito profiles should be included in the result. Only works if requesting user is an admin of the account.
    """
    includeIncognito: Boolean = true

    """
    A term to search membership. Searches in collective tags, name, slug, members description and role.
    """
    searchTerm: String

    """
    Filters on the Host fees structure applied to this account
    """
    hostFeesStructure: HostFeeStructure

    """
    Order of the results
    """
    orderBy: OrderByInput! = { field: CREATED_AT, direction: DESC }

    """
    Order the query by requested role order
    """
    orderByRoles: Boolean
  ): MemberOfCollection!

  """
  Returns the emails of the account. Individuals only have one, but organizations can have multiple emails.
  """
  emails: [EmailAddress!]
  transactions(
    """
    The number of results to fetch (default 10, max 1000)
    """
    limit: Int! = 100

    """
    The offset to use to fetch
    """
    offset: Int! = 0

    """
    The transaction type (DEBIT or CREDIT)
    """
    type: TransactionType

    """
    The payment method types. Can include `null` for transactions without a payment method
    """
    paymentMethodType: [PaymentMethodType]

    """
    Reference of the account assigned to the other side of the transaction (CREDIT -> sender, DEBIT -> recipient). Avoid, favor account instead.
    """
    fromAccount: AccountReferenceInput

    """
    Reference of the host accounting the transaction
    """
    host: AccountReferenceInput

    """
    NOT IMPLEMENTED. Only return transactions that match these tags.
    """
    tags: [String] @deprecated(reason: "2020-08-09: Was never implemented.")

    """
    The order of results
    """
    orderBy: ChronologicalOrderInput! = { field: CREATED_AT, direction: DESC }

    """
    Only return transactions where the amount is greater than or equal to this value (in cents)
    """
    minAmount: Int @deprecated(reason: "2020-08-09: GraphQL v2 should not expose amounts as integer.")

    """
    Only return transactions where the amount is lower than or equal to this value (in cents)
    """
    maxAmount: Int @deprecated(reason: "2020-08-09: GraphQL v2 should not expose amounts as integer.")

    """
    Only return transactions that were created after this date
    """
    dateFrom: DateTime

    """
    Only return transactions that were created before this date
    """
    dateTo: DateTime

    """
    The term to search
    """
    searchTerm: String

    """
    Only return transactions with an Expense attached
    """
    hasExpense: Boolean

    """
    Only return transactions with an Order attached
    """
    hasOrder: Boolean

    """
    Whether to include regular transactions from the account (turn false if you only want Incognito or Gift Card transactions)
    """
    includeRegularTransactions: Boolean! = true

    """
    If the account is a user and this field is true, contributions from the incognito profile will be included too (admins only)
    """
    includeIncognitoTransactions: Boolean! = false

    """
    Whether to include transactions from children (Events and Projects)
    """
    includeChildrenTransactions: Boolean! = false

    """
    Whether to include transactions from Gift Cards issued by the account.
    """
    includeGiftCardTransactions: Boolean! = false

    """
    Whether to include debt transactions
    """
    includeDebts: Boolean! = false

    """
    To filter by transaction kind
    """
    kind: [TransactionKind]

    """
    The transactions group to filter by
    """
    group: String
    virtualCard: [VirtualCardReferenceInput]
  ): TransactionCollection!
  orders(
    """
    The number of results to fetch (default 10, max 1000)
    """
    limit: Int! = 100

    """
    The offset to use to fetch
    """
    offset: Int! = 0

    """
    If account is a host, also include hosted accounts orders
    """
    includeHostedAccounts: Boolean

    """
    Only return orders that were paid with this payment method. Must be an admin of the account owning the payment method.
    """
    paymentMethod: PaymentMethodReferenceInput

    """
    Whether to include incognito orders. Must be admin or root. Only with filter null or OUTGOING.
    """
    includeIncognito: Boolean = false

    """
    Account orders filter (INCOMING or OUTGOING)
    """
    filter: AccountOrdersFilter

    """
    Use this field to filter orders on their frequency (ONETIME, MONTHLY or YEARLY)
    """
    frequency: ContributionFrequency

    """
    Use this field to filter orders on their statuses
    """
    status: [OrderStatus]

    """
    The order of results
    """
    orderBy: ChronologicalOrderInput! = { field: CREATED_AT, direction: DESC }

    """
    Only return orders where the amount is greater than or equal to this value (in cents)
    """
    minAmount: Int

    """
    Only return orders where the amount is lower than or equal to this value (in cents)
    """
    maxAmount: Int

    """
    Only return orders that were created after this date
    """
    dateFrom: DateTime

    """
    Only return orders that were created before this date
    """
    dateTo: DateTime

    """
    The term to search
    """
    searchTerm: String
    tierSlug: String @deprecated(reason: "2022-02-25: Should be replaced by a tier reference. Not existing yet.")

    """
    Only returns orders that have a subscription (monthly/yearly). Don't use together with frequency.
    """
    onlySubscriptions: Boolean

    """
    Same as onlySubscriptions, but returns only orders with active subscriptions
    """
    onlyActiveSubscriptions: Boolean
  ): OrderCollection!
  settings: JSON!
  conversations(
    limit: Int! = 15
    offset: Int! = 0

    """
    Only return conversations matching this tag
    """
    tag: String
  ): ConversationCollection!

  """
  Returns conversation's tags for collective sorted by popularity
  """
  conversationsTags(limit: Int! = 30): [TagStat]

  """
  Returns expense tags for collective sorted by popularity
  """
  expensesTags(limit: Int! = 30): [TagStat]

  """
  The list of expense types supported by this account
  """
  supportedExpenseTypes: [ExpenseType!]!
  transferwise: TransferWise

  """
  The list of payout methods that this collective can use to get paid. In most cases, admin only and scope: "expenses".
  """
  payoutMethods: [PayoutMethod]

  """
  The list of payment methods that this collective can use to pay for Orders. Admin or Host only. Scope: "orders".
  """
  paymentMethods(
    type: [PaymentMethodType]
    enumType: [PaymentMethodType] @deprecated(reason: "2021-08-20: use type instead from now")
    service: [PaymentMethodService]

    """
    Whether to include expired payment methods. Payment methods expired since more than 6 months will never be returned.
    """
    includeExpired: Boolean
  ): [PaymentMethod]

  """
  The list of payment methods for this account that are pending a client confirmation (3D Secure / SCA)
  """
  paymentMethodsWithPendingConfirmation: [PaymentMethod]

  """
  The list of connected accounts (Stripe, Twitter, etc ...). Admin only. Scope: "connectedAccounts".
  """
  connectedAccounts: [ConnectedAccount]

  """
  The list of applications created by this account. Admin only. Scope: "applications".
  """
  oAuthApplications(
    """
    The number of results to fetch (default 10, max 1000)
    """
    limit: Int! = 10

    """
    The offset to use to fetch
    """
    offset: Int! = 0
  ): OAuthApplicationCollection

  """
  The address associated to this account. This field is always public for collectives and events.
  """
  location: Location
  categories: [String]!
  stats: AccountStats

  """
  Updates published by the account. To see unpublished updates, you need to be an admin and have the scope "updates".
  """
  updates(
    """
    The number of results to fetch (default 10, max 1000)
    """
    limit: Int! = 10

    """
    The offset to use to fetch
    """
    offset: Int! = 0

    """
    Only return published updates.
    """
    onlyPublishedUpdates: Boolean = false
    onlyChangelogUpdates: Boolean
    orderBy: UpdateChronologicalOrderInput! = { field: CREATED_AT, direction: DESC }
    searchTerm: String
  ): UpdateCollection!

  """
  Describes the features enabled and available for this account
  """
  features: CollectiveFeatures!

  """
  Virtual Cards attached to the account. Admin only. Scope: "virtualCards".
  """
  virtualCards(
    limit: Int! = 100
    offset: Int! = 0
    state: String = null
    merchantAccount: AccountReferenceInput = null

    """
    Only return expenses that were created after this date
    """
    dateFrom: DateTime = null

    """
    Only return expenses that were created before this date
    """
    dateTo: DateTime = null
    orderBy: ChronologicalOrderInput = { field: CREATED_AT, direction: DESC }
  ): VirtualCardCollection

  """
  Virtual Cards Merchants used by the account. Admin only. Scope: "virtualCards".
  """
  virtualCardMerchants(limit: Int! = 100, offset: Int! = 0): AccountCollection
  childrenAccounts(limit: Int! = 100, offset: Int! = 0, accountType: [AccountType]): AccountCollection!

  """
  Policies for the account. To see non-public policies you need to be admin and have the scope: "account".
  """
  policies: Policies!

  """
  List of activities that the logged-in user is subscribed for this collective
  """
  activitySubscriptions(channel: ActivityChannel): [ActivitySubscription]

  """
  Logged-in user permissions on an account
  """
  permissions: AccountPermissions!
  webhooks(
    """
    The number of results to fetch (default 10, max 1000)
    """
    limit: Int! = 10

    """
    The offset to use to fetch
    """
    offset: Int! = 0
    account: AccountReferenceInput!
  ): WebhookCollection!

  """
  Returns the Fiscal Host
  """
  host: Host

  """
  Describe how the host charges the collective
  """
  hostFeesStructure: HostFeeStructure

  """
  Fees percentage that the host takes for this collective
  """
  hostFeePercent(paymentMethodService: PaymentMethodService, paymentMethodType: PaymentMethodType): Float

  """
  How much platform fees are charged for this account
  """
  platformFeePercent: Float!

  """
  Date of approval by the Fiscal Host.
  """
  approvedAt: DateTime

  """
  Returns whether it's approved by the Fiscal Host
  """
  isApproved: Boolean!

  """
  Returns agreements this account has with its host, or null if not enough permissions.
  """
  hostAgreements(
    """
    The number of results to fetch (default 10, max 1000)
    """
    limit: Int! = 30

    """
    The offset to use to fetch
    """
    offset: Int! = 0
  ): AgreementCollection

  """
  Number of unique financial contributors.
  """
  totalFinancialContributors(
    """
    Type of account (COLLECTIVE/EVENT/ORGANIZATION/INDIVIDUAL)
    """
    accountType: AccountType
  ): Int!
  tiers(
    """
    The number of results to fetch
    """
    limit: Int! = 100

    """
    The offset to use to fetch
    """
    offset: Int! = 0
  ): TierCollection!

  """
  All the persons and entities that contribute to this account
  """
  contributors(
    """
    The number of results to fetch (default 10, max 1000)
    """
    limit: Int! = 10

    """
    The offset to use to fetch
    """
    offset: Int! = 0
    roles: [MemberRole]
  ): ContributorCollection!

  """
  Returns true if a custom contribution to Open Collective can be submitted for contributions made to this account
  """
  platformContributionAvailable: Boolean!
  contributionPolicy: String

  """
  The Account parenting this account
  """
  parent: Account
}

"""
A collection of "Tags"
"""
type TagStatsCollection implements Collection {
  offset: Int
  limit: Int
  totalCount: Int
  nodes: [TagStat]
}

input TierReferenceInput {
  """
  The id assigned to the Tier
  """
  id: String

  """
  The DB id assigned to the Tier
  """
  legacyId: Int

  """
  Pass this flag to reference the custom tier (/donate)
  """
  isCustom: Boolean
}

"""
A collection of "Updates"
"""
type UpdatesCollection implements Collection {
  offset: Int
  limit: Int
  totalCount: Int
  nodes: [Update!]
}

"""
A PayPal plan to associate with a contribution
"""
type PaypalPlan {
  id: String!
}

"""
This is the root mutation
"""
type Mutation {
  """
  Add funds to the given account. Scope: "host".
  """
  addFunds(
    """
    The account that will be used as the source of the funds
    """
    fromAccount: AccountReferenceInput!

    """
    The account that will receive the funds
    """
    account: AccountReferenceInput!

    """
    The tier to which the funds will be added
    """
    tier: TierReferenceInput

    """
    The total amount of the order, including taxes
    """
    amount: AmountInput!

    """
    The host fee percent to apply to the order, as a float between 0 and 100
    """
    hostFeePercent: Float

    """
    A short description of the contribution
    """
    description: String!

    """
    A private note for the host
    """
    memo: String

    """
    The date at which the order was processed
    """
    processedAt: DateTime

    """
    The invoice template to use for this order
    """
    invoiceTemplate: String

    """
    The tax to apply to the order
    """
    tax: TaxInput
  ): Order!

  """
  Create a Collective. Scope: "account".
  """
  createCollective(
    """
    Information about the collective to create (name, slug, description, tags, ...)
    """
    collective: CollectiveCreateInput!

    """
    Reference to the host to apply on creation.
    """
    host: AccountReferenceInput

    """
    User information to create along with the collective
    """
    user: IndividualCreateInput

    """
    Whether to trigger the automated approval for Open Source collectives with GitHub.
    """
    automateApprovalWithGithub: Boolean = false @deprecated(reason: "2022-10-12: This is now automated")

    """
    A message to attach for the host to review the application
    """
    message: String

    """
    Further information about collective applying to host
    """
    applicationData: JSON

    """
    Additional data for the collective creation. This argument has no effect in production
    """
    testPayload: JSON

    """
    Create a Collective without a default admin (authenticated user or user)
    """
    skipDefaultAdmin: Boolean = false

    """
    List of members to invite on Collective creation.
    """
    inviteMembers: [InviteMemberInput]
  ): Collective

  """
  Create an Event. Scope: "account".
  """
  createEvent(
    """
    Information about the Event to create (name, slug, description, tags, settings)
    """
    event: EventCreateInput!

    """
    Reference to the parent Account creating the Event.
    """
    account: AccountReferenceInput!
  ): Event

  """
  Create a Fund. Scope: "account".
  """
  createFund(
    """
    Information about the collective to create (name, slug, description, tags, ...)
    """
    fund: FundCreateInput!

    """
    Reference to the host to apply on creation.
    """
    host: AccountReferenceInput
  ): Fund

  """
  Create an Organization. Scope: "account".
  """
  createOrganization(
    """
    Information about the organization to create (name, slug, description, website, ...)
    """
    organization: OrganizationCreateInput!

    """
    List of members to invite on Organization creation.
    """
    inviteMembers: [InviteMemberInput]
  ): Organization

  """
  Create a Project. Scope: "account".
  """
  createProject(
    """
    Information about the Project to create (name, slug, description, tags, settings)
    """
    project: ProjectCreateInput!

    """
    Reference to the parent Account creating the Project.
    """
    parent: AccountReferenceInput
  ): Project

  """
  Edit the settings for the given account. Scope: "account" or "host".
  """
  editAccountSetting(
    """
    Account where the settings will be updated
    """
    account: AccountReferenceInput!

    """
    The key that you want to edit in settings
    """
    key: AccountSettingsKey!

    """
    The value to set for this key
    """
    value: JSON!
  ): Account!

  """
  An endpoint for hosts to edit the fees structure of their hosted accounts. Scope: "host".
  """
  editAccountFeeStructure(
    """
    Account where the settings will be updated
    """
    account: AccountReferenceInput!

    """
    The host fee percent to apply to this account
    """
    hostFeePercent: Float!

    """
    If using a custom fee, set this to true
    """
    isCustomFee: Boolean!
  ): Account!

  """
  An endpoint for hosts to edit the freeze status of their hosted accounts. Scope: "host".
  """
  editAccountFreezeStatus(
    """
    Account to freeze
    """
    account: AccountReferenceInput!
    action: AccountFreezeAction!

    """
    Message to send by email to the admins of the account
    """
    message: String
  ): Account!

  """
  Add 2FA to the Individual if it does not have it. Scope: "account".
  """
  addTwoFactorAuthTokenToIndividual(
    """
    Individual that will have 2FA added to it
    """
    account: AccountReferenceInput!

    """
    The two factor method to add, defaults to TOTP
    """
    type: TwoFactorMethod

    """
    The generated secret to save to the Individual
    """
    token: String!
  ): AddTwoFactorAuthTokenToIndividualResponse!

  """
  Remove 2FA from the Individual if it has been enabled. Scope: "account".
  """
  removeTwoFactorAuthTokenFromIndividual(
    """
    Account that will have 2FA removed from it
    """
    account: AccountReferenceInput!

    """
    The two factor method to remove. Removes all if empty
    """
    type: TwoFactorMethod

    """
    The 6-digit 2FA code
    """
    code: String @deprecated(reason: "2FA code to validate this action must be set via 2FA header")
  ): Individual!

  """
  Edit key properties of an account. Scope: "account".
  """
  editAccount(
    """
    Account to edit.
    """
    account: AccountUpdateInput!
  ): Host!

  """
  Adds or removes a policy on a given account. Scope: "account".
  """
  setPolicies(
    """
    Account where the policies are being set
    """
    account: AccountReferenceInput!

    """
    The policy to be added
    """
    policies: PoliciesInput!
  ): Account!

  """
  Adds or removes a policy on a given account. Scope: "account".
  """
  deleteAccount(
    """
    Reference to the Account to be deleted.
    """
    account: AccountReferenceInput!
  ): Account

  """
  Send a message to an account. Scope: "account"
  """
  sendMessage(
    """
    Reference to the Account to send message to.
    """
    account: AccountReferenceInput!

    """
    Message to send to the account.
    """
    message: NonEmptyString!
    subject: String
  ): SendMessageResult
  createApplication(application: ApplicationCreateInput!): Application
  updateApplication(application: ApplicationUpdateInput!): Application
  deleteApplication(application: ApplicationReferenceInput!): Application

  """
  Edit a comment. Scope: "conversations", "expenses" or "updates".
  """
  editComment(comment: CommentUpdateInput!): Comment
  deleteComment(id: String!): Comment

  """
  Create a comment. Scope: "conversations", "expenses" or "updates".
  """
  createComment(comment: CommentCreateInput!): Comment

  """
  Connect external account to Open Collective Account. Scope: "connectedAccounts".
  """
  createConnectedAccount(
    """
    Connected Account data
    """
    connectedAccount: ConnectedAccountCreateInput!

    """
    Account where the external account will be connected
    """
    account: AccountReferenceInput!
  ): ConnectedAccount

  """
  Delete ConnectedAccount. Scope: "connectedAccounts".
  """
  deleteConnectedAccount(
    """
    ConnectedAccount reference containing either id or legacyId
    """
    connectedAccount: ConnectedAccountReferenceInput!
  ): ConnectedAccount

  """
  Create a conversation. Scope: "conversations".
  """
  createConversation(
    """
    Conversation's title
    """
    title: String!

    """
    The body of the conversation initial comment
    """
    html: String!

    """
    ID of the Collective where the conversation will be created
    """
    CollectiveId: String!

    """
    A list of tags for this conversation
    """
    tags: [String]
  ): Conversation

  """
  Edit a conversation. Scope: "conversations".
  """
  editConversation(
    """
    Conversation's id
    """
    id: String!

    """
    Conversation's title
    """
    title: String!

    """
    A list of tags for this conversation
    """
    tags: [String]
  ): Conversation

  """
  Returns true if user is following, false otherwise. Must be authenticated. Scope: "conversations".
  """
  followConversation(
    """
    Conversation's id
    """
    id: String!

    """
    Set this to false to unfollow the conversation
    """
    isActive: Boolean = true
  ): Boolean

  """
  Add an emoji reaction. Scope: "conversations", "expenses" or "updates".
  """
  addEmojiReaction(
    """
    The emoji associated with the reaction
    """
    emoji: String!

    """
    A unique identifier for the comment id associated with this reaction
    """
    comment: CommentReferenceInput

    """
    A unique identifier for the update id associated with this reaction
    """
    update: UpdateReferenceInput
  ): EmojiReactionResponse!

  """
  Remove an emoji reaction. Scope: "conversations", "expenses" or "updates".
  """
  removeEmojiReaction(
    comment: CommentReferenceInput
    update: UpdateReferenceInput
    emoji: String!
  ): EmojiReactionResponse!

  """
  Submit an expense to a collective. Scope: "expenses".
  """
  createExpense(
    """
    Expense data
    """
    expense: ExpenseCreateInput!

    """
    Account where the expense will be created
    """
    account: AccountReferenceInput!

    """
    Recurring Expense information
    """
    recurring: RecurringExpenseInput
  ): Expense!

  """
  To update an existing expense
  """
  editExpense(
    """
    Expense data
    """
    expense: ExpenseUpdateInput!

    """
    Expense draft key if invited to submit expense. Scope: "expenses".
    """
    draftKey: String
  ): Expense!

  """
  Delete an expense. Only work if the expense is rejected - please check permissions.canDelete. Scope: "expenses".
  """
  deleteExpense(
    """
    Reference of the expense to delete
    """
    expense: ExpenseReferenceInput!
  ): Expense!

  """
  Process the expense with the given action. Scope: "expenses".
  """
  processExpense(
    """
    Reference of the expense to process
    """
    expense: ExpenseReferenceInput!

    """
    The action to trigger
    """
    action: ExpenseProcessAction!

    """
    Message to be attached to the action activity.
    """
    message: String

    """
    If action is related to a payment, this object used for the payment parameters
    """
    paymentParams: ProcessExpensePaymentParams
  ): Expense!

  """
  Persist an Expense as a draft and invite someone to edit and submit it. Scope: "expenses".
  """
  draftExpenseAndInviteUser(
    """
    Expense data
    """
    expense: ExpenseInviteDraftInput!

    """
    Account where the expense will be created
    """
    account: AccountReferenceInput!
  ): Expense!

  """
  To re-send the invitation to complete a draft expense. Scope: "expenses".
  """
  resendDraftExpenseInvite(
    """
    Reference of the expense to process
    """
    expense: ExpenseReferenceInput!
  ): Expense!

  """
  Sends an email for guest to confirm their emails and create their Open Collective account
  """
  sendGuestConfirmationEmail(
    """
    The email to validate
    """
    email: EmailAddress!
  ): Boolean!

  """
  Mark an account as confirmed
  """
  confirmGuestAccount(
    """
    The email to confirm
    """
    email: EmailAddress!

    """
    The key that you want to edit in settings
    """
    emailConfirmationToken: String!
  ): ConfirmGuestAccountResponse!

  """
  Apply to an host with a collective. Scope: "account".
  """
  applyToHost(
    """
    Account applying to the host.
    """
    collective: AccountReferenceInput!

    """
    Host to apply to.
    """
    host: AccountReferenceInput!

    """
    A message to attach for the host to review the application
    """
    message: String

    """
    Further information about collective applying to host
    """
    applicationData: JSON

    """
    A list of members to invite when applying to the host
    """
    inviteMembers: [InviteMemberInput]
  ): Account!

  """
  Reply to a host application. Scope: "host".
  """
  processHostApplication(
    """
    The account that applied to the host
    """
    account: AccountReferenceInput!

    """
    The host concerned by the application
    """
    host: AccountReferenceInput!

    """
    What to do with the application
    """
    action: ProcessHostApplicationAction!

    """
    A message to attach as a reason for the action
    """
    message: String
  ): ProcessHostApplicationResponse!

  """
  Removes the host for an account
  """
  removeHost(
    """
    The account to unhost
    """
    account: AccountReferenceInput!
    message: String
  ): Account!

  """
  Update the time which the user viewed the changelog updates. Scope: "account".
  """
  setChangelogViewDate(changelogViewDate: DateTime!): Individual!

  """
  Update newsletter opt-in preference. Scope: "account".
  """
  setNewsletterOptIn(newsletterOptIn: Boolean!): Individual!

  """
  Set password to Individual. Scope: "account". 2FA.
  """
  setPassword(
    """
    The password to set.
    """
    password: String!

    """
    The current password (if any) to confirm password change.
    """
    currentPassword: String
  ): SetPasswordResponse!

  """
  Invite a new member to the Collective. Scope: "account".
  """
  inviteMember(
    """
    Reference to an account for the invitee
    """
    memberAccount: AccountReferenceInput!

    """
    Reference to an account for the inviting Collective
    """
    account: AccountReferenceInput!

    """
    Role of the invitee
    """
    role: MemberRole!
    description: String
    since: DateTime
  ): MemberInvitation!

  """
  Edit an existing member invitation of the Collective. Scope: "account".
  """
  editMemberInvitation(
    """
    Reference to an account for the member to edit.
    """
    memberAccount: AccountReferenceInput!

    """
    Reference to an account for the Collective
    """
    account: AccountReferenceInput!

    """
    Role of member
    """
    role: MemberRole
    description: String
    since: DateTime
  ): MemberInvitation

  """
  Endpoint to accept or reject an invitation to become a member. Scope: "account".
  """
  replyToMemberInvitation(
    """
    Reference to the invitation
    """
    invitation: MemberInvitationReferenceInput!

    """
    Whether this invitation should be accepted or declined
    """
    accept: Boolean!
  ): Boolean!

  """
  Edit the public message for the given Member of a Collective. Scope: "account".
  """
  editPublicMessage(
    """
    Reference to an account for the donating Collective
    """
    fromAccount: AccountReferenceInput!

    """
    Reference to an account for the receiving Collective
    """
    toAccount: AccountReferenceInput!

    """
    New public message
    """
    message: String
  ): Member!

  """
  [Root only] Create a member entry directly. For non-root users, use `inviteMember`
  """
  createMember(
    """
    Reference to an account for the member
    """
    memberAccount: AccountReferenceInput!

    """
    memberAccount will become a member of this account
    """
    account: AccountReferenceInput!

    """
    Role of the member
    """
    role: MemberRole!
    description: String
    since: DateTime
  ): Member!

  """
  Edit an existing member of the Collective. Scope: "account".
  """
  editMember(
    """
    Reference to an account for the member to edit.
    """
    memberAccount: AccountReferenceInput!

    """
    Reference to an account for the Collective
    """
    account: AccountReferenceInput!

    """
    Role of member
    """
    role: MemberRole
    description: String
    since: DateTime
  ): Member!

  """
  Remove a member from the Collective. Scope: "account".
  """
  removeMember(
    """
    Reference to an account of member to remove
    """
    memberAccount: AccountReferenceInput!

    """
    Reference to the Collective account
    """
    account: AccountReferenceInput!

    """
    Role of member
    """
    role: MemberRole!
    isInvitation: Boolean
  ): Boolean

  """
  Revoke an OAuth authorization. Scope: "account".
  """
  revokeOAuthAuthorization(
    """
    Reference of the OAuth Authorization
    """
    oAuthAuthorization: OAuthAuthorizationReferenceInput!
  ): OAuthAuthorization!

  """
  To submit a new order. Scope: "orders".
  """
  createOrder(order: OrderCreateInput!): OrderWithPayment!

  """
  Cancel an order. Scope: "orders".
  """
  cancelOrder(
    """
    Object matching the OrderReferenceInput (id)
    """
    order: OrderReferenceInput!

    """
    Reason for cancelling subscription
    """
    reason: String

    """
    Category for cancelling subscription
    """
    reasonCode: String
  ): Order

  """
  Update an Order's amount, tier, or payment method. Scope: "orders".
  """
  updateOrder(
    """
    Reference to the Order to update
    """
    order: OrderReferenceInput!

    """
    Reference to a Payment Method to update the order with
    """
    paymentMethod: PaymentMethodReferenceInput

    """
    To update the order with a PayPal subscription
    """
    paypalSubscriptionId: String

    """
    Reference to a Tier to update the order with
    """
    tier: TierReferenceInput

    """
    An Amount to update the order to
    """
    amount: AmountInput
  ): Order

  """
  Confirm an order (strong customer authentication). Scope: "orders".
  """
  confirmOrder(
    order: OrderReferenceInput!

    """
    If the order was made as a guest, you can use this field to authenticate
    """
    guestToken: String
  ): OrderWithPayment!

  """
  A mutation for the host to approve or reject an order. Scope: "orders".
  """
  processPendingOrder(order: OrderUpdateInput!, action: ProcessOrderAction!): Order!

  """
  [Root only] A mutation to move orders from one account to another
  """
  moveOrders(
    """
    The orders to move
    """
    orders: [OrderReferenceInput!]!

    """
    The account to move the orders to. Set to null to keep existing
    """
    fromAccount: AccountReferenceInput

    """
    The tier to move the orders to. Set to null to keep existing. Pass { id: "custom" } to reference the custom tier (/donate)
    """
    tier: TierReferenceInput

    """
    If true, the orders will be moved to the incognito account of "fromAccount"
    """
    makeIncognito: Boolean
  ): [Order]!

  """
  Creates a Stripe payment intent
  """
  createPaymentIntent(paymentIntent: PaymentIntentInput!, guestInfo: GuestInfoInput): PaymentIntent!

  """
  To submit a new order. Scope: "orders".
  """
  createPendingOrder(order: PendingOrderCreateInput!): Order!

  """
  To edit a pending order. Scope: "orders".
  """
  editPendingOrder(order: PendingOrderEditInput!): Order!

  """
  Add a new payment method to be used with an Order. Scope: "orders".
  """
  addCreditCard(
    """
    The credit card info
    """
    creditCardInfo: CreditCardCreateInput!

    """
    Name associated to this credit card
    """
    name: String!

    """
    Whether this credit card should be saved for future payments
    """
    isSavedForLater: Boolean = true

    """
    Account to add the credit card to
    """
    account: AccountReferenceInput!
  ): CreditCardWithStripeError!

  """
  Confirm a credit card is ready for use after strong customer authentication. Scope: "orders".
  """
  confirmCreditCard(paymentMethod: PaymentMethodReferenceInput!): CreditCardWithStripeError!

  """
  Create a new Payout Method to get paid through the platform. Scope: "expenses".
  """
  createPayoutMethod(
    """
    Payout Method data
    """
    payoutMethod: PayoutMethodInput!

    """
    Account where the payout method will be associated
    """
    account: AccountReferenceInput!
  ): PayoutMethod

  """
  Remove the given payout method. Scope: "expenses".
  """
  removePayoutMethod(payoutMethodId: String!): PayoutMethod!

  """
  [Root only] Edits account flags (deleted, banned, archived, trusted host)
  """
  editAccountFlags(
    """
    Account to change the flags for
    """
    account: AccountReferenceInput!

    """
    Specify whether the account is archived
    """
    isArchived: Boolean

    """
    Specify whether the account is a trusted host
    """
    isTrustedHost: Boolean

    """
    Set this to false to disable 2FA. Other values have no effect.
    """
    isTwoFactorAuthEnabled: Boolean
  ): Account!

  """
  [Root only] Edits account type from User to Organization
  """
  editAccountType(
    """
    Account to change the type for
    """
    account: AccountReferenceInput!
  ): Account!

  """
  [Root only] Clears the cache for a given account
  """
  clearCacheForAccount(
    """
    Account to clear the cache for
    """
    account: AccountReferenceInput!

    """
    Types of cache to clear
    """
    type: [AccountCacheType]! = [CLOUDFLARE, GRAPHQL_QUERIES, CONTRIBUTORS]
  ): Account!

  """
  [Root only] Merge two accounts, returns the result account
  """
  mergeAccounts(
    """
    Account to merge from
    """
    fromAccount: AccountReferenceInput!

    """
    Account to merge to
    """
    toAccount: AccountReferenceInput!

    """
    If true, the result will be simulated and summarized in the response message
    """
    dryRun: Boolean! = true
  ): MergeAccountsResponse!

  """
  [Root only] Ban accounts
  """
  banAccount(
    """
    Account(s) to ban
    """
    account: [AccountReferenceInput!]!

    """
    If true, the associated accounts will also be banned
    """
    includeAssociatedAccounts: Boolean!

    """
    If true, the result will be simulated and summarized in the response message
    """
    dryRun: Boolean!
  ): BanAccountResponse!

  """
  [Root only] A mutation to move expenses from one account to another
  """
  moveExpenses(
    """
    The orders to move
    """
    expenses: [ExpenseReferenceInput!]!

    """
    The account to move the expenses to. This must be a non USER account.
    """
    destinationAccount: AccountReferenceInput!
  ): [Expense]!

  """
  [Root only] A mutation to set the tax from for an account.
  """
  setTaxForm(
    """
    Reference to the Account the tax form should be set.
    """
    account: AccountReferenceInput!

    """
    The tax from link.
    """
    taxFormLink: URL!

    """
    The tax form year.
    """
    year: Int!
  ): SetTaxFormResult

  """
  Add platform tips to a transaction. Scope: "transactions".
  """
  addPlatformTipToTransaction(
    """
    Reference to the transaction in the platform tip
    """
    transaction: TransactionReferenceInput!

    """
    Amount of the platform tip
    """
    amount: AmountInput!
  ): Transaction!
    @deprecated(reason: "2022-07-06: This feature will not be supported in the future. Please don't rely on it.")

  """
  Refunds a transaction. Scope: "transactions".
  """
  refundTransaction(
    """
    Reference of the transaction to refund
    """
    transaction: TransactionReferenceInput!
  ): Transaction

  """
  Rejects transaction, removes member from Collective, and sends a message to the contributor. Scope: "transactions".
  """
  rejectTransaction(
    """
    Reference of the transaction to refund
    """
    transaction: TransactionReferenceInput!

    """
    Message to send to the contributor whose contribution has been rejected
    """
    message: String
  ): Transaction!

  """
  Create update. Scope: "updates".
  """
  createUpdate(update: UpdateCreateInput!): Update!

  """
  Edit update. Scope: "updates".
  """
  editUpdate(update: UpdateUpdateInput!): Update!

  """
  Publish update. Scope: "updates".
  """
  publishUpdate(id: String!, notificationAudience: UpdateAudience): Update!

  """
  Unpublish update. Scope: "updates".
  """
  unpublishUpdate(id: String!): Update!

  """
  Delete update. Scope: "updates".
  """
  deleteUpdate(id: String!): Update!

  """
  Assign Virtual Card information to existing hosted collective. Scope: "virtualCards".
  """
  assignNewVirtualCard(
    """
    Virtual Card data
    """
    virtualCard: VirtualCardInput!

    """
    Account where the virtual card will be associated
    """
    account: AccountReferenceInput!

    """
    Individual account responsible for the card
    """
    assignee: AccountReferenceInput!
  ): VirtualCard!

  """
  Create new Stripe Virtual Card for existing hosted collective. Scope: "virtualCards".
  """
  createVirtualCard(
    """
    Virtual card name
    """
    name: String!

    """
    Virtual card limit amount
    """
    limitAmount: AmountInput!

    """
    Virtual card limit interval
    """
    limitInterval: VirtualCardLimitInterval!

    """
    Account where the virtual card will be associated
    """
    account: AccountReferenceInput!

    """
    Individual account responsible for the virtual card
    """
    assignee: AccountReferenceInput!
  ): VirtualCard!

  """
  Edit existing Virtual Card information. Scope: "virtualCards".
  """
  editVirtualCard(
    """
    Virtual card reference
    """
    virtualCard: VirtualCardReferenceInput!

    """
    Virtual card name
    """
    name: String

    """
    Individual account responsible for the card
    """
    assignee: AccountReferenceInput

    """
    Virtual card limit amount
    """
    limitAmount: AmountInput

    """
    Virtual card limit interval
    """
    limitInterval: VirtualCardLimitInterval
  ): VirtualCard!

  """
  Request Virtual Card to host. Scope: "virtualCards".
  """
  requestVirtualCard(
    """
    Request notes
    """
    notes: String

    """
    Purpose for this Virtual Card
    """
    purpose: String

    """
    Monthly budget you want for this Virtual Card
    """
    budget: Int

    """
    Account where the virtual card will be associated
    """
    account: AccountReferenceInput!
  ): Boolean

  """
  Pause active Virtual Card. Scope: "virtualCards".
  """
  pauseVirtualCard(
    """
    Virtual Card reference
    """
    virtualCard: VirtualCardReferenceInput!
  ): VirtualCard!

  """
  Resume paused Virtual Card. Scope: "virtualCards".
  """
  resumeVirtualCard(
    """
    Virtual Card reference
    """
    virtualCard: VirtualCardReferenceInput!
  ): VirtualCard!

  """
  Delete Virtual Card. Scope: "virtualCards".
  """
  deleteVirtualCard(
    """
    Virtual Card reference
    """
    virtualCard: VirtualCardReferenceInput!
  ): Boolean

  """
  Create webhook. Scope: "webhooks".
  """
  createWebhook(webhook: WebhookCreateInput!): Webhook

  """
  Update webhook. Scope: "webhooks".
  """
  updateWebhook(webhook: WebhookUpdateInput!): Webhook

  """
  Delete webhook. Scope: "webhooks".
  """
  deleteWebhook(webhook: WebhookReferenceInput!): Webhook

  """
  Set email notification subscription for requesting logged-in user
  """
  setEmailNotification(
    type: ActivityAndClassesType!

    """
    Scope account which this notification preference is applied to
    """
    account: AccountReferenceInput
    active: Boolean!
  ): ActivitySubscription

  """
  Edit a tier.
  """
  editTier(tier: TierUpdateInput!): Tier!

  """
  Create a tier.
  """
  createTier(
    tier: TierCreateInput!

    """
    Account to create tier in
    """
    account: AccountReferenceInput!
  ): Tier!

  """
  Delete a tier.
  """
  deleteTier(tier: TierReferenceInput!, stopRecurringContributions: Boolean! = false): Tier!
  createPersonalToken(personalToken: PersonalTokenCreateInput!): PersonalToken
  updatePersonalToken(personalToken: PersonalTokenUpdateInput!): PersonalToken
  deletePersonalToken(personalToken: PersonalTokenReferenceInput!): PersonalToken

  """
  Updates collective social links
  """
  updateSocialLinks(
    """
    Account where the social link will be associated
    """
    account: AccountReferenceInput!

    """
    The social links in order of preference
    """
    socialLinks: [SocialLinkInput!]!
  ): [SocialLink!]!
  setTags(
    """
    Tags associated with the object being updated
    """
    tags: [String]
    order: OrderReferenceInput
    expense: ExpenseReferenceInput
  ): TagResponse!

  """
  Add an agreement for the given host account. Scope: "host".
  """
  addAgreement(
    """
    Agreement title.
    """
    title: NonEmptyString!

    """
    Optional date in which this agreement expires.
    """
    expiresAt: DateTime

    """
    Host where the agreement will be created.
    """
    host: AccountReferenceInput!

    """
    Account that is a party in this agreement
    """
    account: AccountReferenceInput!

    """
    Agreement attachment
    """
    attachment: Upload

    """
    Additional notes about the agreement for the host admins
    """
    notes: String
  ): Agreement!

  """
  Edit an agreement for the given host account. Scope: "host".
  """
  editAgreement(
    """
    Agreement to update.
    """
    agreement: AgreementReferenceInput!

    """
    Updated agreement title
    """
    title: NonEmptyString

    """
    Optional date in which this agreement expires.
    """
    expiresAt: DateTime

    """
    Agreement attachment
    """
    attachment: Upload

    """
    Additional notes about the agreement for the host admins
    """
    notes: String
  ): Agreement!

  """
  Delete an agreement for the given host account. Scope: "host".
  """
  deleteAgreement(
    """
    Agreement to delete.
    """
    agreement: AgreementReferenceInput!
  ): Agreement!
}

"""
Input to set taxes for an expense
"""
input TaxInput {
  """
  Tax type
  """
  type: TaxType!

  """
  Tax rate as a float number between 0 and 1
  """
  rate: Float!

  """
  Tax identification number, if any
  """
  idNumber: String

  """
  Country ISO code of the entity paying the tax
  """
  country: CountryISO

  """
  An optional tax amount to make sure the tax displayed in your frontend matches the one calculated by the API
  """
  amount: AmountInput
}

"""
The type of a tax like GST, VAT, etc
"""
enum TaxType {
  """
  European Value Added Tax
  """
  VAT

  """
  New Zealand Good and Services Tax
  """
  GST
}

input CollectiveCreateInput {
  name: String!
  slug: String!
  description: String!
  tags: [String]
  location: LocationInput
  githubHandle: String @deprecated(reason: "2022-06-03: Please use repositoryUrl")
  repositoryUrl: String @deprecated(reason: "2023-01-16: Please use socialLinks")
  settings: JSON
}

"""
Input type for Geographic location
"""
input LocationInput {
  """
  A short name for the location (eg. Open Collective Headquarters)
  """
  name: String

  """
  Postal address without country (eg. 12 opensource avenue, 7500 Paris)
  """
  address: String

  """
  Two letters country code (eg. FR, BE...etc)
  """
  country: CountryISO

  """
  Latitude
  """
  lat: Float

  """
  Longitude
  """
  long: Float

  """
  Structured JSON address
  """
  structured: JSON
}

input IndividualCreateInput {
  name: String!
  email: String!
}

input InviteMemberInput {
  """
  Reference to an account for the invitee
  """
  memberAccount: AccountReferenceInput

  """
  Email and name of the invitee if no reference.
  """
  memberInfo: IndividualCreateInput

  """
  Role of the invitee
  """
  role: MemberRole!
  description: String
  since: DateTime
}

input EventCreateInput {
  name: String!
  slug: String
  description: String
  tags: [String]
  settings: JSON

  """
  The Event start date and time
  """
  startsAt: DateTime!

  """
  The Event end date and time
  """
  endsAt: DateTime!

  """
  Timezone of the Event (TZ database format, e.g. UTC or Europe/Berlin)
  """
  timezone: String!
}

input FundCreateInput {
  name: String!
  slug: String!
  description: String!
  tags: [String]
  settings: JSON
}

input OrganizationCreateInput {
  name: String!
  legalName: String
  slug: String!
  description: String!
  website: String
  settings: JSON
}

input ProjectCreateInput {
  name: String!
  slug: String!
  description: String!
  tags: [String]
  settings: JSON
}

"""
Values that can be edited in Account's settings
"""
scalar AccountSettingsKey

enum AccountFreezeAction {
  FREEZE
  UNFREEZE
}

"""
Response for the addTwoFactorAuthTokenToIndividual mutation
"""
type AddTwoFactorAuthTokenToIndividualResponse {
  """
  The Individual that the 2FA has been enabled for
  """
  account: Individual!

  """
  The recovery codes for the Individual to write down
  """
  recoveryCodes: [String]
}

"""
A two factor authentication method
"""
enum TwoFactorMethod {
  TOTP
  YUBIKEY_OTP
}

input AccountUpdateInput {
  """
  The public id identifying the account (ie: dgm9bnk8-0437xqry-ejpvzeol-jdayw5re)
  """
  id: String!
  currency: Currency
}

input PoliciesInput {
  EXPENSE_AUTHOR_CANNOT_APPROVE: PoliciesCollectiveExpenseAuthorCannotApprove
  REQUIRE_2FA_FOR_ADMINS: Boolean
  COLLECTIVE_MINIMUM_ADMINS: PoliciesCollectiveMinimumAdminsInput
}

input PoliciesCollectiveExpenseAuthorCannotApprove {
  amountInCents: Int
  enabled: Boolean
  appliesToHostedCollectives: Boolean
  appliesToSingleAdminCollectives: Boolean
}

input PoliciesCollectiveMinimumAdminsInput {
  numberOfAdmins: Int
  applies: PolicyApplication
  freeze: Boolean
}

type SendMessageResult {
  success: Boolean
}

"""
A string that cannot be passed as an empty value
"""
scalar NonEmptyString

"""
Input type for Application
"""
input ApplicationCreateInput {
  type: ApplicationType! = OAUTH
  name: String
  description: String
  redirectUri: URL

  """
  The account to use as the owner of the application. Defaults to currently logged in user.
  """
  account: AccountReferenceInput
}

"""
Input type for Application
"""
input ApplicationUpdateInput {
  """
  The public id identifying the application (ie: dgm9bnk8-0437xqry-ejpvzeol-jdayw5re)
  """
  id: String

  """
  The legacy public id identifying the application (ie: 4242)
  """
  legacyId: Int

  """
  The clientId for the application.
  """
  clientId: String
  name: String
  description: String
  redirectUri: URL
}

input ApplicationReferenceInput {
  """
  The public id identifying the application (ie: dgm9bnk8-0437xqry-ejpvzeol-jdayw5re)
  """
  id: String

  """
  The legacy public id identifying the application (ie: 4242)
  """
  legacyId: Int

  """
  The clientId for the application.
  """
  clientId: String
}

input CommentUpdateInput {
  id: String!
  html: String
}

"""
Input to create a comment. You can only specify one entity type: expense, conversation or update
"""
input CommentCreateInput {
  html: String

  """
  If your comment is linked to an expense, set it here
  """
  expense: ExpenseReferenceInput
  ConversationId: String @deprecated(reason: "2022-08-26: Please use \"conversation\"")
  conversation: ConversationReferenceInput
  update: UpdateReferenceInput

  """
  The type of the comment
  """
  type: CommentType = COMMENT
}

input ConversationReferenceInput {
  """
  The public id identifying the conversation
  """
  id: String
  legacyId: Int
}

input UpdateReferenceInput {
  """
  The public id identifying the update
  """
  id: String
}

input ConnectedAccountCreateInput {
  """
  Optional Client ID for the token or secret
  """
  clientId: String

  """
  Private data related to the connected account
  """
  data: JSON

  """
  Refresh token for the connected account
  """
  refreshToken: String

  """
  Public data related to the connected account
  """
  settings: JSON

  """
  Secret token used to call service
  """
  token: String

  """
  Service which the connected account belongs to
  """
  service: ConnectedAccountService

  """
  Optional username for the connected account
  """
  username: String
}

input ConnectedAccountReferenceInput {
  """
  The public id identifying the connected account (ie: dgm9bnk8-0437xqry-ejpvzeol-jdayw5re)
  """
  id: String

  """
  The internal id of the account (ie: 580)
  """
  legacyId: Int
}

type EmojiReactionResponse {
  """
  Reference to the update corresponding to the emojis
  """
  update: Update

  """
  Reference to the comment corresponding to the emojis
  """
  comment: Comment
}

input CommentReferenceInput {
  """
  The public id identifying the comment
  """
  id: String
}

input ExpenseCreateInput {
  """
  Main title of the expense
  """
  description: String!

  """
  Longer text to attach to the expense
  """
  longDescription: String

  """
  Currency that should be used for the payout. Defaults to the account currency
  """
  currency: Currency

  """
  Tags associated to the expense (ie. Food, Engineering...)
  """
  tags: [String]

  """
  The type of the expense
  """
  type: ExpenseType!

  """
  A private note that will be attached to your invoice, as HTML
  """
  privateMessage: String

  """
  Custom information to print on the invoice
  """
  invoiceInfo: String

  """
  The payout method that will be used to reimburse the expense
  """
  payoutMethod: PayoutMethodInput!

  """
  The list of items for this expense. Total amount will be computed from them.
  """
  items: [ExpenseItemCreateInput]

  """
  (Optional) A list of files that you want to attach to this expense
  """
  attachedFiles: [ExpenseAttachedFileInput!]

  """
  Account to reimburse
  """
  payee: AccountReferenceInput!

  """
  The address of the payee
  """
  payeeLocation: LocationInput

  """
  The list of taxes that should be applied to the expense (VAT, GST, etc...)
  """
  tax: [ExpenseTaxInput]

  """
  Custom data to be stored in the expense
  """
  customData: JSON
}

input PayoutMethodInput {
  id: String
  data: JSON
  name: String
  isSaved: Boolean
  type: PayoutMethodType
}

input ExpenseItemCreateInput {
  """
  Amount in cents
  """
  amount: Int!

  """
  What is this item about?
  """
  description: String!

  """
  URL of the file linked to this item. Must be provided if the expense type is RECEIPT.
  """
  url: URL

  """
  When was the money spent?
  """
  incurredAt: DateTime
}

input ExpenseAttachedFileInput {
  """
  ID of the file
  """
  id: String

  """
  Original filename
  """
  name: String
    @deprecated(
      reason: "2023-02-02: This must now be provided when uploading the file. This parameter will be ignored."
    )

  """
  URL of the file
  """
  url: URL!
}

"""
Input to set taxes for an expense
"""
input ExpenseTaxInput {
  type: TaxType!

  """
  Tax rate as a float number between 0 and 1
  """
  rate: Float!

  """
  Tax identification number, if any
  """
  idNumber: String
}

input RecurringExpenseInput {
  """
  The interval in which this recurring expense is created
  """
  interval: RecurringExpenseInterval!

  """
  The date when this recurring expense should cease
  """
  endsAt: DateTime
}

input ExpenseUpdateInput {
  """
  ID of the expense that you are trying to edit
  """
  id: String!

  """
  Main title of the expense
  """
  description: String

  """
  Longer text to attach to the expense
  """
  longDescription: String

  """
  Currency that should be used for the payout. Defaults to the account currency
  """
  currency: Currency

  """
  Tags associated to the expense (ie. Food, Engineering...)
  """
  tags: [String]

  """
  The type of the expense
  """
  type: ExpenseType

  """
  A private note that will be attached to your invoice, as HTML
  """
  privateMessage: String

  """
  Tax ID, VAT number...etc This information will be printed on your invoice.
  """
  invoiceInfo: String

  """
  The payout method that will be used to reimburse the expense
  """
  payoutMethod: PayoutMethodInput

  """
  @deprecated 2020-04-08: Please use the items field - The list of items for this expense. Total amount will be computed from them.
  """
  attachments: [ExpenseItemInput]

  """
  The list of items for this expense. Total amount will be computed from them.
  """
  items: [ExpenseItemInput]

  """
  (Optional) A list of files that you want to attach to this expense
  """
  attachedFiles: [ExpenseAttachedFileInput!]

  """
  Account to reimburse
  """
  payee: NewAccountOrReferenceInput

  """
  The address of the payee
  """
  payeeLocation: LocationInput

  """
  The list of taxes that should be applied to the expense (VAT, GST, etc...)
  """
  tax: [ExpenseTaxInput]

  """
  Custom data to be stored in the expense
  """
  customData: JSON
}

input ExpenseItemInput {
  """
  ID of the item
  """
  id: String

  """
  Amount in cents
  """
  amount: Int

  """
  What is this item about?
  """
  description: String

  """
  URL of the file linked to this item. Must be provided if the expense type is RECEIPT.
  """
  url: URL

  """
  When was the money spent?
  """
  incurredAt: DateTime
}

input NewAccountOrReferenceInput {
  """
  The public id identifying the account (ie: dgm9bnk8-0437xqry-ejpvzeol-jdayw5re)
  """
  id: String

  """
  The internal id of the account (ie: 580)
  """
  legacyId: Int @deprecated(reason: "2020-01-01: should only be used during the transition to GraphQL API v2.")

  """
  The slug identifying the account (ie: babel for https://opencollective.com/babel)
  """
  slug: String
  name: String
  legalName: String
  email: String
  organization: NewAccountOrganizationInput
  newsletterOptIn: Boolean
}

input NewAccountOrganizationInput {
  name: String
  legalName: String
  slug: String
  description: String
  website: String
}

"""
All supported expense types
"""
enum ExpenseProcessAction {
  """
  To mark the expense as approved
  """
  APPROVE

  """
  To mark the expense as pending after it has been approved
  """
  UNAPPROVE

  """
  To request re-approval of the expense, marking it as pending.
  """
  REQUEST_RE_APPROVAL

  """
  To mark the expense as rejected
  """
  REJECT

  """
  To mark the expense as unpaid (marks the transaction as refunded)
  """
  MARK_AS_UNPAID

  """
  To schedule the expense for payment
  """
  SCHEDULE_FOR_PAYMENT

  """
  To unschedule the expense payment
  """
  UNSCHEDULE_PAYMENT

  """
  To trigger the payment
  """
  PAY

  """
  To mark the expense as spam
  """
  MARK_AS_SPAM

  """
  To mark the expense as incomplete and notify the payee it requires more information
  """
  MARK_AS_INCOMPLETE

  """
  To put the expense on hold
  """
  HOLD

  """
  To release the expense from hold
  """
  RELEASE
}

"""
Parameters for paying an expense
"""
input ProcessExpensePaymentParams {
  """
  The fee charged by payment processor in host currency
  """
  paymentProcessorFeeInHostCurrency: Int

  """
  The total amount paid in host currency
  """
  totalAmountPaidInHostCurrency: Int

  """
  Whether the payment processor fees should be refunded when triggering MARK_AS_UNPAID
  """
  shouldRefundPaymentProcessorFee: Boolean

  """
  New expense status when triggering MARK_AS_UNPAID
  """
  markAsUnPaidStatus: MarkAsUnPaidExpenseStatus = APPROVED

  """
  Bypass automatic integrations (ie. PayPal, Transferwise) to process the expense manually
  """
  forceManual: Boolean

  """
  Who is responsible for paying any due fees.
  """
  feesPayer: FeesPayer = COLLECTIVE
}

enum MarkAsUnPaidExpenseStatus {
  APPROVED
  INCOMPLETE
  ERROR
}

input ExpenseInviteDraftInput {
  """
  Main title of the expense
  """
  description: String

  """
  Longer text to attach to the expense
  """
  longDescription: String

  """
  Currency that should be used for the payout. Defaults to the account currency
  """
  currency: Currency

  """
  Tags associated to the expense (ie. Food, Engineering...)
  """
  tags: [String]

  """
  The type of the expense
  """
  type: ExpenseType!

  """
  A private note that will be attached to your invoice, as HTML
  """
  privateMessage: String

  """
  Custom information to print on the invoice
  """
  invoiceInfo: String

  """
  The payout method that will be used to reimburse the expense
  """
  payoutMethod: PayoutMethodInput

  """
  The list of items for this expense. Total amount will be computed from them.
  """
  items: [JSON]

  """
  (Optional) A list of files that you want to attach to this expense
  """
  attachedFiles: [JSON]

  """
  Account to reimburse
  """
  payee: ExpenseInvitee!

  """
  The address of the payee
  """
  payeeLocation: LocationInput

  """
  The list of taxes that should be applied to the expense (VAT, GST, etc...)
  """
  tax: [ExpenseTaxInput]

  """
  Custom data to be stored in the expense
  """
  customData: JSON

  """
  Note to be sent to the invited user through email.
  """
  recipientNote: String
}

input ExpenseInvitee {
  id: Int @deprecated(reason: "2023-04-12: Please use legacyId")
  legacyId: Int
  slug: String
  name: String
  email: String
  isInvite: Boolean
  organization: ExpenseInviteeOrganizationInput
}

input ExpenseInviteeOrganizationInput {
  description: String
  name: String
  slug: String
  website: String
}

"""
Response for the confirmGuestAccount mutation
"""
type ConfirmGuestAccountResponse {
  """
  The validated account
  """
  account: Account!

  """
  A token that can be used to sign in
  """
  accessToken: String!
}

type ProcessHostApplicationResponse {
  """
  The account that applied to the host
  """
  account: Account!

  """
  When sending a public message, this field will have the info about the conversation created
  """
  conversation: Conversation
}

"""
Action taken for an account application to the host
"""
enum ProcessHostApplicationAction {
  """
  Approve the account request to be hosted
  """
  APPROVE

  """
  Rejects the account request to be hosted
  """
  REJECT

  """
  Sends a private message to the admins of the account
  """
  SEND_PRIVATE_MESSAGE

  """
  Creates a public conversation
  """
  SEND_PUBLIC_MESSAGE
}

type SetPasswordResponse {
  individual: Individual!
  token: String
}

input MemberInvitationReferenceInput {
  """
  The public id identifying the member invitation (ie: dgm9bnk8-0437xqry-ejpvzeol-jdayw5re)
  """
  id: String

  """
  The internal id of the invitation (ie: 580)
  """
  legacyId: Int
}

input OAuthAuthorizationReferenceInput {
  """
  The id identifying the OAuth Authorization (ie: dgm9bnk8-0437xqry-ejpvzeol-jdayw5re)
  """
  id: String
}

type OrderWithPayment {
  """
  The order created
  """
  order: Order!

  """
  If donating as a guest, this will contain your guest token to confirm your order
  """
  guestToken: String

  """
  This field will be set if the order was created but there was an error with Stripe during the payment
  """
  stripeError: StripeError
}

type StripeError {
  message: String
  account: String
  response: JSON
}

"""
Input to create a new order
"""
input OrderCreateInput {
  quantity: Int! = 1

  """
  The contribution amount for 1 quantity, without platform contribution and taxes
  """
  amount: AmountInput!
  frequency: ContributionFrequency!

  """
  The profile making the order. Can be null for guest contributions.
  """
  fromAccount: AccountReferenceInput

  """
  Additional information about the contributing profile
  """
  fromAccountInfo: OrderFromAccountInfo

  """
  The profile you want to contribute to
  """
  toAccount: AccountReferenceInput!

  """
  Use this when fromAccount is null to pass the guest info
  """
  guestInfo: GuestInfoInput

  """
  The payment method used for this order
  """
  paymentMethod: PaymentMethodInput

  """
  Platform tip attached to this order
  """
  platformTipAmount: AmountInput

  """
  The tax to apply to the order
  """
  tax: TaxInput

  """
  Use this field to set the taxes associated to this order
  """
  taxes: [OrderTaxInput] @deprecated(reason: "2023-04-11: Please use `tax` instead")

  """
  The tier you are contributing to
  """
  tier: TierReferenceInput

  """
  Data related to this order
  """
  data: JSON

  """
  If the tier has some "customFields", use this field to set their values
  """
  customData: JSON

  """
  Some context about how this order was created
  """
  context: OrderContextInput

  """
  Whether this is transferring the remaining balance from a project/event/collective
  """
  isBalanceTransfer: Boolean

  """
  Tags associated to the order
  """
  tags: [String]
}

"""
Some context about how an order was created
"""
input OrderFromAccountInfo {
  """
  The location of the contributor. Account location will be updated with this address if different from the existing one.
  """
  location: LocationInput
  name: String
  email: String
  legalName: String
}

"""
Input type for guest contributions
"""
input GuestInfoInput {
  """
  Contributor's email
  """
  email: EmailAddress!

  """
  Display name of the user
  """
  name: String

  """
  Legal name of the user
  """
  legalName: String

  """
  Address of the user, mandatory when amount is above $5000.
  """
  location: LocationInput

  """
  Captcha validation for creating an order
  """
  captcha: CaptchaInput
}

"""
Captcha related information
"""
input CaptchaInput {
  """
  Captcha validation token
  """
  token: String!

  """
  Catpcha provider
  """
  provider: CaptchaProvider!
}

"""
Implemented Captcha Providers
"""
enum CaptchaProvider {
  HCAPTCHA
  RECAPTCHA
}

"""
An input to use for creating or retrieving payment methods
"""
input PaymentMethodInput {
  """
  The id assigned to the payment method
  """
  id: String

  """
  Service of this payment method
  """
  service: PaymentMethodService

  """
  Type of this payment method
  """
  type: PaymentMethodType

  """
  Type of this payment method
  """
  legacyType: PaymentMethodLegacyType @deprecated(reason: "2021-03-02: Please use service + type")
  newType: PaymentMethodType @deprecated(reason: "2021-08-20: Please use type instead")

  """
  Name of this payment method
  """
  name: String

  """
  Whether this payment method should be saved for future payments
  """
  isSavedForLater: Boolean

  """
  When creating a credit card, use this field to set its info
  """
  creditCardInfo: CreditCardCreateInput

  """
  To pass when type is PAYPAL
  """
  paypalInfo: PaypalPaymentInput

  """
  The Payment Intent ID used in this checkout
  """
  paymentIntentId: String
}

input CreditCardCreateInput {
  token: String!
  brand: String @deprecated(reason: "2022-11-22: the `token` parameter is sufficient")
  country: String @deprecated(reason: "2022-11-22: the `token` parameter is sufficient")
  expMonth: Int @deprecated(reason: "2022-11-22: the `token` parameter is sufficient")
  expYear: Int @deprecated(reason: "2022-11-22: the `token` parameter is sufficient")
  fullName: String @deprecated(reason: "2022-11-22: the field was not used since 2017")
  funding: String @deprecated(reason: "2022-11-22: the `token` parameter is sufficient")
  zip: String
}

input PaypalPaymentInput {
  token: String
  data: JSON
  orderId: String
  subscriptionId: String
}

"""
Input to set taxes for an order
"""
input OrderTaxInput {
  type: OrderTaxType!
  amount: AmountInput!

  """
  Country of the account ordering, to know from where to apply the tax
  """
  country: CountryISO

  """
  Tax identification number, if any
  """
  idNumber: String
}

"""
Some context about how an order was created
"""
input OrderContextInput {
  """
  Whether this order was created using the embedded contribution flow
  """
  isEmbed: Boolean
}

input OrderUpdateInput {
  """
  The public id identifying the order (ie: dgm9bnk8-0437xqry-ejpvzeol-jdayw5re)
  """
  id: String

  """
  The legacy public id identifying the order (ie: 4242)
  """
  legacyId: Int

  """
  Amount received by collective, excluding any tips, taxes or fees
  """
  amount: AmountInput

  """
  The tax to apply to the order
  """
  tax: TaxInput

  """
  Amount paid in fees for the payment processor
  """
  paymentProcessorFee: AmountInput

  """
  Amount intended as tip for the platform
  """
  platformTip: AmountInput

  """
  Host fee percent to be applied to the order
  """
  hostFeePercent: Float

  """
  Date the funds were received
  """
  processedAt: DateTime
}

"""
Action to apply on the order
"""
enum ProcessOrderAction {
  """
  To mark the order as expired
  """
  MARK_AS_EXPIRED

  """
  To mark the order as paid
  """
  MARK_AS_PAID
}

"""
A Stripe payment intent
"""
type PaymentIntent {
  id: String!
  paymentIntentClientSecret: String!
  stripeAccount: String!
  stripeAccountPublishableSecret: String!
}

"""
Input to create a Stripe payment intent
"""
input PaymentIntentInput {
  amount: AmountInput!
  fromAccount: AccountReferenceInput
  toAccount: AccountReferenceInput!
}

"""
Input to create a new pending order
"""
input PendingOrderCreateInput {
  """
  The contribution amount, without platform contribution and taxes
  """
  amount: AmountInput!

  """
  The profile making the contribution.
  """
  fromAccount: AccountReferenceInput!

  """
  Additional information about the contributing profile
  """
  fromAccountInfo: OrderFromAccountInfo

  """
  The collective you want to contribute to
  """
  toAccount: AccountReferenceInput!

  """
  The tax to apply to the order
  """
  tax: TaxInput

  """
  The tier you are contributing to
  """
  tier: TierReferenceInput

  """
  Public order description
  """
  description: String

  """
  Private memo for the host
  """
  memo: String

  """
  External identifier for the order
  """
  ponumber: String

  """
  Payment method expected for this order
  """
  paymentMethod: String

  """
  When is the money expected?
  """
  expectedAt: DateTime

  """
  Custom Host fee percent for this order
  """
  hostFeePercent: Float
}

"""
Input to edit an existing pending order
"""
input PendingOrderEditInput {
  """
  The public id identifying the order (ie: dgm9bnk8-0437xqry-ejpvzeol-jdayw5re)
  """
  id: String

  """
  The legacy public id identifying the order (ie: 4242)
  """
  legacyId: Int

  """
  The contribution amount, without platform contribution and taxes
  """
  amount: AmountInput!

  """
  Platform tip attached to this order
  """
  platformTipAmount: AmountInput

  """
  The profile making the contribution.
  """
  fromAccount: AccountReferenceInput

  """
  Additional information about the contributing profile
  """
  fromAccountInfo: OrderFromAccountInfo

  """
  The tax to apply to the order
  """
  tax: TaxInput

  """
  The tier you are contributing to
  """
  tier: TierReferenceInput

  """
  Public order description
  """
  description: String

  """
  Private memo for the host
  """
  memo: String

  """
  External identifier for the order
  """
  ponumber: String

  """
  Payment method expected for this order
  """
  paymentMethod: String

  """
  When is the money expected?
  """
  expectedAt: DateTime

  """
  Custom Host fee percent for this order
  """
  hostFeePercent: Float
}

type CreditCardWithStripeError {
  """
  The payment method created
  """
  paymentMethod: PaymentMethod!

  """
  This field will be set if there was an error with Stripe during strong customer authentication
  """
  stripeError: StripeError
}

enum AccountCacheType {
  CLOUDFLARE
  GRAPHQL_QUERIES
  CONTRIBUTORS
}

type MergeAccountsResponse {
  """
  The resulting account
  """
  account: Account!

  """
  A message to display to the user about the result
  """
  message: String
}

type BanAccountResponse {
  """
  Whether the accounts can be banned
  """
  isAllowed: Boolean!

  """
  A summary of the changes
  """
  message: String

  """
  The accounts impacted by the mutation
  """
  accounts: [Account!]!
}

type SetTaxFormResult {
  success: Boolean!
}

input TransactionReferenceInput {
  """
  The public id identifying the transaction (ie: dgm9bnk8-0437xqry-ejpvzeol-jdayw5re)
  """
  id: String

  """
  The internal id of the transaction (ie: 580)
  """
  legacyId: Int
}

"""
Input type for UpdateType
"""
input UpdateCreateInput {
  title: String!
  isPrivate: Boolean
  isChangelog: Boolean
  makePublicOn: DateTime
  html: String!
  fromAccount: AccountReferenceInput
  account: AccountReferenceInput!
}

"""
Input type for UpdateType
"""
input UpdateUpdateInput {
  id: String!
  slug: String
  title: String
  isPrivate: Boolean
  makePublicOn: DateTime
  html: String
  fromAccount: AccountReferenceInput
}

input VirtualCardInput {
  id: String
  name: String
  last4: String
  data: JSONObject
  privateData: JSONObject
  provider: VirtualCardProvider
}

enum VirtualCardProvider {
  PRIVACY
  STRIPE
}

"""
Input type for Webhooks
"""
input WebhookCreateInput {
  """
  The account to attach the Webhook
  """
  account: AccountReferenceInput!
  activityType: ActivityType! = ACTIVITY_ALL
  webhookUrl: URL!
}

"""
Input type to update a Webhook
"""
input WebhookUpdateInput {
  """
  The public id identifying the webhook (ie: dgm9bnk8-0437xqry-ejpvzeol-jdayw5re)
  """
  id: String

  """
  The legacy public id identifying the webhook (ie: 4242)
  """
  legacyId: Int
  activityType: ActivityType! = ACTIVITY_ALL
  webhookUrl: URL!
}

input WebhookReferenceInput {
  """
  The public id identifying the webhook (ie: dgm9bnk8-0437xqry-ejpvzeol-jdayw5re)
  """
  id: String

  """
  The legacy public id identifying the webhook (ie: 4242)
  """
  legacyId: Int
}

input TierUpdateInput {
  """
  The public id identifying the tier (ie: dgm9bnk8-0437xqry-ejpvzeol-jdayw5re)
  """
  id: String!
  amount: AmountInput
  name: NonEmptyString
  description: String
  button: String
  goal: AmountInput
  type: TierType
  amountType: TierAmountType
  frequency: TierFrequency
  presets: [Int!]
  maxQuantity: Int
  minimumAmount: AmountInput
  useStandalonePage: Boolean
  invoiceTemplate: String
  singleTicket: Boolean
}

input TierCreateInput {
  amount: AmountInput
  name: NonEmptyString!
  description: String
  button: String
  goal: AmountInput
  type: TierType!
  amountType: TierAmountType!
  frequency: TierFrequency!
  presets: [Int!]
  maxQuantity: Int
  minimumAmount: AmountInput
  useStandalonePage: Boolean
  invoiceTemplate: String
  singleTicket: Boolean
}

"""
Input type for PersonalToken
"""
input PersonalTokenCreateInput {
  name: String
  scope: [OAuthScope]
  expiresAt: String

  """
  The account to use as the owner of the application. Defaults to currently logged in user.
  """
  account: AccountReferenceInput
}

"""
Input type for PersonalToken
"""
input PersonalTokenUpdateInput {
  """
  The public id identifying the personal-token (ie: dgm9bnk8-0437xqry-ejpvzeol-jdayw5re)
  """
  id: String

  """
  The legacy public id identifying the personal-token (ie: 4242)
  """
  legacyId: Int
  name: String
  scope: [OAuthScope]
  expiresAt: String
}

input PersonalTokenReferenceInput {
  """
  The public id identifying the personal-token (ie: dgm9bnk8-0437xqry-ejpvzeol-jdayw5re)
  """
  id: String

  """
  The legacy public id identifying the personal-token (ie: 4242)
  """
  legacyId: Int
}

input SocialLinkInput {
  type: SocialLinkType!
  url: URL!
}

type TagResponse {
  order: Order
  expense: Expense
}

"""
The `Upload` scalar type represents a file upload.
"""
scalar Upload

input AgreementReferenceInput {
  """
  The public id identifying the agreement (ie: dgm9bnk8-0437xqry-ejpvzeol-jdayw5re)
  """
  id: String

  """
  The internal id of the agreement (ie: 580)
  """
  legacyId: Int
}<|MERGE_RESOLUTION|>--- conflicted
+++ resolved
@@ -2823,19 +2823,11 @@
   supportedPayoutMethods: [PayoutMethodType]
 
   """
-<<<<<<< HEAD
-  Transferwise balances. Returns null if Transferwise account is not connected.
-  """
-  transferwiseBalances: [Amount]
-
-  """
   Stripe connected account
   """
   stripe: StripeConnectedAccount
 
   """
-=======
->>>>>>> 81701fd2
   Pending applications for this host
   """
   pendingApplications(
