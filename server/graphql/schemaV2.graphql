--- conflicted
+++ resolved
@@ -2294,41 +2294,7 @@
   """
   Whether this expense is a receipt or an invoice
   """
-<<<<<<< HEAD
-  permissions: AccountPermissions!
-
-  """
-  Host application requests
-  """
-  hostApplicationRequests(
-    """
-    The number of results to fetch (default 10, max 1000)
-    """
-    limit: Int! = 10
-
-    """
-    The offset to use to fetch
-    """
-    offset: Int! = 0
-
-    """
-    Order of the results
-    """
-    orderBy: ChronologicalOrderInput! = { field: CREATED_AT, direction: DESC }
-
-    """
-    Filter applications by status
-    """
-    status: HostApplicationStatus
-  ): HostApplicationCollection!
-  feed(
-    """
-    Only returns activities before this date
-    """
-    dateTo: DateTime
-=======
   type: ExpenseType!
->>>>>>> 4882a84f
 
   """
   The state of the expense (pending, approved, paid, rejected...etc)
@@ -2466,18 +2432,8 @@
     """
     The order of results
     """
-<<<<<<< HEAD
-    status: HostApplicationStatus
-
-    """
-    Filter host applications by the last user-role who replied to them
-    """
-    lastCommentBy: [LastCommentBy]
-  ): HostApplicationCollection!
-=======
     orderBy: ChronologicalOrderInput! = { field: CREATED_AT, direction: DESC }
   ): LegalDocumentCollection
->>>>>>> 4882a84f
 
   """
   Drafted field values that were still not persisted
@@ -3331,6 +3287,31 @@
   Logged-in user permissions on an account
   """
   permissions: AccountPermissions!
+
+  """
+  Host application requests
+  """
+  hostApplicationRequests(
+    """
+    The number of results to fetch (default 10, max 1000)
+    """
+    limit: Int! = 10
+
+    """
+    The offset to use to fetch
+    """
+    offset: Int! = 0
+
+    """
+    Order of the results
+    """
+    orderBy: ChronologicalOrderInput! = { field: CREATED_AT, direction: DESC }
+
+    """
+    Filter applications by status
+    """
+    status: HostApplicationStatus
+  ): HostApplicationCollection!
   feed(
     """
     Only returns activities before this date
@@ -3555,6 +3536,11 @@
     Filter applications by status
     """
     status: HostApplicationStatus
+
+    """
+    Filter host applications by the last user-role who replied to them
+    """
+    lastCommentBy: [LastCommentBy]
   ): HostApplicationCollection!
 
   """
