--- conflicted
+++ resolved
@@ -189,15 +189,9 @@
     types: [String]
 
     """
-<<<<<<< HEAD
-    Filter on the given service types (opencollective, stripe, paypal...)
-    """
-    service: [String]
-=======
     Filter on given types (creditcard, giftcard...)
     """
     type: [String]
->>>>>>> 51b527bf
 
     """
     Whether to include expired payment methods. Payment methods expired since more than 6 months will never be returned.
@@ -749,11 +743,7 @@
   """
   paymentMethods(
     types: [String]
-<<<<<<< HEAD
-    service: [String]
-=======
     type: [String]
->>>>>>> 51b527bf
 
     """
     Whether to include expired payment methods. Payment methods expired since more than 6 months will never be returned.
@@ -1013,11 +1003,7 @@
   """
   paymentMethods(
     types: [String]
-<<<<<<< HEAD
-    service: [String]
-=======
     type: [String]
->>>>>>> 51b527bf
 
     """
     Whether to include expired payment methods. Payment methods expired since more than 6 months will never be returned.
@@ -3257,11 +3243,7 @@
   """
   paymentMethods(
     types: [String]
-<<<<<<< HEAD
-    service: [String]
-=======
     type: [String]
->>>>>>> 51b527bf
 
     """
     Whether to include expired payment methods. Payment methods expired since more than 6 months will never be returned.
@@ -4212,11 +4194,7 @@
   """
   paymentMethods(
     types: [String]
-<<<<<<< HEAD
-    service: [String]
-=======
     type: [String]
->>>>>>> 51b527bf
 
     """
     Whether to include expired payment methods. Payment methods expired since more than 6 months will never be returned.
@@ -4553,11 +4531,7 @@
   """
   paymentMethods(
     types: [String]
-<<<<<<< HEAD
-    service: [String]
-=======
     type: [String]
->>>>>>> 51b527bf
 
     """
     Whether to include expired payment methods. Payment methods expired since more than 6 months will never be returned.
@@ -5119,11 +5093,7 @@
   """
   paymentMethods(
     types: [String]
-<<<<<<< HEAD
-    service: [String]
-=======
     type: [String]
->>>>>>> 51b527bf
 
     """
     Whether to include expired payment methods. Payment methods expired since more than 6 months will never be returned.
@@ -6531,11 +6501,7 @@
   """
   paymentMethods(
     types: [String]
-<<<<<<< HEAD
-    service: [String]
-=======
     type: [String]
->>>>>>> 51b527bf
 
     """
     Whether to include expired payment methods. Payment methods expired since more than 6 months will never be returned.
@@ -7074,11 +7040,7 @@
   """
   paymentMethods(
     types: [String]
-<<<<<<< HEAD
-    service: [String]
-=======
     type: [String]
->>>>>>> 51b527bf
 
     """
     Whether to include expired payment methods. Payment methods expired since more than 6 months will never be returned.
@@ -8244,11 +8206,7 @@
   """
   paymentMethods(
     types: [String]
-<<<<<<< HEAD
-    service: [String]
-=======
     type: [String]
->>>>>>> 51b527bf
 
     """
     Whether to include expired payment methods. Payment methods expired since more than 6 months will never be returned.
