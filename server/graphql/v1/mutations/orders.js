--- conflicted
+++ resolved
@@ -24,13 +24,8 @@
 import { reportErrorToSentry } from '../../../lib/sentry';
 import twoFactorAuthLib from '../../../lib/two-factor-authentication';
 import { canUseFeature } from '../../../lib/user-permissions';
-<<<<<<< HEAD
 import { formatCurrency } from '../../../lib/utils';
-import models, { Op, sequelize } from '../../../models';
-=======
-import { formatCurrency, parseToBoolean } from '../../../lib/utils';
 import models, { Op } from '../../../models';
->>>>>>> 774f5362
 import {
   BadRequest,
   FeatureNotAllowedForUser,
