--- conflicted
+++ resolved
@@ -1743,10 +1743,6 @@
         limit: { type: GraphQLInt },
         hasBalanceAboveZero: { type: GraphQLBoolean },
         isConfirmed: { type: GraphQLBoolean, defaultValue: true },
-<<<<<<< HEAD
-=======
-        types: { type: new GraphQLList(GraphQLString), deprecationReason: '2020-07-26: Please use type (singular)' },
->>>>>>> 9cea5027
         type: { type: new GraphQLList(GraphQLString) },
         orderBy: {
           type: PaymentMethodOrderFieldType,
