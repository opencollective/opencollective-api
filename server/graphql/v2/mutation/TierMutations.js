import { GraphQLBoolean, GraphQLNonNull } from 'graphql';

import { purgeCacheForCollective } from '../../../lib/cache';
import { purgeCacheForPage } from '../../../lib/cloudflare';
import twoFactorAuthLib from '../../../lib/two-factor-authentication';
import models from '../../../models';
import { checkRemoteUserCanUseAccount } from '../../common/scope-check';
import { NotFound, Unauthorized } from '../../errors';
import { getIntervalFromTierFrequency } from '../enum/TierFrequency';
import { idDecode, IDENTIFIER_TYPES } from '../identifiers';
import { AccountReferenceInput, fetchAccountWithReference } from '../input/AccountReferenceInput';
import { getValueInCentsFromAmountInput } from '../input/AmountInput';
import { TierCreateInput } from '../input/TierCreateInput';
import { fetchTierWithReference, TierReferenceInput } from '../input/TierReferenceInput';
import { TierUpdateInput } from '../input/TierUpdateInput';
import { Tier } from '../object/Tier';

const tierMutations = {
  editTier: {
    type: new GraphQLNonNull(Tier),
    description: 'Edit a tier.',
    args: {
      tier: {
        type: new GraphQLNonNull(TierUpdateInput),
      },
    },
    async resolve(_, args, req) {
      checkRemoteUserCanUseAccount(req);

      const tierId = idDecode(args.tier.id, IDENTIFIER_TYPES.TIER);
      const tier = await models.Tier.findByPk(tierId);
      if (!tier) {
        throw new NotFound('Tier Not Found');
      }

      const collective = await req.loaders.Collective.byId.load(tier.CollectiveId);
      if (!req.remoteUser.isAdminOfCollective(collective)) {
        throw new Unauthorized();
      }

      // Check 2FA
      await twoFactorAuthLib.enforceForAccountAdmins(req, collective, { onlyAskOnLogin: true });

      if (args.tier.amountType === 'FIXED') {
        args.tier.presets = null;
        args.tier.minimumAmount = null;
      }

<<<<<<< HEAD
      const tierUpdateData = {
=======
      const updatedTier = await tier.update({
>>>>>>> 1d3eed3e
        ...args.tier,
        id: tierId,
        amount: getValueInCentsFromAmountInput(args.tier.amount),
        minimumAmount: args.tier.minimumAmount ? getValueInCentsFromAmountInput(args.tier.minimumAmount) : null,
        goal: args.tier.goal ? getValueInCentsFromAmountInput(args.tier.goal) : null,
        interval: getIntervalFromTierFrequency(args.tier.frequency),
<<<<<<< HEAD
      };
      if (args.tier.singleTicket !== undefined) {
        tierUpdateData.data = { ...tier.data, singleTicket: args.tier.singleTicket };
      }

      return await tier.update(tierUpdateData);
=======
      });

      // Purge cache
      purgeCacheForCollective(collective.slug);
      purgeCacheForPage(`/${collective.slug}/contribute/${tier.slug}-${tier.id}`);

      return updatedTier;
>>>>>>> 1d3eed3e
    },
  },
  createTier: {
    type: new GraphQLNonNull(Tier),
    description: 'Create a tier.',
    args: {
      tier: {
        type: new GraphQLNonNull(TierCreateInput),
      },
      account: {
        type: new GraphQLNonNull(AccountReferenceInput),
        description: 'Account to create tier in',
      },
    },
    async resolve(_, args, req) {
      checkRemoteUserCanUseAccount(req);

      const account = await fetchAccountWithReference(args.account, { throwIfMissing: true });
      if (!req.remoteUser.isAdminOfCollective(account)) {
        throw new Unauthorized();
      }

      // Check 2FA
      await twoFactorAuthLib.enforceForAccountAdmins(req, account, { onlyAskOnLogin: true });

      if (args.tier.amountType === 'FIXED') {
        args.tier.presets = null;
        args.tier.minimumAmount = null;
      }
<<<<<<< HEAD
      const tierData = {
=======

      const tier = await models.Tier.create({
>>>>>>> 1d3eed3e
        ...args.tier,
        CollectiveId: account.id,
        currency: account.currency,
        amount: getValueInCentsFromAmountInput(args.tier.amount),
        minimumAmount: args.tier.minimumAmount ? getValueInCentsFromAmountInput(args.tier.minimumAmount) : null,
        goal: args.tier.goal ? getValueInCentsFromAmountInput(args.tier.goal) : null,
<<<<<<< HEAD
        interval: getIntervalFromTierFrequency(args.tier.interval),
      };
      if (args.tier.singleTicket !== undefined) {
        tierData.data = { singleTicket: args.tier.singleTicket };
      }

      return models.Tier.create(tierData);
=======
        interval: getIntervalFromTierFrequency(args.tier.frequency),
      });

      // Purge cache
      purgeCacheForCollective(account.slug);

      return tier;
>>>>>>> 1d3eed3e
    },
  },
  deleteTier: {
    type: new GraphQLNonNull(Tier),
    description: 'Delete a tier.',
    args: {
      tier: {
        type: new GraphQLNonNull(TierReferenceInput),
      },
      stopRecurringContributions: {
        type: new GraphQLNonNull(GraphQLBoolean),
        defaultValue: false,
      },
    },
    async resolve(_, args, req) {
      checkRemoteUserCanUseAccount(req);

      const tier = await fetchTierWithReference(args.tier, { throwIfMissing: true });
      const collective = await req.loaders.Collective.byId.load(tier.CollectiveId);
      if (!req.remoteUser.isAdminOfCollective(collective)) {
        throw new Unauthorized();
      }

      // Check 2FA
      await twoFactorAuthLib.enforceForAccountAdmins(req, collective);

      if (args.stopRecurringContributions) {
        await models.Order.cancelActiveOrdersByTierId(tier.id);
      }

      await tier.destroy();

      // Purge cache
      purgeCacheForCollective(collective.slug);
      purgeCacheForPage(`/${collective.slug}/contribute/${tier.slug}-${tier.id}`);

      return tier;
    },
  },
};

export default tierMutations;<|MERGE_RESOLUTION|>--- conflicted
+++ resolved
@@ -46,33 +46,24 @@
         args.tier.minimumAmount = null;
       }
 
-<<<<<<< HEAD
-      const tierUpdateData = {
-=======
       const updatedTier = await tier.update({
->>>>>>> 1d3eed3e
         ...args.tier,
         id: tierId,
         amount: getValueInCentsFromAmountInput(args.tier.amount),
         minimumAmount: args.tier.minimumAmount ? getValueInCentsFromAmountInput(args.tier.minimumAmount) : null,
         goal: args.tier.goal ? getValueInCentsFromAmountInput(args.tier.goal) : null,
         interval: getIntervalFromTierFrequency(args.tier.frequency),
-<<<<<<< HEAD
-      };
+      });
+
       if (args.tier.singleTicket !== undefined) {
-        tierUpdateData.data = { ...tier.data, singleTicket: args.tier.singleTicket };
+        updatedTier.data = { ...tier.data, singleTicket: args.tier.singleTicket };
       }
-
-      return await tier.update(tierUpdateData);
-=======
-      });
 
       // Purge cache
       purgeCacheForCollective(collective.slug);
       purgeCacheForPage(`/${collective.slug}/contribute/${tier.slug}-${tier.id}`);
 
       return updatedTier;
->>>>>>> 1d3eed3e
     },
   },
   createTier: {
@@ -102,35 +93,25 @@
         args.tier.presets = null;
         args.tier.minimumAmount = null;
       }
-<<<<<<< HEAD
-      const tierData = {
-=======
 
       const tier = await models.Tier.create({
->>>>>>> 1d3eed3e
         ...args.tier,
         CollectiveId: account.id,
         currency: account.currency,
         amount: getValueInCentsFromAmountInput(args.tier.amount),
         minimumAmount: args.tier.minimumAmount ? getValueInCentsFromAmountInput(args.tier.minimumAmount) : null,
         goal: args.tier.goal ? getValueInCentsFromAmountInput(args.tier.goal) : null,
-<<<<<<< HEAD
-        interval: getIntervalFromTierFrequency(args.tier.interval),
-      };
-      if (args.tier.singleTicket !== undefined) {
-        tierData.data = { singleTicket: args.tier.singleTicket };
-      }
-
-      return models.Tier.create(tierData);
-=======
         interval: getIntervalFromTierFrequency(args.tier.frequency),
       });
+
+      if (args.tier.singleTicket !== undefined) {
+        tier.data = { singleTicket: args.tier.singleTicket };
+      }
 
       // Purge cache
       purgeCacheForCollective(account.slug);
 
       return tier;
->>>>>>> 1d3eed3e
     },
   },
   deleteTier: {
