--- conflicted
+++ resolved
@@ -163,17 +163,8 @@
       if (args.organization.currency) {
         await organization.setCurrency(args.organization.currency);
       }
-<<<<<<< HEAD
-      if (args.financiallyActive) {
+      if (args.financiallyActive || args.fiscalHostCapable) {
         await organization.activateMoneyManagement(user);
-=======
-      if (args.financiallyActive || args.fiscalHostCapable) {
-        await organization.becomeHost(user);
-        await organization.reload();
-        const settings = organization.settings ? cloneDeep(organization.settings) : {};
-        set(settings, 'canHostAccounts', args.fiscalHostCapable);
-        await organization.update({ settings });
->>>>>>> 4d050957
       }
 
       if (NEW_PRICING) {
