import assert from 'assert';

import config from 'config';
import type express from 'express';
import { GraphQLBoolean, GraphQLList, GraphQLNonNull, GraphQLString } from 'graphql';
import { pick } from 'lodash';

import activities from '../../../constants/activities';
import { CollectiveType } from '../../../constants/collectives';
import { PlatformSubscriptionTiers } from '../../../constants/plans';
import roles from '../../../constants/roles';
import { checkCaptcha, isCaptchaSetup } from '../../../lib/check-captcha';
import { canUseSlug } from '../../../lib/collectivelib';
import RateLimit, { ONE_HOUR_IN_SECONDS } from '../../../lib/rate-limit';
import { reportMessageToSentry } from '../../../lib/sentry';
import twoFactorAuthLib from '../../../lib/two-factor-authentication';
import { parseToBoolean } from '../../../lib/utils';
import models, { Collective, PlatformSubscription, type User } from '../../../models';
import { MEMBER_INVITATION_SUPPORTED_ROLES } from '../../../models/MemberInvitation';
import { SocialLinkType } from '../../../models/SocialLink';
import { processInviteMembersInput } from '../../common/members';
import { checkRemoteUserCanUseAccount } from '../../common/scope-check';
import { createUser, sendLoginEmail } from '../../common/user';
import { Forbidden, RateLimitExceeded, ValidationFailed } from '../../errors';
import { CaptchaInputType } from '../../v1/inputTypes';
import { handleCollectiveImageUploadFromArgs } from '../input/AccountCreateInputImageFields';
import { fetchAccountWithReference, GraphQLAccountReferenceInput } from '../input/AccountReferenceInput';
import { GraphQLIndividualCreateInput } from '../input/IndividualCreateInput';
import { GraphQLInviteMemberInput } from '../input/InviteMemberInput';
import { GraphQLOrganizationCreateInput } from '../input/OrganizationCreateInput';
import { GraphQLCollective } from '../object/Collective';
import { GraphQLOrganization } from '../object/Organization';

const DEFAULT_ORGANIZATION_SETTINGS = {
  features: { conversations: true },
};

const { COLLECTIVE, ORGANIZATION } = CollectiveType;

const NEW_PRICING = parseToBoolean(config.features?.newPricing);

export default {
  createOrganization: {
    type: GraphQLOrganization,
    description: 'Create an Organization. Scope: "account".',
    args: {
      organization: {
        description: 'Information about the organization to create (name, slug, description, website, ...)',
        type: new GraphQLNonNull(GraphQLOrganizationCreateInput),
      },
      inviteMembers: {
        type: new GraphQLList(GraphQLInviteMemberInput),
        description: 'List of members to invite on Organization creation.',
      },
      individual: {
        type: GraphQLIndividualCreateInput,
        description:
          'If creating organization as a new user, provide the user information (name, email, password, etc.).',
      },
      roleDescription: {
        type: GraphQLString,
        description: 'Description of the role of the user creating the organization.',
      },
      captcha: {
        type: CaptchaInputType,
      },
<<<<<<< HEAD
      // TODO(hasMoneyManagement): rename this flag with appropriate future proof name
      financiallyActive: {
=======
      hasMoneyManagement: {
>>>>>>> cb8ad5a9
        type: GraphQLBoolean,
        description:
          'If true, the organization will be created with Money Management activated, allowing the organization to receive contributions and pay for expenses. Defaults to false.',
        defaultValue: false,
      },
      hasHosting: {
        type: GraphQLBoolean,
        description:
          'If true, the organization will be created with Hosting activated, allowing the organization to host Collectives and Funds. Defaults to false.',
        defaultValue: false,
      },
    },
    resolve: async (_, args, req: express.Request) => {
      if (args.inviteMembers) {
        assert(args.inviteMembers.length <= 5, new ValidationFailed('You can only invite up to 5 members'));
      }

      const organizationData = {
        type: ORGANIZATION,
        slug: args.organization.slug.toLowerCase(),
        ...pick(args.organization, ['name', 'legalName', 'description', 'countryISO']),
        isActive: false,
        CreatedByUserId: req.remoteUser?.id,
        settings: { ...DEFAULT_ORGANIZATION_SETTINGS, ...args.organization.settings },
      };

      if (!canUseSlug(organizationData.slug, req.remoteUser)) {
        throw new ValidationFailed(`The slug '${organizationData.slug}' is not allowed.`, 'SLUG_NOT_ALLOWED');
      }

      if (req.remoteUser) {
        checkRemoteUserCanUseAccount(req);
      } else {
        assert(args.individual, 'You must provide an individual to create an organization without a logged-in user');
        // If user already exists but never logged in, presume they want to create the same organization
        const existingUser =
          args.individual.email && (await models.User.findOne({ where: { email: args.individual.email } }));
        if (existingUser && existingUser.lastLoginAt === null) {
          const organization = await models.Collective.findOne({
            where: { slug: organizationData.slug, CreatedByUserId: existingUser.id },
          });
          if (organization) {
            await sendLoginEmail(existingUser, {
              redirect: `/dashboard/${organization.slug}`,
            });
            return organization;
          }
        }
      }
      const collectiveWithSlug = await models.Collective.findOne({ where: { slug: organizationData.slug } });
      if (collectiveWithSlug) {
        throw new ValidationFailed(
          `The slug ${organizationData.slug} is already taken. Please use another slug for your collective.`,
          'SLUG_USED',
        );
      }

      const rateLimitKey = req.remoteUser ? `user_create_${req.remoteUser.id}` : `user_create_ip_${req.ip}`;
      const rateLimit = new RateLimit(rateLimitKey, config.limits.userSignUpPerHour, ONE_HOUR_IN_SECONDS, true);
      if (!(await rateLimit.registerCall())) {
        throw new RateLimitExceeded();
      }

      if (args.captcha) {
        await checkCaptcha(args.captcha, req.ip as string);
      } else if (!req.remoteUser && isCaptchaSetup()) {
        throw new ValidationFailed('Captcha is required');
      } else if (!['test', 'e2e', 'ci'].includes(config.env)) {
        reportMessageToSentry('createOrganization request without captcha', {
          severity: 'warning',
          extra: { args },
        });
      }

      // Validate now to avoid uploading images if the collective is invalid
      const organization = models.Collective.build(organizationData);
      await organization.validate();

      // Attach images
      const { avatar, banner } = await handleCollectiveImageUploadFromArgs(req.remoteUser, args.organization);
      organization.image = avatar?.url ?? organization.image;
      organization.backgroundImage = banner?.url ?? organization.backgroundImage;

      let user: User = req.remoteUser;
      if (!user && args.individual) {
        ({ user } = await createUser(args.individual, {
          sendSignInLink: true,
          redirect: `/dashboard/${organization.slug}`,
          creationRequest: {
            ip: req.ip,
            userAgent: req.header('user-agent'),
          },
        }));
        organization.set({ CreatedByUserId: user.id });
      }
      await organization.save();

      if (args.organization.website) {
        await organization.updateSocialLinks([{ type: SocialLinkType.WEBSITE, url: args.organization.website }]);
      }
      if (args.organization.currency) {
        await organization.setCurrency(args.organization.currency);
      }
<<<<<<< HEAD
      if (args.financiallyActive) {
        await organization.activateMoneyManagement(user);
=======
      if (args.hasMoneyManagement || args.hasHosting) {
        await organization.activateMoneyManagement(user);
        if (args.hasHosting) {
          await organization.activateHosting(user);
        }
>>>>>>> cb8ad5a9
      }

      if (NEW_PRICING) {
        await PlatformSubscription.createSubscription(
          organization,
          new Date(),
          PlatformSubscriptionTiers.find(t => (t.id = 'discover-1')),
          user,
          { notify: false },
        );
      }

      await organization.addUserWithRole(user, roles.ADMIN, {
        CreatedByUserId: user.id,
        description: args.roleDescription,
      });

      if (args.inviteMembers && args.inviteMembers.length) {
        await processInviteMembersInput(organization, args.inviteMembers, {
          supportedRoles: MEMBER_INVITATION_SUPPORTED_ROLES,
          user,
        });
      }
      return organization;
    },
  },
  inviteOrganizationAdmins: {
    type: GraphQLOrganization,
    description: 'Creates and invites admins to an existing Organization. Scope: "account".',
    args: {
      organization: {
        type: new GraphQLNonNull(GraphQLAccountReferenceInput),
        description: 'Reference to the organization to invite admins to',
      },
      inviteMembers: {
        type: new GraphQLNonNull(new GraphQLList(new GraphQLNonNull(GraphQLInviteMemberInput))),
        description: 'List of members to invite as admins.',
      },
    },
    resolve: async (_, args, req: express.Request) => {
      checkRemoteUserCanUseAccount(req);

      const organization = await fetchAccountWithReference(args.organization, { throwIfMissing: true });
      if (!organization || organization.type !== ORGANIZATION) {
        throw new ValidationFailed('Organization not found');
      }

      if (!req.remoteUser.isAdminOfCollective(organization)) {
        throw new Forbidden('You need to be an Admin of the organization');
      }

      // Enforce 2FA for invite actions
      await twoFactorAuthLib.enforceForAccount(req, organization, { onlyAskOnLogin: true });

      if (args.inviteMembers && args.inviteMembers.length) {
        await processInviteMembersInput(organization, args.inviteMembers, {
          supportedRoles: [roles.ADMIN],
          user: req.remoteUser,
        });
      }

      return organization;
    },
  },
  editOrganizationMoneyManagementAndHosting: {
    type: new GraphQLNonNull(GraphQLOrganization),
    description: 'Convert an account to an Organization. Scope: "account".',
    args: {
      organization: {
        type: new GraphQLNonNull(GraphQLAccountReferenceInput),
        description: 'Organization to edit money management capability.',
      },
      hasMoneyManagement: {
        type: GraphQLBoolean,
        description: 'Should the Organization have money management capabilities',
      },
      hasHosting: {
        type: GraphQLBoolean,
        description: 'Should the Organization have hosting capabilities',
      },
    },
    async resolve(_: void, args, req: express.Request): Promise<Collective> {
      checkRemoteUserCanUseAccount(req);

      const organization = await fetchAccountWithReference(args.organization, {
        loaders: req.loaders,
        throwIfMissing: true,
      });

      if (!req.remoteUser.isAdminOfCollective(organization) && !req.remoteUser.isRoot()) {
        throw new Forbidden();
      }

      await twoFactorAuthLib.enforceForAccount(req, organization, { alwaysAskForToken: true });

<<<<<<< HEAD
      const shouldHaveMoneyManagement = args.hasMoneyManagement;
      if (shouldHaveMoneyManagement === true && !organization.hasMoneyManagement()) {
        await organization.activateMoneyManagement(req.remoteUser);
      } else if (shouldHaveMoneyManagement === false && organization.hasMoneyManagement()) {
        await organization.deactivateMoneyManagement();
      }

      const shouldHaveHosting = args.hasHosting;
      if (shouldHaveHosting === true && !organization.hasHosting()) {
        if (organization.hasMoneyManagement()) {
          await organization.activateHosting();
        }
      } else if (shouldHaveHosting === false && organization.hasHosting()) {
        await organization.deactivateHosting();
=======
      const shouldHaveHosting = args.hasHosting;
      const shouldHaveMoneyManagement = args.hasMoneyManagement;

      // Activate Money Management first, so Hosting can be properly activated
      if (shouldHaveMoneyManagement === true && !organization.hasMoneyManagement()) {
        await organization.activateMoneyManagement(req.remoteUser);
      }
      if (shouldHaveHosting === true && !organization.hasHosting() && organization.hasMoneyManagement()) {
        await organization.activateHosting(req.remoteUser);
      }

      // Deactivate Hosting first, so Money Management can be properly deactivated
      if (shouldHaveHosting === false && organization.hasHosting()) {
        await organization.deactivateHosting(req.remoteUser);
      }
      if (shouldHaveMoneyManagement === false && organization.hasMoneyManagement()) {
        await organization.deactivateMoneyManagement(req.remoteUser);
>>>>>>> cb8ad5a9
      }

      return organization;
    },
  },
<<<<<<< HEAD
=======
  convertOrganizationToCollective: {
    type: new GraphQLNonNull(GraphQLCollective),
    description: 'Convert an Organization to a Collective. Scope: "account".',
    args: {
      organization: {
        type: new GraphQLNonNull(GraphQLAccountReferenceInput),
        description: 'Account to convert.',
      },
    },
    async resolve(_: void, args, req: express.Request): Promise<Collective> {
      checkRemoteUserCanUseAccount(req);

      const organization = await fetchAccountWithReference(args.organization, {
        loaders: req.loaders,
        throwIfMissing: true,
      });

      if (!req.remoteUser.isAdminOfCollective(organization) && !req.remoteUser.isRoot()) {
        throw new Forbidden();
      }

      if (organization.type !== ORGANIZATION) {
        throw new Error('Mutation only available to ORGANIZATION.');
      } else if (organization.hasHosting()) {
        throw new Error('Organization should not have Hosting activated.');
      } else if (organization.hasMoneyManagement()) {
        throw new Error('Organization should not have Money Management activated.');
      }

      await twoFactorAuthLib.enforceForAccount(req, organization, { alwaysAskForToken: true });

      const collective = await organization.update({ type: COLLECTIVE });

      await models.Activity.create({
        type: activities.ORGANIZATION_CONVERTED_TO_COLLECTIVE,
        UserId: req.remoteUser.id,
        UserTokenId: req.userToken?.id,
        CollectiveId: collective.id,
        FromCollectiveId: collective.id,
        data: {
          collective: collective.minimal,
        },
      });

      return collective;
    },
  },
>>>>>>> cb8ad5a9
};<|MERGE_RESOLUTION|>--- conflicted
+++ resolved
@@ -64,12 +64,7 @@
       captcha: {
         type: CaptchaInputType,
       },
-<<<<<<< HEAD
-      // TODO(hasMoneyManagement): rename this flag with appropriate future proof name
-      financiallyActive: {
-=======
       hasMoneyManagement: {
->>>>>>> cb8ad5a9
         type: GraphQLBoolean,
         description:
           'If true, the organization will be created with Money Management activated, allowing the organization to receive contributions and pay for expenses. Defaults to false.',
@@ -173,16 +168,11 @@
       if (args.organization.currency) {
         await organization.setCurrency(args.organization.currency);
       }
-<<<<<<< HEAD
-      if (args.financiallyActive) {
-        await organization.activateMoneyManagement(user);
-=======
       if (args.hasMoneyManagement || args.hasHosting) {
         await organization.activateMoneyManagement(user);
         if (args.hasHosting) {
           await organization.activateHosting(user);
         }
->>>>>>> cb8ad5a9
       }
 
       if (NEW_PRICING) {
@@ -278,22 +268,6 @@
 
       await twoFactorAuthLib.enforceForAccount(req, organization, { alwaysAskForToken: true });
 
-<<<<<<< HEAD
-      const shouldHaveMoneyManagement = args.hasMoneyManagement;
-      if (shouldHaveMoneyManagement === true && !organization.hasMoneyManagement()) {
-        await organization.activateMoneyManagement(req.remoteUser);
-      } else if (shouldHaveMoneyManagement === false && organization.hasMoneyManagement()) {
-        await organization.deactivateMoneyManagement();
-      }
-
-      const shouldHaveHosting = args.hasHosting;
-      if (shouldHaveHosting === true && !organization.hasHosting()) {
-        if (organization.hasMoneyManagement()) {
-          await organization.activateHosting();
-        }
-      } else if (shouldHaveHosting === false && organization.hasHosting()) {
-        await organization.deactivateHosting();
-=======
       const shouldHaveHosting = args.hasHosting;
       const shouldHaveMoneyManagement = args.hasMoneyManagement;
 
@@ -311,14 +285,11 @@
       }
       if (shouldHaveMoneyManagement === false && organization.hasMoneyManagement()) {
         await organization.deactivateMoneyManagement(req.remoteUser);
->>>>>>> cb8ad5a9
       }
 
       return organization;
     },
   },
-<<<<<<< HEAD
-=======
   convertOrganizationToCollective: {
     type: new GraphQLNonNull(GraphQLCollective),
     description: 'Convert an Organization to a Collective. Scope: "account".',
@@ -366,5 +337,4 @@
       return collective;
     },
   },
->>>>>>> cb8ad5a9
 };