--- conflicted
+++ resolved
@@ -100,7 +100,6 @@
         throw new Forbidden(`This host policy requires at least ${requiredAdmins} admins for this account.`);
       }
 
-<<<<<<< HEAD
       let validatedRepositoryInfo, shouldAutomaticallyApprove = false;
       const { repositoryUrl } = args.applicationData || {};
 
@@ -131,13 +130,7 @@
           throw new ValidationFailed(error.message);
         }
 
-        validatedRepositoryInfo = //
-          collective.repositoryUrl = repositoryUrl;
-=======
-      const { githubHandle } = args.applicationData || {};
-      if (githubHandle) {
-        collective.repositoryUrl = `https://github.com/${githubHandle}`;
->>>>>>> 63e26f3b
+        collective.repositoryUrl = repositoryUrl;
         await collective.save();
       }
 
