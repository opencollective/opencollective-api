--- conflicted
+++ resolved
@@ -23,12 +23,11 @@
 const DateArgs = {
   dateFrom: {
     type: GraphQLDateTime,
-    description: 'Start date',
+    description: 'Calculate amount before this date',
   },
   dateTo: {
     type: GraphQLDateTime,
-<<<<<<< HEAD
-    description: 'End date',
+    description: 'Calculate amount after this date',
   },
 };
 
@@ -42,13 +41,6 @@
   kind: {
     type: new GraphQLList(TransactionKind),
     description: 'Filter by kind',
-=======
-    description: 'Calculate amount before this date',
-  },
-  dateFrom: {
-    type: GraphQLDateTime,
-    description: 'Calculate amount after this date',
->>>>>>> 7feb6570
   },
   periodInMonths: {
     type: GraphQLInt,
