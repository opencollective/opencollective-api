--- conflicted
+++ resolved
@@ -17,11 +17,8 @@
 import { TransactionKind } from '../../../constants/transaction-kind';
 import { TransactionTypes } from '../../../constants/transactions';
 import { FEATURE, hasFeature } from '../../../lib/allowed-features';
-<<<<<<< HEAD
+import { days } from '../../../lib/utils';
 import { getFxRate } from '../../../lib/currency';
-=======
->>>>>>> a46f5304
-import { days } from '../../../lib/utils';
 import models, { Op, sequelize } from '../../../models';
 import { PayoutMethodTypes } from '../../../models/PayoutMethod';
 import TransferwiseLib from '../../../paymentProviders/transferwise';
@@ -69,15 +66,12 @@
   return days(since, endDate || undefined);
 };
 
-<<<<<<< HEAD
 const convertCurrencyAmount = async (fromCurrency, toCurrency, date, amount) => {
   const fxRate = await getFxRate(fromCurrency, toCurrency, date);
   const convertedAmount = Math.round(amount * fxRate);
   return { date: date, amount: convertedAmount };
 };
 
-=======
->>>>>>> a46f5304
 export const Host = new GraphQLObjectType({
   name: 'Host',
   description: 'This represents an Host account',
@@ -523,14 +517,11 @@
             type: GraphQLDateTime,
             description: 'Calculate contribution statistics until this date.',
           },
-<<<<<<< HEAD
           timeUnit: {
             type: new GraphQLNonNull(TimeUnit),
             defaultValue: 'YEAR',
             description: 'The time unit of the time series',
           },
-=======
->>>>>>> a46f5304
         },
         async resolve(host, args, req) {
           if (!req.remoteUser?.isAdmin(host.id)) {
@@ -540,29 +531,24 @@
             HostCollectiveId: host.id,
             kind: TransactionKind.CONTRIBUTION,
             type: TransactionTypes.CREDIT,
-<<<<<<< HEAD
-          };
-          const numberOfDays = getNumberOfDays(args.dateFrom, args.dateTo, host);
-=======
             isRefund: false,
             RefundTransactionId: null,
           };
           const numberOfDays = getNumberOfDays(args.dateFrom, args.dateTo, host) || 1;
->>>>>>> a46f5304
           const dateRange = getFilterDateRange(args.dateFrom, args.dateTo);
           if (dateRange) {
             where.createdAt = dateRange;
           }
-<<<<<<< HEAD
           let collectiveIds;
           if (args.account) {
-            const collectives = await fetchAccountsWithReferences(args.account, { throwIfMissing: true });
-            collectiveIds = collectives.map(collective => collective.id);
+            const collectives = await fetchAccountsWithReferences(args.account, {
+              throwIfMissing: true,
+              attributes: ['id'],
+            });
+            const collectiveIds = collectives.map(collective => collective.id);
             where.CollectiveId = { [Op.in]: collectiveIds };
           }
-          const contributionsCount = await models.Transaction.count({
-            where,
-          });
+
           let contributionAmountOverTime;
           if (args.timeUnit) {
             const dateFrom = args.dateFrom ? moment(args.dateFrom).toISOString() : undefined;
@@ -615,34 +601,10 @@
             nodes: resultsToAmountNode(contributionAmountOverTime),
           };
 
-          const contributionsAmountSum = await models.Transaction.sum('amount', { where });
-          const dailyAverageIncomeAmount = contributionsAmountSum ? contributionsAmountSum / numberOfDays : 0;
+          const distinct = { distinct: true, col: 'OrderId' };
+
           return {
-            contributionsCount,
             contributionAmountOverTime,
-            oneTimeContributionsCount: models.Transaction.count({
-              where,
-              include: [{ model: models.Order, where: { interval: null } }],
-            }),
-            recurringContributionsCount: models.Transaction.count({
-              where,
-              include: [{ model: models.Order, where: { interval: { [Op.ne]: null } } }],
-            }),
-            dailyAverageIncomeAmount: {
-              value: dailyAverageIncomeAmount,
-              currency: host.currency,
-=======
-          if (args.account) {
-            const collectives = await fetchAccountsWithReferences(args.account, {
-              throwIfMissing: true,
-              attributes: ['id'],
-            });
-            const collectiveIds = collectives.map(collective => collective.id);
-            where.CollectiveId = { [Op.in]: collectiveIds };
-          }
-          const distinct = { distinct: true, col: 'OrderId' };
-
-          return {
             contributionsCount: () =>
               models.Transaction.count({
                 where,
@@ -666,7 +628,6 @@
                 value: dailyAverageIncomeAmount,
                 currency: host.currency,
               };
->>>>>>> a46f5304
             },
           };
         },
@@ -686,40 +647,29 @@
             type: GraphQLDateTime,
             description: 'Calculate expense statistics until this date.',
           },
-<<<<<<< HEAD
           timeUnit: {
             type: new GraphQLNonNull(TimeUnit),
             defaultValue: 'YEAR',
             description: 'The time unit of the time series',
           },
-=======
->>>>>>> a46f5304
         },
         async resolve(host, args, req) {
           if (!req.remoteUser?.isAdmin(host.id)) {
             throw new Unauthorized('You need to be logged in as an admin of the host to see the expense stats.');
           }
-<<<<<<< HEAD
-          const where = { HostCollectiveId: host.id, kind: TransactionKind.EXPENSE, type: TransactionTypes.DEBIT };
-          const numberOfDays = getNumberOfDays(args.dateFrom, args.dateTo, host);
-=======
           const where = { HostCollectiveId: host.id, kind: 'EXPENSE', type: TransactionTypes.DEBIT };
           const numberOfDays = getNumberOfDays(args.dateFrom, args.dateTo, host) || 1;
->>>>>>> a46f5304
           const dateRange = getFilterDateRange(args.dateFrom, args.dateTo);
           if (dateRange) {
             where.createdAt = dateRange;
           }
-<<<<<<< HEAD
           let collectiveIds;
           if (args.account) {
             const collectives = await fetchAccountsWithReferences(args.account, { throwIfMissing: true });
-            collectiveIds = collectives.map(collective => collective.id);
+            const collectiveIds = collectives.map(collective => collective.id);
             where.CollectiveId = { [Op.in]: collectiveIds };
           }
-          const expensesCount = await models.Transaction.count({
-            where,
-          });
+
           let expenseAmountOverTime;
           if (args.timeUnit) {
             const dateFrom = args.dateFrom ? moment(args.dateFrom).toISOString() : undefined;
@@ -766,23 +716,10 @@
             nodes: resultsToAmountNode(expenseAmountOverTime),
           };
 
-          const expensesAmountSum = await models.Transaction.sum('amount', { where });
-          const dailyAverageAmount = expensesCount ? Math.abs(expensesAmountSum) / numberOfDays : 0;
+          const distinct = { distinct: true, col: 'ExpenseId' };
+
           return {
-            expensesCount,
             expenseAmountOverTime,
-            invoicesCount: models.Transaction.count({
-              where,
-              include: [{ model: models.Expense, where: { type: expenseType.INVOICE } }],
-=======
-          if (args.account) {
-            const collectives = await fetchAccountsWithReferences(args.account, { throwIfMissing: true });
-            const collectiveIds = collectives.map(collective => collective.id);
-            where.CollectiveId = { [Op.in]: collectiveIds };
-          }
-          const distinct = { distinct: true, col: 'ExpenseId' };
-
-          return {
             expensesCount: () =>
               models.Transaction.count({
                 where,
@@ -792,25 +729,10 @@
               where,
               include: [{ model: models.Expense, where: { type: expenseType.INVOICE } }],
               ...distinct,
->>>>>>> a46f5304
             }),
             reimbursementsCount: models.Transaction.count({
               where,
               include: [{ model: models.Expense, where: { type: expenseType.RECEIPT } }],
-<<<<<<< HEAD
-            }),
-            grantsCount: models.Transaction.count({
-              where,
-              include: [{ model: models.Expense, where: { type: expenseType.FUNDING_REQUEST } }],
-            }),
-            dailyAverageAmount: {
-              value: dailyAverageAmount,
-              currency: host.currency,
-            },
-          };
-        },
-      },
-=======
               ...distinct,
             }),
             grantsCount: () =>
@@ -840,7 +762,6 @@
         description: 'Returns whether the host is trusted or not',
         resolve: account => get(account, 'data.isTrustedHost', false),
       },
->>>>>>> a46f5304
     };
   },
 });