--- conflicted
+++ resolved
@@ -146,23 +146,6 @@
           }
         },
       },
-<<<<<<< HEAD
-=======
-      platformContributionAmount: {
-        type: Amount,
-        deprecationReason: '2021-06-07: Please use platformTipAmount',
-        description: 'Platform contribution attached to the Order.',
-        resolve(order) {
-          if (order.platformTipAmount > 0) {
-            return { value: order.platformTipAmount, currency: order.currency };
-          } else if (order.data?.isFeesOnTop && order.data?.platformFee) {
-            return { value: order.data.platformFee, currency: order.currency };
-          } else {
-            return null;
-          }
-        },
-      },
->>>>>>> 77444319
       platformTipAmount: {
         type: Amount,
         description: 'Platform Tip attached to the Order.',
