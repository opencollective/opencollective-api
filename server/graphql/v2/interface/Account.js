import { GraphQLBoolean, GraphQLInt, GraphQLInterfaceType, GraphQLList, GraphQLNonNull, GraphQLString } from 'graphql';
import { GraphQLDateTime } from 'graphql-iso-date';
import GraphQLJSON from 'graphql-type-json';
import { assign, get, invert, isEmpty } from 'lodash';

import { types as CollectiveTypes } from '../../../constants/collectives';
import models, { Op } from '../../../models';
import { NotFound, Unauthorized } from '../../errors';
import { CollectiveFeatures } from '../../v1/CollectiveInterface.js';
import { AccountCollection } from '../collection/AccountCollection';
import { ConversationCollection } from '../collection/ConversationCollection';
import { MemberCollection, MemberOfCollection } from '../collection/MemberCollection';
import { OrderCollection } from '../collection/OrderCollection';
import { TransactionCollection } from '../collection/TransactionCollection';
import { UpdateCollection } from '../collection/UpdateCollection';
import { VirtualCardCollection } from '../collection/VirtualCardCollection';
import {
  AccountOrdersFilter,
  AccountType,
  AccountTypeToModelMapping,
  ImageFormat,
  MemberRole,
  OrderStatus,
  TransactionType,
} from '../enum';
import { idEncode } from '../identifiers';
import { AccountReferenceInput, fetchAccountWithReference } from '../input/AccountReferenceInput';
import { ChronologicalOrderInput } from '../input/ChronologicalOrderInput';
import { AccountStats } from '../object/AccountStats';
import { ConnectedAccount } from '../object/ConnectedAccount';
import { Location } from '../object/Location';
import { PaymentMethod } from '../object/PaymentMethod';
import PayoutMethod from '../object/PayoutMethod';
import { TagStats } from '../object/TagStats';
import { TransferWise } from '../object/TransferWise';
import EmailAddress from '../scalar/EmailAddress';
import ISODateTime from '../scalar/ISODateTime';

import { CollectionArgs } from './Collection';
import { HasMembersFields } from './HasMembers';
import { IsMemberOfFields } from './IsMemberOf';

const accountFieldsDefinition = () => ({
  id: {
    type: GraphQLString,
    description: 'The public id identifying the account (ie: 5v08jk63-w4g9nbpz-j7qmyder-p7ozax5g)',
  },
  legacyId: {
    type: GraphQLInt,
    description: 'The internal database identifier of the collective (ie: 580)',
    deprecationReason: '2020-01-01: should only be used during the transition to GraphQL API v2.',
  },
  slug: {
    type: GraphQLString,
    description: 'The slug identifying the account (ie: babel)',
  },
  type: {
    type: AccountType,
    description: 'The type of the account (BOT/COLLECTIVE/EVENT/ORGANIZATION/INDIVIDUAL/VENDOR)',
  },
  name: {
    type: GraphQLString,
  },
  description: {
    type: GraphQLString,
  },
  longDescription: {
    type: GraphQLString,
  },
  tags: {
    type: new GraphQLList(GraphQLString),
  },
  website: {
    type: GraphQLString,
  },
  twitterHandle: {
    type: GraphQLString,
  },
  githubHandle: {
    type: GraphQLString,
  },
  currency: {
    type: GraphQLString,
  },
  expensePolicy: {
    type: GraphQLString,
  },
  isIncognito: {
    type: new GraphQLNonNull(GraphQLBoolean),
    description: 'Defines if the contributors wants to be incognito (name not displayed)',
  },
  imageUrl: {
    type: GraphQLString,
    args: {
      height: { type: GraphQLInt },
      format: {
        type: ImageFormat,
      },
    },
  },
  backgroundImageUrl: {
    type: GraphQLString,
    args: {
      height: { type: GraphQLInt },
      format: {
        type: ImageFormat,
      },
    },
  },
  createdAt: {
    type: GraphQLDateTime,
    description: 'The time of creation',
  },
  updatedAt: {
    type: GraphQLDateTime,
    description: 'The time of last update',
  },
  isArchived: {
    type: GraphQLBoolean,
    description: 'Returns whether this account is archived',
  },
  isActive: {
    type: GraphQLBoolean,
    description: 'Returns whether the account accepts financial contributions.',
  },
  isHost: {
    type: GraphQLBoolean,
    description: 'Returns whether the account is setup to Host collectives.',
  },
  isAdmin: {
    type: new GraphQLNonNull(GraphQLBoolean),
    description: 'Returns true if the remote user is an admin of this account',
  },
  members: {
    type: MemberCollection,
    args: {
      limit: { type: GraphQLInt, defaultValue: 100 },
      offset: { type: GraphQLInt, defaultValue: 0 },
      role: { type: new GraphQLList(MemberRole) },
      email: {
        type: EmailAddress,
        description: 'Admin only. To filter on the email address of a member, useful to check if a member exists.',
      },
      accountType: {
        type: new GraphQLList(AccountType),
        description: 'Type of accounts (BOT/COLLECTIVE/EVENT/ORGANIZATION/INDIVIDUAL)',
      },
    },
  },
  memberOf: {
    type: MemberOfCollection,
    args: {
      limit: { type: GraphQLInt, defaultValue: 100 },
      offset: { type: GraphQLInt, defaultValue: 0 },
      role: { type: new GraphQLList(MemberRole) },
      isApproved: {
        type: GraphQLBoolean,
        description: 'Filter on (un)approved collectives',
      },
      isArchived: {
        type: GraphQLBoolean,
        description: 'Filter on archived collectives',
      },
      accountType: {
        type: new GraphQLList(AccountType),
        description: 'Type of accounts (BOT/COLLECTIVE/EVENT/ORGANIZATION/INDIVIDUAL)',
      },
      account: {
        type: AccountReferenceInput,
        description: 'Specific account to query the membership of.',
      },
      orderBy: {
        type: new GraphQLNonNull(ChronologicalOrderInput),
        defaultValue: ChronologicalOrderInput.defaultValue,
      },
    },
  },
  transactions: {
    type: TransactionCollection,
    args: {
      limit: { type: GraphQLInt, defaultValue: 100 },
      offset: { type: GraphQLInt, defaultValue: 0 },
      type: {
        type: TransactionType,
        description: 'Type of transaction (DEBIT/CREDIT)',
      },
      orderBy: {
        type: ChronologicalOrderInput,
      },
      includeIncognitoTransactions: {
        type: new GraphQLNonNull(GraphQLBoolean),
        defaultValue: false,
        description:
          'If the account is a user and this field is true, contributions from the incognito profile will be included too (admins only)',
      },
    },
  },
  orders: {
    type: new GraphQLNonNull(OrderCollection),
    args: {
      limit: { type: GraphQLInt, defaultValue: 100 },
      offset: { type: GraphQLInt, defaultValue: 0 },
      filter: { type: AccountOrdersFilter },
      status: { type: new GraphQLList(OrderStatus) },
      tierSlug: { type: GraphQLString },
      onlySubscriptions: {
        type: GraphQLBoolean,
        description: 'Only returns orders that have an subscription (monthly/yearly)',
      },
      includeIncognito: {
        type: GraphQLBoolean,
        description: 'Whether outgoing incognito contributions should be included. Only works when user is an admin.',
      },
      orderBy: {
        type: ChronologicalOrderInput,
      },
    },
  },
  settings: {
    type: new GraphQLNonNull(GraphQLJSON),
  },
  conversations: {
    type: ConversationCollection,
    args: {
      limit: { type: GraphQLInt },
      offset: { type: GraphQLInt },
      tag: {
        type: GraphQLString,
        description: 'Only return conversations matching this tag',
      },
    },
  },
  conversationsTags: {
    type: new GraphQLList(TagStats),
    description: "Returns conversation's tags for collective sorted by popularity",
    args: {
      limit: { type: GraphQLInt, defaultValue: 30 },
    },
  },
  expensesTags: {
    type: new GraphQLList(TagStats),
    description: 'Returns expense tags for collective sorted by popularity',
    args: {
      limit: { type: GraphQLInt, defaultValue: 30 },
    },
  },
  transferwise: {
    type: TransferWise,
    async resolve(collective) {
      const connectedAccount = await models.ConnectedAccount.findOne({
        where: { service: 'transferwise', CollectiveId: collective.id },
      });
      if (connectedAccount) {
        return collective;
      } else {
        return null;
      }
    },
  },
  payoutMethods: {
    type: new GraphQLList(PayoutMethod),
    description: 'The list of payout methods that this account can use to get paid',
  },
  paymentMethods: {
    type: new GraphQLList(PaymentMethod),
    description: 'The list of payment methods that this account can use to pay for Orders',
    args: {
      types: {
        type: new GraphQLList(GraphQLString),
        description: 'Filter on given types (creditcard, giftcard...)',
        deprecationReason: '2020-07-26: Please use type (singular)',
      },
      type: {
        type: new GraphQLList(GraphQLString),
        description: 'Filter on given types (creditcard, giftcard...)',
      },
      service: {
        type: new GraphQLList(GraphQLString),
        description: 'Filter on the given service types (opencollective, stripe, paypal...)',
      },
      includeExpired: {
        type: GraphQLBoolean,
        description:
          'Whether to include expired payment methods. Payment methods expired since more than 6 months will never be returned.',
      },
    },
  },
  connectedAccounts: {
    type: new GraphQLList(ConnectedAccount),
    description: 'The list of connected accounts (Stripe, Twitter, etc ...)',
  },
  location: {
    type: Location,
    description: 'The address associated to this account. This field is always public for collectives and events.',
  },
  categories: {
    type: new GraphQLNonNull(new GraphQLList(GraphQLString)),
    description: 'Categories set by Open Collective to help moderation.',
  },
  stats: {
    type: AccountStats,
    resolve(collective) {
      return collective;
    },
  },
  updates: {
    type: new GraphQLNonNull(UpdateCollection),
    args: {
      ...CollectionArgs,
      onlyPublishedUpdates: { type: GraphQLBoolean },
      onlyChangelogUpdates: { type: GraphQLBoolean },
      orderBy: {
        type: new GraphQLNonNull(ChronologicalOrderInput),
        defaultValue: ChronologicalOrderInput.defaultValue,
      },
      searchTerm: { type: GraphQLString },
    },
    async resolve(collective, { limit, offset, onlyPublishedUpdates, onlyChangelogUpdates, orderBy, searchTerm }) {
      let where = {
        CollectiveId: collective.id,
        [Op.and]: [],
      };
      if (onlyPublishedUpdates) {
        where = assign(where, { publishedAt: { [Op.ne]: null } });
      }
      if (onlyChangelogUpdates) {
        where = assign(where, { isChangelog: true });
      }
      const orderByFilter = [orderBy.field, orderBy.direction];

      // Add search filter
      let include;
      if (searchTerm) {
        const searchConditions = [];
        include = [{ association: 'fromCollective', required: true, attributes: [] }];
        const searchedId = searchTerm.match(/^#?(\d+)$/)?.[1];

        // If search term starts with a `#`, only search by ID
        if (searchTerm[0] !== '#' || !searchedId) {
          const sanitizedTerm = searchTerm.replace(/(_|%|\\)/g, '\\$1');
          const ilikeQuery = `%${sanitizedTerm}%`;
          searchConditions.push(
            { '$fromCollective.slug$': { [Op.iLike]: ilikeQuery } },
            { '$fromCollective.name$': { [Op.iLike]: ilikeQuery } },
            { $title$: { [Op.iLike]: ilikeQuery } },
            { $html$: { [Op.iLike]: ilikeQuery } },
          );
        }

        if (searchedId) {
          searchConditions.push({ id: parseInt(searchedId) });
        }

        where[Op.and].push({ [Op.or]: searchConditions });
      }

      const query = {
        where,
        include,
        order: [orderByFilter],
        limit,
        offset,
      };

      const result = await models.Update.findAndCountAll(query);
      return { nodes: result.rows, totalCount: result.count, limit, offset };
    },
  },
  features: {
    type: new GraphQLNonNull(CollectiveFeatures),
    description: 'Describes the features enabled and available for this collective',
    resolve(collective) {
      return collective;
    },
  },
  virtualCards: {
    type: new GraphQLNonNull(VirtualCardCollection),
    args: {
      limit: { type: GraphQLInt, defaultValue: 100 },
      offset: { type: GraphQLInt, defaultValue: 0 },
      state: { type: GraphQLString, defaultValue: null },
      merchantAccount: { type: AccountReferenceInput, defaultValue: null },
      dateFrom: {
        type: ISODateTime,
        defaultValue: null,
        description: 'Only return expenses that were created after this date',
      },
      dateTo: {
        type: ISODateTime,
        defaultValue: null,
        description: 'Only return expenses that were created before this date',
      },
    },
    async resolve(account, args, req) {
      if (!req.remoteUser?.isAdminOfCollective(account)) {
        throw new Unauthorized('You need to be logged in as an admin of the collective to see its virtual cards');
      }

      let merchantId;
      if (!isEmpty(args.merchantAccount)) {
        merchantId = (await fetchAccountWithReference(args.merchantAccount, { throwIfMissing: true })).id;
      }

      const query = {
        group: 'VirtualCard.id',
        where: {
          CollectiveId: account.id,
        },
        limit: args.limit,
        offset: args.offset,
      };

      if (args.dateFrom) {
        query.where['createdAt'] = { [Op.gte]: args.dateFrom };
      }
      if (args.dateTo) {
        query.where['createdAt'] = Object.assign({}, query.where['createdAt'], { [Op.lte]: args.dateTo });
      }

      if (args.state) {
        query.where.data = { state: args.state };
      }

      if (merchantId) {
        if (!query.where.data) {
          query.where.data = {};
        }
        query.where.data.type = 'MERCHANT_LOCKED';
        query.include = [
          {
            attributes: [],
            association: 'expenses',
            required: true,
            where: {
              CollectiveId: merchantId,
            },
          },
        ];
      }

      const result = await models.VirtualCard.findAndCountAll(query);

      return {
        nodes: result.rows,
        totalCount: result.count.length, // See https://github.com/sequelize/sequelize/issues/9109
        limit: args.limit,
        offset: args.offset,
      };
    },
  },
  virtualCardMerchants: {
    type: new GraphQLNonNull(AccountCollection),
    args: {
      limit: { type: GraphQLInt, defaultValue: 100 },
      offset: { type: GraphQLInt, defaultValue: 0 },
    },
    async resolve(account, args, req) {
      if (!req.remoteUser?.isAdminOfCollective(account)) {
        throw new Unauthorized(
          'You need to be logged in as an admin of the collective to see its virtual card merchants',
        );
      }

      const result = await models.Collective.findAndCountAll({
        group: 'Collective.id',
        where: {
          type: CollectiveTypes.VENDOR,
        },
        include: [
          {
            attributes: [],
            association: 'submittedExpenses',
            required: true,
            include: [
              {
                attributes: [],
                association: 'virtualCard',
                required: true,
                where: {
                  CollectiveId: account.id,
                  data: { type: 'MERCHANT_LOCKED' },
                },
              },
            ],
          },
        ],
      });

      return {
        nodes: result.rows,
        totalCount: result.count.length, // See https://github.com/sequelize/sequelize/issues/9109
        limit: args.limit,
        offset: args.offset,
      };
    },
  },
});

export const Account = new GraphQLInterfaceType({
  name: 'Account',
  description: 'Account interface shared by all kind of accounts (Bot, Collective, Event, User, Organization)',
  fields: accountFieldsDefinition,
});

const accountTransactions = {
  type: new GraphQLNonNull(TransactionCollection),
  args: {
    type: { type: TransactionType },
    limit: { type: GraphQLInt, defaultValue: 100 },
    offset: { type: GraphQLInt, defaultValue: 0 },
    orderBy: {
      type: ChronologicalOrderInput,
      defaultValue: ChronologicalOrderInput.defaultValue,
    },
    includeIncognitoTransactions: {
      type: new GraphQLNonNull(GraphQLBoolean),
      defaultValue: false,
      description:
        'If the account is a user and this field is true, contributions from the incognito profile will be included too (admins only)',
    },
  },
  async resolve(collective, args, req) {
    const where = { CollectiveId: collective.id };

    // When users are admins, also fetch their incognito contributions
    if (args.includeIncognitoTransactions && req.remoteUser?.isAdminOfCollective(collective)) {
      const incognitoProfile = await req.remoteUser.getIncognitoProfile();
      if (incognitoProfile) {
        where.CollectiveId = { [Op.or]: [collective.id, incognitoProfile.id] };
      }
    }

    if (args.type) {
      where.type = args.type;
    }

    const result = await models.Transaction.findAndCountAll({
      where,
      limit: args.limit,
      offset: args.offset,
      order: [[args.orderBy.field, args.orderBy.direction]],
    });

    return { nodes: result.rows, totalCount: result.count, limit: args.limit, offset: args.offset };
  },
};

const accountOrders = {
  type: new GraphQLNonNull(OrderCollection),
  args: {
    limit: { type: GraphQLInt, defaultValue: 100 },
    offset: { type: GraphQLInt, defaultValue: 0 },
    filter: { type: AccountOrdersFilter },
    status: { type: new GraphQLList(OrderStatus) },
    tierSlug: { type: GraphQLString },
    onlySubscriptions: {
      type: GraphQLBoolean,
      description: 'Only returns orders that have an subscription (monthly/yearly)',
    },
    includeIncognito: {
      type: GraphQLBoolean,
      description: 'Whether outgoing incognito contributions should be included. Only works when user is an admin.',
    },
    orderBy: {
      type: ChronologicalOrderInput,
      defaultValue: ChronologicalOrderInput.defaultValue,
    },
  },
  async resolve(collective, args, req) {
    const outgoingFromCollectiveIds = [collective.id];
    let where, include;

    // Filter for incognito contributions
    const includesOutgoing = args.filter !== 'INCOMING';
    const isUser = collective.type === 'USER';
    if (args.includeIncognito && includesOutgoing && isUser && req.remoteUser?.CollectiveId === collective.id) {
      const incognitoProfile = await req.remoteUser.getIncognitoProfile();
      if (incognitoProfile) {
        outgoingFromCollectiveIds.push(incognitoProfile.id);
      }
    }

    // Filter direction (INCOMING/OUTGOING)
    if (args.filter === 'OUTGOING') {
      where = { FromCollectiveId: outgoingFromCollectiveIds };
    } else if (args.filter === 'INCOMING') {
      where = { CollectiveId: collective.id };
    } else {
      where = { [Op.or]: { CollectiveId: collective.id, FromCollectiveId: outgoingFromCollectiveIds } };
    }

    if (args.status && args.status.length > 0) {
      where.status = { [Op.in]: args.status };
    }

    if (args.tierSlug) {
      const tierSlug = args.tierSlug.toLowerCase();
      const tier = await models.Tier.findOne({ where: { CollectiveId: collective.id, slug: tierSlug } });
      if (!tier) {
        throw new NotFound('TierSlug Not Found');
      }
      where.TierId = tier.id;
    }

    // Pagination
    if (args.limit <= 0 || args.limit > 1000) {
      args.limit = 100;
    }
    if (args.offset <= 0) {
      args.offset = 0;
    }

    if (args.onlySubscriptions) {
      include = [{ model: models.Subscription, required: true }];
    }

    const result = await models.Order.findAndCountAll({
      where,
      include,
      limit: args.limit,
      offset: args.offset,
      order: [[args.orderBy.field, args.orderBy.direction]],
    });

    return { nodes: result.rows, totalCount: result.count, limit: args.limit, offset: args.offset };
  },
};

export const AccountFields = {
  ...accountFieldsDefinition(),
  id: {
    type: GraphQLString,
    resolve(collective) {
      return idEncode(collective.id, 'account');
    },
  },
  legacyId: {
    type: GraphQLInt,
    resolve(collective) {
      return collective.id;
    },
  },
  type: {
    type: AccountType,
    resolve(collective) {
      return invert(AccountTypeToModelMapping)[collective.type];
    },
  },
  imageUrl: {
    type: GraphQLString,
    args: {
      height: { type: GraphQLInt },
      format: {
        type: ImageFormat,
      },
    },
    resolve(collective, args) {
      return collective.getImageUrl(args);
    },
  },
  backgroundImageUrl: {
    type: GraphQLString,
    args: {
      height: { type: GraphQLInt },
      format: {
        type: ImageFormat,
      },
    },
    resolve(collective, args) {
      return collective.getBackgroundImageUrl(args);
    },
  },
  updatedAt: {
    type: GraphQLDateTime,
    resolve(collective) {
      return collective.updatedAt || collective.createdAt;
    },
  },
  isArchived: {
    type: GraphQLBoolean,
    description: 'Returns whether this account is archived',
    resolve(collective) {
      return Boolean(collective.deactivatedAt);
    },
  },
  isHost: {
    type: GraphQLBoolean,
    description: 'Returns whether the account is setup to Host collectives.',
    resolve(collective) {
      return Boolean(collective.isHostAccount);
    },
  },
  isAdmin: {
    type: new GraphQLNonNull(GraphQLBoolean),
    description: 'Returns true if the remote user is an admin of this account',
    resolve(collective, _, req) {
      return Boolean(req.remoteUser?.isAdminOfCollective(collective));
    },
  },
  ...HasMembersFields,
  ...IsMemberOfFields,
  transactions: accountTransactions,
  orders: accountOrders,
  conversations: {
    type: ConversationCollection,
    args: {
      limit: { type: GraphQLInt },
      offset: { type: GraphQLInt },
      tag: {
        type: GraphQLString,
        description: 'Only return conversations matching this tag',
      },
    },
    async resolve(collective, { limit, offset, tag }) {
      const query = { where: { CollectiveId: collective.id }, order: [['createdAt', 'DESC']] };
      if (limit) {
        query.limit = limit;
      }
      if (offset) {
        query.offset = offset;
      }
      if (tag) {
        query.where.tags = { [Op.contains]: [tag] };
      }
      const result = await models.Conversation.findAndCountAll(query);
      return { nodes: result.rows, totalCount: result.count, limit, offset };
    },
  },
  conversationsTags: {
    type: new GraphQLList(TagStats),
    description: "Returns conversation's tags for collective sorted by popularity",
    args: {
      limit: { type: GraphQLInt, defaultValue: 30 },
    },
    async resolve(collective, _, { limit }) {
      return models.Conversation.getMostPopularTagsForCollective(collective.id, limit);
    },
  },
  expensesTags: {
    type: new GraphQLList(TagStats),
    description: 'Returns expense tags for collective sorted by popularity',
    args: {
      limit: { type: GraphQLInt, defaultValue: 30 },
    },
    async resolve(collective, _, { limit }) {
      return models.Expense.getMostPopularExpenseTagsForCollective(collective.id, limit);
    },
  },
  payoutMethods: {
    type: new GraphQLList(PayoutMethod),
    description: 'The list of payout methods that this collective can use to get paid',
    async resolve(collective, _, req) {
      if (!req.remoteUser || !req.remoteUser.isAdminOfCollective(collective)) {
        return null;
      } else {
        return req.loaders.PayoutMethod.byCollectiveId.load(collective.id);
      }
    },
  },
  paymentMethods: {
    type: new GraphQLNonNull(new GraphQLList(PaymentMethod)),
    args: {
<<<<<<< HEAD
      types: { type: new GraphQLList(GraphQLString) },
      service: { type: new GraphQLList(GraphQLString) },
=======
      // TODO: Should filter by providerType
      types: { type: new GraphQLList(GraphQLString), deprecationReason: '2020-07-26: Please use type (singular)' },
      type: { type: new GraphQLList(GraphQLString) },
>>>>>>> 51b527bf
      includeExpired: {
        type: GraphQLBoolean,
        description:
          'Whether to include expired payment methods. Payment methods expired since more than 6 months will never be returned.',
      },
    },
    description: 'The list of payment methods that this collective can use to pay for Orders',
    async resolve(collective, args, req) {
      if (!req.remoteUser?.isAdminOfCollective(collective)) {
        return [];
      }

      const now = new Date();
      const paymentMethods = await req.loaders.PaymentMethod.findByCollectiveId.load(collective.id);

      return paymentMethods.filter(pm => {
        if (args.types && !args.types.includes(pm.type)) {
          return false;
<<<<<<< HEAD
        } else if (args.service && !args.service.includes(pm.service)) {
=======
        } else if (args.type && !args.type.includes(pm.type)) {
>>>>>>> 51b527bf
          return false;
        } else if (pm.data?.hidden) {
          return false;
        } else if (pm.service === 'stripe' && !pm.saved) {
          return false;
        } else if (!args.includeExpired && pm.expiryDate && pm.expiryDate <= now) {
          return false;
          // Exclude unclaimed Gift Cards
        } else if (pm.type === 'giftcard' && !pm.confirmedAt) {
          return false;
        } else {
          return true;
        }
      });
    },
  },
  connectedAccounts: {
    type: new GraphQLList(ConnectedAccount),
    description: 'The list of connected accounts (Stripe, Twitter, etc ...)',
    // Only for admins, no pagination
    async resolve(collective, _, req) {
      if (!req.remoteUser || !req.remoteUser.isAdminOfCollective(collective)) {
        return null;
      } else {
        return req.loaders.Collective.connectedAccounts.load(collective.id);
      }
    },
  },
  categories: {
    type: new GraphQLNonNull(new GraphQLList(GraphQLString)),
    resolve(collective) {
      return get(collective.data, 'categories', []);
    },
  },
};

export default Account;<|MERGE_RESOLUTION|>--- conflicted
+++ resolved
@@ -760,14 +760,9 @@
   paymentMethods: {
     type: new GraphQLNonNull(new GraphQLList(PaymentMethod)),
     args: {
-<<<<<<< HEAD
-      types: { type: new GraphQLList(GraphQLString) },
-      service: { type: new GraphQLList(GraphQLString) },
-=======
-      // TODO: Should filter by providerType
       types: { type: new GraphQLList(GraphQLString), deprecationReason: '2020-07-26: Please use type (singular)' },
       type: { type: new GraphQLList(GraphQLString) },
->>>>>>> 51b527bf
+      service: { type: new GraphQLList(GraphQLString) },
       includeExpired: {
         type: GraphQLBoolean,
         description:
@@ -786,11 +781,9 @@
       return paymentMethods.filter(pm => {
         if (args.types && !args.types.includes(pm.type)) {
           return false;
-<<<<<<< HEAD
+        } else if (args.type && !args.type.includes(pm.type)) {
+          return false;
         } else if (args.service && !args.service.includes(pm.service)) {
-=======
-        } else if (args.type && !args.type.includes(pm.type)) {
->>>>>>> 51b527bf
           return false;
         } else if (pm.data?.hidden) {
           return false;
