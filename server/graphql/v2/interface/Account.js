import { GraphQLBoolean, GraphQLInt, GraphQLInterfaceType, GraphQLList, GraphQLNonNull, GraphQLString } from 'graphql';
import { GraphQLDateTime } from 'graphql-iso-date';
import GraphQLJSON from 'graphql-type-json';
import { assign, get, invert, isEmpty } from 'lodash';

import { types as CollectiveTypes } from '../../../constants/collectives';
import models, { Op } from '../../../models';
import { NotFound, Unauthorized } from '../../errors';
import { CollectiveFeatures } from '../../v1/CollectiveInterface.js';
import { AccountCollection } from '../collection/AccountCollection';
import { ConversationCollection } from '../collection/ConversationCollection';
import { MemberCollection, MemberOfCollection } from '../collection/MemberCollection';
import { OrderCollection } from '../collection/OrderCollection';
import { TransactionCollection } from '../collection/TransactionCollection';
import { UpdateCollection } from '../collection/UpdateCollection';
import { VirtualCardCollection } from '../collection/VirtualCardCollection';
import {
  AccountOrdersFilter,
  AccountType,
  AccountTypeToModelMapping,
  ImageFormat,
  MemberRole,
  OrderStatus,
  TransactionType,
} from '../enum';
import { idEncode } from '../identifiers';
import { AccountReferenceInput, fetchAccountWithReference } from '../input/AccountReferenceInput';
import { ChronologicalOrderInput } from '../input/ChronologicalOrderInput';
import { AccountStats } from '../object/AccountStats';
import { ConnectedAccount } from '../object/ConnectedAccount';
import { Location } from '../object/Location';
import { PaymentMethod } from '../object/PaymentMethod';
import PayoutMethod from '../object/PayoutMethod';
import { TagStats } from '../object/TagStats';
import { TransferWise } from '../object/TransferWise';
import EmailAddress from '../scalar/EmailAddress';
import ISODateTime from '../scalar/ISODateTime';

import { CollectionArgs } from './Collection';
import { HasMembersFields } from './HasMembers';
import { IsMemberOfFields } from './IsMemberOf';

const accountFieldsDefinition = () => ({
  id: {
    type: GraphQLString,
    description: 'The public id identifying the account (ie: 5v08jk63-w4g9nbpz-j7qmyder-p7ozax5g)',
  },
  legacyId: {
    type: GraphQLInt,
    description: 'The internal database identifier of the collective (ie: 580)',
    deprecationReason: '2020-01-01: should only be used during the transition to GraphQL API v2.',
  },
  slug: {
    type: GraphQLString,
    description: 'The slug identifying the account (ie: babel)',
  },
  type: {
    type: AccountType,
    description: 'The type of the account (BOT/COLLECTIVE/EVENT/ORGANIZATION/INDIVIDUAL/VENDOR)',
  },
  name: {
    type: GraphQLString,
  },
  description: {
    type: GraphQLString,
  },
  longDescription: {
    type: GraphQLString,
  },
  tags: {
    type: new GraphQLList(GraphQLString),
  },
  website: {
    type: GraphQLString,
  },
  twitterHandle: {
    type: GraphQLString,
  },
  githubHandle: {
    type: GraphQLString,
  },
  currency: {
    type: GraphQLString,
  },
  expensePolicy: {
    type: GraphQLString,
  },
  isIncognito: {
    type: new GraphQLNonNull(GraphQLBoolean),
    description: 'Defines if the contributors wants to be incognito (name not displayed)',
  },
  imageUrl: {
    type: GraphQLString,
    args: {
      height: { type: GraphQLInt },
      format: {
        type: ImageFormat,
      },
    },
  },
  backgroundImageUrl: {
    type: GraphQLString,
    args: {
      height: { type: GraphQLInt },
      format: {
        type: ImageFormat,
      },
    },
  },
  createdAt: {
    type: GraphQLDateTime,
    description: 'The time of creation',
  },
  updatedAt: {
    type: GraphQLDateTime,
    description: 'The time of last update',
  },
  isArchived: {
    type: GraphQLBoolean,
    description: 'Returns whether this account is archived',
  },
  isActive: {
    type: GraphQLBoolean,
    description: 'Returns whether the account accepts financial contributions.',
  },
  isHost: {
    type: GraphQLBoolean,
    description: 'Returns whether the account is setup to Host collectives.',
  },
  isAdmin: {
    type: new GraphQLNonNull(GraphQLBoolean),
    description: 'Returns true if the remote user is an admin of this account',
  },
  members: {
    type: MemberCollection,
    args: {
      limit: { type: GraphQLInt, defaultValue: 100 },
      offset: { type: GraphQLInt, defaultValue: 0 },
      role: { type: new GraphQLList(MemberRole) },
      email: {
        type: EmailAddress,
        description: 'Admin only. To filter on the email address of a member, useful to check if a member exists.',
      },
      accountType: {
        type: new GraphQLList(AccountType),
        description: 'Type of accounts (BOT/COLLECTIVE/EVENT/ORGANIZATION/INDIVIDUAL)',
      },
    },
  },
  memberOf: {
    type: MemberOfCollection,
    args: {
      limit: { type: GraphQLInt, defaultValue: 100 },
      offset: { type: GraphQLInt, defaultValue: 0 },
      role: { type: new GraphQLList(MemberRole) },
      isApproved: {
        type: GraphQLBoolean,
        description: 'Filter on (un)approved collectives',
      },
      isArchived: {
        type: GraphQLBoolean,
        description: 'Filter on archived collectives',
      },
      accountType: {
        type: new GraphQLList(AccountType),
        description: 'Type of accounts (BOT/COLLECTIVE/EVENT/ORGANIZATION/INDIVIDUAL)',
      },
      account: {
        type: AccountReferenceInput,
        description: 'Specific account to query the membership of.',
      },
      orderBy: {
        type: new GraphQLNonNull(ChronologicalOrderInput),
        defaultValue: ChronologicalOrderInput.defaultValue,
      },
    },
  },
  transactions: {
    type: TransactionCollection,
    args: {
      limit: { type: GraphQLInt, defaultValue: 100 },
      offset: { type: GraphQLInt, defaultValue: 0 },
      type: {
        type: TransactionType,
        description: 'Type of transaction (DEBIT/CREDIT)',
      },
      orderBy: {
        type: ChronologicalOrderInput,
      },
      includeIncognitoTransactions: {
        type: new GraphQLNonNull(GraphQLBoolean),
        defaultValue: false,
        description:
          'If the account is a user and this field is true, contributions from the incognito profile will be included too (admins only)',
      },
    },
  },
  orders: {
    type: new GraphQLNonNull(OrderCollection),
    args: {
      limit: { type: GraphQLInt, defaultValue: 100 },
      offset: { type: GraphQLInt, defaultValue: 0 },
      filter: { type: AccountOrdersFilter },
      status: { type: new GraphQLList(OrderStatus) },
      tierSlug: { type: GraphQLString },
      onlySubscriptions: {
        type: GraphQLBoolean,
        description: 'Only returns orders that have an subscription (monthly/yearly)',
      },
      includeIncognito: {
        type: GraphQLBoolean,
        description: 'Whether outgoing incognito contributions should be included. Only works when user is an admin.',
      },
      orderBy: {
        type: ChronologicalOrderInput,
      },
    },
  },
  settings: {
    type: new GraphQLNonNull(GraphQLJSON),
  },
  conversations: {
    type: ConversationCollection,
    args: {
      limit: { type: GraphQLInt },
      offset: { type: GraphQLInt },
      tag: {
        type: GraphQLString,
        description: 'Only return conversations matching this tag',
      },
    },
  },
  conversationsTags: {
    type: new GraphQLList(TagStats),
    description: "Returns conversation's tags for collective sorted by popularity",
    args: {
      limit: { type: GraphQLInt, defaultValue: 30 },
    },
  },
  expensesTags: {
    type: new GraphQLList(TagStats),
    description: 'Returns expense tags for collective sorted by popularity',
    args: {
      limit: { type: GraphQLInt, defaultValue: 30 },
    },
  },
  transferwise: {
    type: TransferWise,
    async resolve(collective) {
      const connectedAccount = await models.ConnectedAccount.findOne({
        where: { service: 'transferwise', CollectiveId: collective.id },
      });
      if (connectedAccount) {
        return collective;
      } else {
        return null;
      }
    },
  },
  payoutMethods: {
    type: new GraphQLList(PayoutMethod),
    description: 'The list of payout methods that this account can use to get paid',
  },
  paymentMethods: {
    type: new GraphQLList(PaymentMethod),
    description: 'The list of payment methods that this account can use to pay for Orders',
    args: {
      type: {
        type: new GraphQLList(GraphQLString),
        description: 'Filter on given types (creditcard, giftcard...)',
        deprecationReason: '2020-07-26: Please use type (singular)',
      },
      type: {
        type: new GraphQLList(GraphQLString),
        description: 'Filter on given types (creditcard, giftcard...)',
      },
      includeExpired: {
        type: GraphQLBoolean,
        description:
          'Whether to include expired payment methods. Payment methods expired since more than 6 months will never be returned.',
      },
    },
  },
  connectedAccounts: {
    type: new GraphQLList(ConnectedAccount),
    description: 'The list of connected accounts (Stripe, Twitter, etc ...)',
  },
  location: {
    type: Location,
    description: 'The address associated to this account. This field is always public for collectives and events.',
  },
  categories: {
    type: new GraphQLNonNull(new GraphQLList(GraphQLString)),
    description: 'Categories set by Open Collective to help moderation.',
  },
  stats: {
    type: AccountStats,
    resolve(collective) {
      return collective;
    },
  },
  updates: {
    type: new GraphQLNonNull(UpdateCollection),
    args: {
      ...CollectionArgs,
      onlyPublishedUpdates: { type: GraphQLBoolean },
      onlyChangelogUpdates: { type: GraphQLBoolean },
      orderBy: {
        type: new GraphQLNonNull(ChronologicalOrderInput),
        defaultValue: ChronologicalOrderInput.defaultValue,
      },
      searchTerm: { type: GraphQLString },
    },
    async resolve(collective, { limit, offset, onlyPublishedUpdates, onlyChangelogUpdates, orderBy, searchTerm }) {
      let where = {
        CollectiveId: collective.id,
        [Op.and]: [],
      };
      if (onlyPublishedUpdates) {
        where = assign(where, { publishedAt: { [Op.ne]: null } });
      }
      if (onlyChangelogUpdates) {
        where = assign(where, { isChangelog: true });
      }
      const orderByFilter = [orderBy.field, orderBy.direction];

      // Add search filter
      let include;
      if (searchTerm) {
        const searchConditions = [];
        include = [{ association: 'fromCollective', required: true, attributes: [] }];
        const searchedId = searchTerm.match(/^#?(\d+)$/)?.[1];

        // If search term starts with a `#`, only search by ID
        if (searchTerm[0] !== '#' || !searchedId) {
          const sanitizedTerm = searchTerm.replace(/(_|%|\\)/g, '\\$1');
          const ilikeQuery = `%${sanitizedTerm}%`;
          searchConditions.push(
            { '$fromCollective.slug$': { [Op.iLike]: ilikeQuery } },
            { '$fromCollective.name$': { [Op.iLike]: ilikeQuery } },
            { $title$: { [Op.iLike]: ilikeQuery } },
            { $html$: { [Op.iLike]: ilikeQuery } },
          );
        }

        if (searchedId) {
          searchConditions.push({ id: parseInt(searchedId) });
        }

        where[Op.and].push({ [Op.or]: searchConditions });
      }

      const query = {
        where,
        include,
        order: [orderByFilter],
        limit,
        offset,
      };

      const result = await models.Update.findAndCountAll(query);
      return { nodes: result.rows, totalCount: result.count, limit, offset };
    },
  },
  features: {
    type: new GraphQLNonNull(CollectiveFeatures),
    description: 'Describes the features enabled and available for this account',
    resolve(collective) {
      return collective;
    },
  },
  virtualCards: {
    type: new GraphQLNonNull(VirtualCardCollection),
    args: {
      limit: { type: GraphQLInt, defaultValue: 100 },
      offset: { type: GraphQLInt, defaultValue: 0 },
      state: { type: GraphQLString, defaultValue: null },
      merchantAccount: { type: AccountReferenceInput, defaultValue: null },
      dateFrom: {
        type: ISODateTime,
        defaultValue: null,
        description: 'Only return expenses that were created after this date',
      },
      dateTo: {
        type: ISODateTime,
        defaultValue: null,
        description: 'Only return expenses that were created before this date',
      },
    },
    async resolve(account, args, req) {
      if (!req.remoteUser?.isAdminOfCollective(account)) {
        throw new Unauthorized('You need to be logged in as an admin of the collective to see its virtual cards');
      }

      let merchantId;
      if (!isEmpty(args.merchantAccount)) {
        merchantId = (await fetchAccountWithReference(args.merchantAccount, { throwIfMissing: true })).id;
      }

      const query = {
        group: 'VirtualCard.id',
        where: {
          CollectiveId: account.id,
        },
        limit: args.limit,
        offset: args.offset,
      };

      if (args.dateFrom) {
        query.where['createdAt'] = { [Op.gte]: args.dateFrom };
      }
      if (args.dateTo) {
        query.where['createdAt'] = Object.assign({}, query.where['createdAt'], { [Op.lte]: args.dateTo });
      }

      if (args.state) {
        query.where.data = { state: args.state };
      }

      if (merchantId) {
        if (!query.where.data) {
          query.where.data = {};
        }
        query.where.data.type = 'MERCHANT_LOCKED';
        query.include = [
          {
            attributes: [],
            association: 'expenses',
            required: true,
            where: {
              CollectiveId: merchantId,
            },
          },
        ];
      }

      const result = await models.VirtualCard.findAndCountAll(query);

      return {
        nodes: result.rows,
        totalCount: result.count.length, // See https://github.com/sequelize/sequelize/issues/9109
        limit: args.limit,
        offset: args.offset,
      };
    },
  },
  virtualCardMerchants: {
    type: new GraphQLNonNull(AccountCollection),
    args: {
      limit: { type: GraphQLInt, defaultValue: 100 },
      offset: { type: GraphQLInt, defaultValue: 0 },
    },
    async resolve(account, args, req) {
      if (!req.remoteUser?.isAdminOfCollective(account)) {
        throw new Unauthorized(
          'You need to be logged in as an admin of the collective to see its virtual card merchants',
        );
      }

      const result = await models.Collective.findAndCountAll({
        group: 'Collective.id',
        where: {
          type: CollectiveTypes.VENDOR,
        },
        include: [
          {
            attributes: [],
            association: 'submittedExpenses',
            required: true,
            include: [
              {
                attributes: [],
                association: 'virtualCard',
                required: true,
                where: {
                  CollectiveId: account.id,
                  data: { type: 'MERCHANT_LOCKED' },
                },
              },
            ],
          },
        ],
      });

      return {
        nodes: result.rows,
        totalCount: result.count.length, // See https://github.com/sequelize/sequelize/issues/9109
        limit: args.limit,
        offset: args.offset,
      };
    },
  },
});

export const Account = new GraphQLInterfaceType({
  name: 'Account',
  description: 'Account interface shared by all kind of accounts (Bot, Collective, Event, User, Organization)',
  fields: accountFieldsDefinition,
});

const accountTransactions = {
  type: new GraphQLNonNull(TransactionCollection),
  args: {
    type: { type: TransactionType },
    limit: { type: GraphQLInt, defaultValue: 100 },
    offset: { type: GraphQLInt, defaultValue: 0 },
    orderBy: {
      type: ChronologicalOrderInput,
      defaultValue: ChronologicalOrderInput.defaultValue,
    },
    includeIncognitoTransactions: {
      type: new GraphQLNonNull(GraphQLBoolean),
      defaultValue: false,
      description:
        'If the account is a user and this field is true, contributions from the incognito profile will be included too (admins only)',
    },
  },
  async resolve(collective, args, req) {
    const where = { CollectiveId: collective.id };

    // When users are admins, also fetch their incognito contributions
    if (args.includeIncognitoTransactions && req.remoteUser?.isAdminOfCollective(collective)) {
      const incognitoProfile = await req.remoteUser.getIncognitoProfile();
      if (incognitoProfile) {
        where.CollectiveId = { [Op.or]: [collective.id, incognitoProfile.id] };
      }
    }

    if (args.type) {
      where.type = args.type;
    }

    const result = await models.Transaction.findAndCountAll({
      where,
      limit: args.limit,
      offset: args.offset,
      order: [[args.orderBy.field, args.orderBy.direction]],
    });

    return { nodes: result.rows, totalCount: result.count, limit: args.limit, offset: args.offset };
  },
};

const accountOrders = {
  type: new GraphQLNonNull(OrderCollection),
  args: {
    limit: { type: GraphQLInt, defaultValue: 100 },
    offset: { type: GraphQLInt, defaultValue: 0 },
    filter: { type: AccountOrdersFilter },
    status: { type: new GraphQLList(OrderStatus) },
    tierSlug: { type: GraphQLString },
    onlySubscriptions: {
      type: GraphQLBoolean,
      description: 'Only returns orders that have an subscription (monthly/yearly)',
    },
    includeIncognito: {
      type: GraphQLBoolean,
      description: 'Whether outgoing incognito contributions should be included. Only works when user is an admin.',
    },
    orderBy: {
      type: ChronologicalOrderInput,
      defaultValue: ChronologicalOrderInput.defaultValue,
    },
  },
  async resolve(collective, args, req) {
    const outgoingFromCollectiveIds = [collective.id];
    let where, include;

    // Filter for incognito contributions
    const includesOutgoing = args.filter !== 'INCOMING';
    const isUser = collective.type === 'USER';
    if (args.includeIncognito && includesOutgoing && isUser && req.remoteUser?.CollectiveId === collective.id) {
      const incognitoProfile = await req.remoteUser.getIncognitoProfile();
      if (incognitoProfile) {
        outgoingFromCollectiveIds.push(incognitoProfile.id);
      }
    }

    // Filter direction (INCOMING/OUTGOING)
    if (args.filter === 'OUTGOING') {
      where = { FromCollectiveId: outgoingFromCollectiveIds };
    } else if (args.filter === 'INCOMING') {
      where = { CollectiveId: collective.id };
    } else {
      where = { [Op.or]: { CollectiveId: collective.id, FromCollectiveId: outgoingFromCollectiveIds } };
    }

    if (args.status && args.status.length > 0) {
      where.status = { [Op.in]: args.status };
    }

    if (args.tierSlug) {
      const tierSlug = args.tierSlug.toLowerCase();
      const tier = await models.Tier.findOne({ where: { CollectiveId: collective.id, slug: tierSlug } });
      if (!tier) {
        throw new NotFound('TierSlug Not Found');
      }
      where.TierId = tier.id;
    }

    // Pagination
    if (args.limit <= 0 || args.limit > 1000) {
      args.limit = 100;
    }
    if (args.offset <= 0) {
      args.offset = 0;
    }

    if (args.onlySubscriptions) {
      include = [{ model: models.Subscription, required: true }];
    }

    const result = await models.Order.findAndCountAll({
      where,
      include,
      limit: args.limit,
      offset: args.offset,
      order: [[args.orderBy.field, args.orderBy.direction]],
    });

    return { nodes: result.rows, totalCount: result.count, limit: args.limit, offset: args.offset };
  },
};

export const AccountFields = {
  ...accountFieldsDefinition(),
  id: {
    type: GraphQLString,
    resolve(collective) {
      return idEncode(collective.id, 'account');
    },
  },
  legacyId: {
    type: GraphQLInt,
    resolve(collective) {
      return collective.id;
    },
  },
  type: {
    type: AccountType,
    resolve(collective) {
      return invert(AccountTypeToModelMapping)[collective.type];
    },
  },
  imageUrl: {
    type: GraphQLString,
    args: {
      height: { type: GraphQLInt },
      format: {
        type: ImageFormat,
      },
    },
    resolve(collective, args) {
      return collective.getImageUrl(args);
    },
  },
  backgroundImageUrl: {
    type: GraphQLString,
    args: {
      height: { type: GraphQLInt },
      format: {
        type: ImageFormat,
      },
    },
    resolve(collective, args) {
      return collective.getBackgroundImageUrl(args);
    },
  },
  updatedAt: {
    type: GraphQLDateTime,
    resolve(collective) {
      return collective.updatedAt || collective.createdAt;
    },
  },
  isArchived: {
    type: GraphQLBoolean,
    description: 'Returns whether this account is archived',
    resolve(collective) {
      return Boolean(collective.deactivatedAt);
    },
  },
  isHost: {
    type: GraphQLBoolean,
    description: 'Returns whether the account is setup to Host collectives.',
    resolve(collective) {
      return Boolean(collective.isHostAccount);
    },
  },
  isAdmin: {
    type: new GraphQLNonNull(GraphQLBoolean),
    description: 'Returns true if the remote user is an admin of this account',
    resolve(collective, _, req) {
      return Boolean(req.remoteUser?.isAdminOfCollective(collective));
    },
  },
  ...HasMembersFields,
  ...IsMemberOfFields,
  transactions: accountTransactions,
  orders: accountOrders,
  conversations: {
    type: ConversationCollection,
    args: {
      limit: { type: GraphQLInt },
      offset: { type: GraphQLInt },
      tag: {
        type: GraphQLString,
        description: 'Only return conversations matching this tag',
      },
    },
    async resolve(collective, { limit, offset, tag }) {
      const query = { where: { CollectiveId: collective.id }, order: [['createdAt', 'DESC']] };
      if (limit) {
        query.limit = limit;
      }
      if (offset) {
        query.offset = offset;
      }
      if (tag) {
        query.where.tags = { [Op.contains]: [tag] };
      }
      const result = await models.Conversation.findAndCountAll(query);
      return { nodes: result.rows, totalCount: result.count, limit, offset };
    },
  },
  conversationsTags: {
    type: new GraphQLList(TagStats),
    description: "Returns conversation's tags for collective sorted by popularity",
    args: {
      limit: { type: GraphQLInt, defaultValue: 30 },
    },
    async resolve(collective, _, { limit }) {
      return models.Conversation.getMostPopularTagsForCollective(collective.id, limit);
    },
  },
  expensesTags: {
    type: new GraphQLList(TagStats),
    description: 'Returns expense tags for collective sorted by popularity',
    args: {
      limit: { type: GraphQLInt, defaultValue: 30 },
    },
    async resolve(collective, _, { limit }) {
      return models.Expense.getMostPopularExpenseTagsForCollective(collective.id, limit);
    },
  },
  payoutMethods: {
    type: new GraphQLList(PayoutMethod),
    description: 'The list of payout methods that this collective can use to get paid',
    async resolve(collective, _, req) {
      if (!req.remoteUser || !req.remoteUser.isAdminOfCollective(collective)) {
        return null;
      } else {
        return req.loaders.PayoutMethod.byCollectiveId.load(collective.id);
      }
    },
  },
  paymentMethods: {
    type: new GraphQLNonNull(new GraphQLList(PaymentMethod)),
    args: {
      // TODO: Should filter by providerType
<<<<<<< HEAD
=======
      types: { type: new GraphQLList(GraphQLString), deprecationReason: '2020-07-26: Please use type (singular)' },
>>>>>>> 9cea5027
      type: { type: new GraphQLList(GraphQLString) },
      includeExpired: {
        type: GraphQLBoolean,
        description:
          'Whether to include expired payment methods. Payment methods expired since more than 6 months will never be returned.',
      },
    },
    description: 'The list of payment methods that this collective can use to pay for Orders',
    async resolve(collective, args, req) {
      if (!req.remoteUser?.isAdminOfCollective(collective)) {
        return [];
      }

      const now = new Date();
      const paymentMethods = await req.loaders.PaymentMethod.findByCollectiveId.load(collective.id);

      return paymentMethods.filter(pm => {
        if (args.type && !args.type.includes(pm.type)) {
          return false;
        } else if (args.type && !args.type.includes(pm.type)) {
          return false;
        } else if (pm.data?.hidden) {
          return false;
        } else if (pm.service === 'stripe' && !pm.saved) {
          return false;
        } else if (!args.includeExpired && pm.expiryDate && pm.expiryDate <= now) {
          return false;
          // Exclude unclaimed Gift Cards
        } else if (pm.type === 'giftcard' && !pm.confirmedAt) {
          return false;
        } else {
          return true;
        }
      });
    },
  },
  connectedAccounts: {
    type: new GraphQLList(ConnectedAccount),
    description: 'The list of connected accounts (Stripe, Twitter, etc ...)',
    // Only for admins, no pagination
    async resolve(collective, _, req) {
      if (!req.remoteUser || !req.remoteUser.isAdminOfCollective(collective)) {
        return null;
      } else {
        return req.loaders.Collective.connectedAccounts.load(collective.id);
      }
    },
  },
  categories: {
    type: new GraphQLNonNull(new GraphQLList(GraphQLString)),
    resolve(collective) {
      return get(collective.data, 'categories', []);
    },
  },
};

export default Account;<|MERGE_RESOLUTION|>--- conflicted
+++ resolved
@@ -757,10 +757,6 @@
     type: new GraphQLNonNull(new GraphQLList(PaymentMethod)),
     args: {
       // TODO: Should filter by providerType
-<<<<<<< HEAD
-=======
-      types: { type: new GraphQLList(GraphQLString), deprecationReason: '2020-07-26: Please use type (singular)' },
->>>>>>> 9cea5027
       type: { type: new GraphQLList(GraphQLString) },
       includeExpired: {
         type: GraphQLBoolean,
@@ -779,8 +775,6 @@
 
       return paymentMethods.filter(pm => {
         if (args.type && !args.type.includes(pm.type)) {
-          return false;
-        } else if (args.type && !args.type.includes(pm.type)) {
           return false;
         } else if (pm.data?.hidden) {
           return false;
