--- conflicted
+++ resolved
@@ -255,17 +255,14 @@
       data.actions = {
         viewExpenseUrl: notification.User.generateLoginLink(`/${data.group.slug}/transactions/expenses#exp${data.expense.id}`)
       }
-<<<<<<< HEAD
-      return generateEmailFromTemplateAndSend('group.expense.approved.for.host', notification.User.email, data);
+      return generateEmailFromTemplateAndSend('group.expense.approved.for.host', userEmail, data);
+
     case activities.GROUP_CREATED:
-      return generateEmailFromTemplateAndSend('group.created', notification.User.email, data);
-=======
-      return generateEmailFromTemplateAndSend('group.expense.approved.for.host', userEmail, data);
+      return generateEmailFromTemplateAndSend('group.created', userEmail, data);
 
     case activities.SUBSCRIPTION_CANCELED:
       return generateEmailFromTemplateAndSend('subscription.canceled', userEmail, data);
 
->>>>>>> 85823e08
     default:
       return Promise.resolve();
   }
