--- conflicted
+++ resolved
@@ -1,10 +1,6 @@
 import debugLib from 'debug';
 import { flatten, isEmpty, toInteger, toString } from 'lodash';
-<<<<<<< HEAD
 import { InferAttributes, Op, Order, Sequelize, WhereOptions } from 'sequelize';
-=======
-import { InferAttributes, Op, Order, WhereOptions } from 'sequelize';
->>>>>>> 754630a7
 
 import ActivityTypes, { ActivitiesPerClass, ActivityClasses } from '../constants/activities';
 import { CollectiveType } from '../constants/collectives';
@@ -100,7 +96,9 @@
               type: ActivityTypes.COLLECTIVE_UPDATE_PUBLISHED,
               CollectiveId: followingCollectives,
             },
-            Sequelize.literal(
+            
+            
+            .literal(
               `EXISTS (SELECT FROM "Updates" u where u.id = ("Activity"."data"#>'{update,id}')::integer AND NOT u."isPrivate")`,
             ),
           ],
