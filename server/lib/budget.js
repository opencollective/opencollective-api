import expenseStatus from '../constants/expense_status';
<<<<<<< HEAD
=======
// import { TransactionKind } from '../constants/transaction-kind';
>>>>>>> 7feb6570
import { TransactionTypes } from '../constants/transactions';
import models, { Op, sequelize } from '../models';

import { getFxRate } from './currency';

const { CREDIT, DEBIT } = TransactionTypes;
const { PROCESSING, SCHEDULED_FOR_PAYMENT } = expenseStatus;

const DEFAULT_BUDGET_VERSION = 'v2';

async function sumTransactionsInCurrency(results, currency) {
  let total = 0;

  for (const result of Object.values(results)) {
    const fxRate = await getFxRate(result.currency, currency);
    total += Math.round(result.value * fxRate);
  }

  return total;
}

export async function getCollectiveIds(collective, includeChildren) {
  if (!includeChildren) {
    return [collective.id];
  }

  const collectiveChildrenIds = await collective
    .getChildren({ attributes: ['id'] })
    .then(children => children.map(child => child.id));

  return [collective.id, ...collectiveChildrenIds];
}

/* Versions of the balance algorithm:
 - v0: sum everything in the netAmountInCollectiveCurrency column then assume it's in Collective's currency - DELETED
 - v1: sum by currency based on netAmountInCollectiveCurrency then convert to Collective's currency using the Fx Rate of the day
 - v2: sum by currency based on amountInHostCurrency then convert to Collective's currency using the Fx Rate of the day
 - v3: sum by currency based on amountInHostCurrency, limit to entries with a HostCollectiveId, then convert Collective's currency using the Fx Rate of the day
*/

export async function getBalanceAmount(
  collective,
  { startDate, endDate, currency, version, loaders, includeChildren } = {},
) {
  version = version || collective.settings?.budget?.version || DEFAULT_BUDGET_VERSION;
  currency = currency || collective.currency;

  // Optimized version using loaders
  if (loaders && version === DEFAULT_BUDGET_VERSION && !startDate && !endDate && !includeChildren) {
    const result = await loaders.Collective.balance.load(collective.id);
    const fxRate = await getFxRate(result.currency, currency);
    return {
      value: Math.round(result.value * fxRate),
      currency,
    };
  }

  const collectiveIds = await getCollectiveIds(collective, includeChildren);

  const results = await sumCollectivesTransactions(collectiveIds, {
    startDate,
    endDate,
    column: ['v0', 'v1'].includes(version) ? 'netAmountInCollectiveCurrency' : 'netAmountInHostCurrency',
    excludeRefunds: false,
    withBlockedFunds: false,
    hostCollectiveId: version === 'v3' ? { [Op.not]: null } : null,
  });

  // Sum and convert to final currency
  const value = await sumTransactionsInCurrency(results, currency);

  return { value, currency };
}

export async function getBalanceWithBlockedFundsAmount(
  collective,
  { startDate, endDate, currency, version, loaders } = {},
) {
  version = version || collective.settings?.budget?.version || DEFAULT_BUDGET_VERSION;
  currency = currency || collective.currency;

  // Optimized version using loaders
  if (loaders && version === DEFAULT_BUDGET_VERSION) {
    const result = await loaders.Collective.balanceWithBlockedFunds.load(collective.id);
    const fxRate = await getFxRate(result.currency, currency);
    return {
      value: Math.round(result.value * fxRate),
      currency,
    };
  }

  return sumCollectiveTransactions(collective, {
    startDate,
    endDate,
    currency: currency,
    column: ['v0', 'v1'].includes(version) ? 'netAmountInCollectiveCurrency' : 'netAmountInHostCurrency',
    excludeRefunds: false,
    withBlockedFunds: true,
    hostCollectiveId: version === 'v3' ? { [Op.not]: null } : null,
  });
}

export function getBalances(collectiveIds, { startDate, endDate, currency, version = DEFAULT_BUDGET_VERSION } = {}) {
  return sumCollectivesTransactions(collectiveIds, {
    startDate,
    endDate,
    currency,
    column: ['v0', 'v1'].includes(version) ? 'netAmountInCollectiveCurrency' : 'netAmountInHostCurrency',
    excludeRefunds: false,
    withBlockedFunds: false,
    hostCollectiveId: version === 'v3' ? { [Op.not]: null } : null,
  });
}

export function getBalancesWithBlockedFunds(
  collectiveIds,
  { startDate, endDate, currency, version = DEFAULT_BUDGET_VERSION } = {},
) {
  return sumCollectivesTransactions(collectiveIds, {
    startDate,
    endDate,
    currency,
    column: ['v0', 'v1'].includes(version) ? 'netAmountInCollectiveCurrency' : 'netAmountInHostCurrency',
    excludeRefunds: false,
    withBlockedFunds: true,
    hostCollectiveId: version === 'v3' ? { [Op.not]: null } : null,
  });
}

export async function getTotalAmountReceivedAmount(
  collective,
  { startDate, endDate, currency, version, kind, includeChildren } = {},
) {
  version = version || collective.settings?.budget?.version || DEFAULT_BUDGET_VERSION;
  currency = currency || collective.currency;

  const collectiveIds = await getCollectiveIds(collective, includeChildren);

  const results = await sumCollectivesTransactions(collectiveIds, {
    startDate,
    endDate,
    column: ['v0', 'v1'].includes(version) ? 'amountInCollectiveCurrency' : 'amountInHostCurrency',
    transactionType: CREDIT,
    kind: kind,
    hostCollectiveId: version === 'v3' ? { [Op.not]: null } : null,
    excludeInternals: true,
    excludeCrossCollectiveTransactions: includeChildren,
  });

  // Sum and convert to final currency
  const value = await sumTransactionsInCurrency(results, currency);

  return { value, currency };
}

export async function getTotalAmountSpentAmount(
  collective,
  { loaders, startDate, endDate, currency, version, kind, includeChildren, net } = {},
) {
  version = version || collective.settings?.budget?.version || DEFAULT_BUDGET_VERSION;
  currency = currency || collective.currency;
  let result;

  if (loaders && version === DEFAULT_BUDGET_VERSION) {
    const amountSpentLoader = loaders.Collective.amountSpent.buildLoader({
      includeChildren,
      startDate,
      endDate,
      kind,
      net,
    });
    result = await amountSpentLoader.load(collective.id);
  } else {
    const results = await getSumCollectivesAmountSpent([collective.id], {
      startDate,
      endDate,
      currency,
      version,
      includeChildren,
      kind,
      net,
    });
    result = results[collective.id];
  }

  const fxRate = await getFxRate(result.currency, currency);
  return {
    value: Math.round(result.value * fxRate),
    currency,
  };
}

export function getSumCollectivesAmountSpent(
  collectiveIds,
  { startDate, endDate, currency, net, version = DEFAULT_BUDGET_VERSION, includeChildren = false, kind } = {},
) {
  let column = ['v0', 'v1'].includes(version) ? 'amountInCollectiveCurrency' : 'amountInHostCurrency';
  if (net === true) {
    // TODO: expose net option to API?
    column = ['v0', 'v1'].includes(version) ? 'netAmountInCollectiveCurrency' : 'netAmountInHostCurrency';
  }
  return sumCollectivesTransactions(collectiveIds, {
    startDate,
    endDate,
    column,
    currency,
    transactionType: DEBIT,
    kind,
    hostCollectiveId: version === 'v3' ? { [Op.not]: null } : null,
    excludeInternals: true,
    includeChildren,
    includeGiftCards: false, // TODO: was TRUE, fix conflict between includeGiftCards and children
  });
}

export async function getTotalAmountPaidExpenses(collective, { startDate, endDate, expenseType, currency } = {}) {
  currency = currency || collective.currency;

  const where = {
    FromCollectiveId: collective.id,
    status: 'PAID',
  };
  if (expenseType) {
    where.type = expenseType;
  }
  if (startDate) {
    where.createdAt = where.createdAt || {};
    where.createdAt[Op.gte] = startDate;
  }
  if (endDate) {
    where.createdAt = where.createdAt || {};
    where.createdAt[Op.lt] = endDate;
  }

  const results = await models.Expense.findAll({
    attributes: ['currency', [sequelize.fn('COALESCE', sequelize.fn('SUM', sequelize.col('amount')), 0), 'value']],
    where: where,
    group: 'currency',
    raw: true,
  });

  // Sum and convert to final currency
  const value = await sumTransactionsInCurrency(results, currency);

  return { value, currency };
}

export async function getTotalNetAmountReceivedAmount(
  collective,
  { loaders, startDate, endDate, currency, version, includeChildren } = {},
) {
  // console.log('getTotalNetAmountReceivedAmount', { startDate, endDate });

  version = version || collective.settings?.budget?.version || DEFAULT_BUDGET_VERSION;
  currency = currency || collective.currency;
  let result;

  // Optimized version using loaders
  if (loaders && version === DEFAULT_BUDGET_VERSION) {
    const netAmountReceivedLoader = loaders.Collective.netAmountReceived.buildLoader({
      includeChildren,
      startDate,
      endDate,
    });
    result = await netAmountReceivedLoader.load(collective.id);
  } else {
    const results = await getSumCollectivesNetAmountReceived([collective.id], {
      startDate,
      endDate,
      version,
      includeChildren,
    });

    result = results[collective.id];
  }

  const fxRate = await getFxRate(result.currency, currency);
  return {
    value: Math.round(result.value * fxRate),
    currency,
  };
}

export async function getContributionsAndContributorsCount(
  collective,
  { loaders, startDate, endDate, includeChildren } = {},
) {
  let result;

  if (loaders) {
    const contributionsAndContributorsCountLoader = loaders.Collective.contributionsAndContributorsCount.buildLoader({
      startDate,
      endDate,
      includeChildren,
    });
    result = await contributionsAndContributorsCountLoader.load(collective.id);
  } else {
    const results = await countTransactionsAndDistinctFromCollectives([collective.id], {
      startDate,
      endDate,
      includeChildren,
      kind: ['CONTRIBUTION', 'ADDED_FUNDS'],
      transactionType: CREDIT,
    });

    result = results[collective.id];
  }

  return { contributions: result.count, contributors: result.countDistinctFromCollective };
}

export async function countTransactionsAndDistinctFromCollectives(
  ids,
  {
    startDate = null,
    endDate = null,
    excludeRefunds = true,
    hostCollectiveId = null,
    excludeInternals = false,
    includeChildren = false,
    transactionType = null,
    kind = null,
  } = {},
) {
  const include = [];

  const where = {};

  if (ids) {
    if (includeChildren) {
      include.push({
        model: models.Collective,
        as: 'collective',
        where: {
          [Op.or]: {
            id: ids,
            ParentCollectiveId: ids,
          },
        },
        attributes: [],
      });
      // TODO: exclude internal transactions to avoid double counting
      // include.push({
      //   model: models.Collective,
      //   as: 'fromCollective',
      //   // where: {
      //   //   [Op.not]: {
      //   //     [Op.and]: {
      //   //     id: ids,
      //   //     ParentCollectiveId: ids,
      //   //     },
      //   //   },
      //   // },
      //   attributes: [],
      // });
    } else {
      where.CollectiveId = ids;
    }
  }
  if (transactionType) {
    where.type = transactionType;
  }

  if (startDate) {
    where.createdAt = where.createdAt || {};
    where.createdAt[Op.gte] = startDate;
  }
  if (endDate) {
    where.createdAt = where.createdAt || {};
    where.createdAt[Op.lt] = endDate;
  }
  if (excludeRefunds) {
    // Exclude refunded transactions
    where.RefundTransactionId = { [Op.is]: null };
    // Also exclude anything with isRefund=true (PAYMENT_PROCESSOR_COVER doesn't have RefundTransactionId set)
    where.isRefund = { [Op.not]: true };
  }

  if (hostCollectiveId) {
    // Only transactions that are marked under a Fiscal Host
    where.HostCollectiveId = hostCollectiveId;
  }
  if (excludeInternals) {
    // Exclude internal transactions (we can tag some Transactions like "Switching Host" as internal)
    where.isInternal = { [Op.not]: true };
  }
  if (kind) {
    where.kind = kind;
  }

  const totals = {};

  // Initialize totals
  if (ids) {
    for (const CollectiveId of ids) {
      totals[CollectiveId] = { CollectiveId, count: 0, countDistinctFromCollective: 0 };
    }
  }

  const CollectiveId = includeChildren
    ? [
        sequelize.fn('COALESCE', sequelize.col('collective.ParentCollectiveId'), sequelize.col('collective.id')),
        'CollectiveId',
      ]
    : sequelize.col('CollectiveId');

  const attributes = [
    CollectiveId,
    [sequelize.fn('COUNT', sequelize.col('Transaction.id')), 'count'],
    [
      sequelize.fn('COUNT', sequelize.fn('DISTINCT', sequelize.col('Transaction.FromCollectiveId'))),
      'countDistinctFromCollective',
    ],
  ];

  const group = [CollectiveId];

  const results = await models.Transaction.findAll({
    attributes,
    where,
    include,
    group,
    raw: true,
  });

  for (const result of results) {
    const CollectiveId = result['CollectiveId'];
    const count = result['count'];
    const countDistinctFromCollective = result['countDistinctFromCollective'];

    // Initialize Collective total
    if (!totals[CollectiveId]) {
      totals[CollectiveId] = { CollectiveId, count: 0, countDistinctFromCollective: 0 };
    }

    totals[CollectiveId].count += count;
    totals[CollectiveId].countDistinctFromCollective += countDistinctFromCollective;
  }

  return totals;
}

export async function getTotalNetAmountReceivedTimeSeries(
  collective,
  { loaders, startDate, endDate, timeUnit, currency, version, includeChildren } = {},
) {
  version = version || collective.settings?.budget?.version || DEFAULT_BUDGET_VERSION;
  currency = currency || collective.currency;
  let result;

  // Optimized version using loaders
  if (loaders && version === DEFAULT_BUDGET_VERSION) {
    const netAmountReceivedTimeSeriesLoader = loaders.Collective.netAmountReceivedTimeSeries.buildLoader({
      includeChildren,
      startDate,
      endDate,
      timeUnit,
    });
    result = await netAmountReceivedTimeSeriesLoader.load(collective.id);
  } else {
    const results = await getSumCollectivesNetAmountReceived([collective.id], {
      withTimeSeries: true,
      timeUnit,
      startDate,
      endDate,
      version,
      includeChildren,
    });

    result = results[collective.id];
  }

  const fxRate = await getFxRate(result.currency, currency);
  const nodes = Object.values(result.timeSeries).map(node => ({
    date: node.date.toISOString(),
    amount: { value: Math.round(node.value * fxRate), currency },
  }));

  // TODO: include the total value in the response?
  return {
    dateFrom: startDate,
    dateTo: endDate,
    timeUnit,
    nodes,
  };
}

export function getSumCollectivesNetAmountReceived(
  collectiveIds,
  {
    startDate,
    endDate,
    version = DEFAULT_BUDGET_VERSION,
    includeChildren = false,
    withTimeSeries = false,
    timeUnit,
  } = {},
) {
  return sumCollectivesTransactions(collectiveIds, {
    transactionType: 'NET_CREDIT',
    startDate,
    endDate,
    // NOTE: What is netAmount vs amount? with and without host fees?
    column: ['v0', 'v1'].includes(version) ? 'netAmountInCollectiveCurrency' : 'netAmountInHostCurrency',
    excludeRefunds: false,
    withBlockedFunds: false,
    // NOTE: If we include children, we miss contributions coming from FUND's in the same host?
    includeChildren,
    hostCollectiveId: version === 'v3' ? { [Op.not]: null } : null,
    withTimeSeries,
    timeUnit,
  });
}

export async function getTotalMoneyManagedAmount(host, { startDate, endDate, collectiveIds, currency, version } = {}) {
  version = version || host.settings?.budget?.version || DEFAULT_BUDGET_VERSION;
  currency = currency || host.currency;

  if (!collectiveIds) {
    const collectives = await host.getHostedCollectives({ attributes: ['id'] });
    collectiveIds = collectives.map(result => result.id);
    collectiveIds.push(host.id);
  }

  if (collectiveIds.length === 0) {
    return { value: 0, currency };
  }

  const results = await sumCollectivesTransactions(collectiveIds, {
    startDate,
    endDate,
    excludeRefunds: false,
    column: ['v0', 'v1'].includes(version) ? 'netAmountInCollectiveCurrency' : 'netAmountInHostCurrency',
    hostCollectiveId: host.id,
  });

  // Sum and convert to final currency
  const value = await sumTransactionsInCurrency(results, currency);

  return { value, currency };
}

async function sumCollectiveTransactions(collective, options) {
  const results = await sumCollectivesTransactions([collective.id], options);

  const result = results[collective.id];

  if (options.currency) {
    const fxRate = await getFxRate(result.currency, options.currency);
    result.value = Math.round(result.value * fxRate);
    result.currency = options.currency;
  }

  return result;
}

export async function sumCollectivesTransactions(
  ids,
  {
    column,
    startDate = null,
    endDate = null,
    transactionType = null,
    excludeRefunds = true,
    withBlockedFunds = false,
    hostCollectiveId = null,
    excludeInternals = false,
    excludeCrossCollectiveTransactions = false,
    includeGiftCards = false,
    includeChildren = false,
    kind,
    withTimeSeries = false,
    timeUnit = 'YEAR',
  } = {},
) {
<<<<<<< HEAD
  const currencyField = ['amountInHostCurrency', 'netAmountInHostCurrency'].includes(column)
=======
  const collectiveId = includeChildren
    ? [
        sequelize.fn('COALESCE', sequelize.col('collective.ParentCollectiveId'), sequelize.col('collective.id')),
        'CollectiveId',
      ]
    : sequelize.col('CollectiveId');

  // const fromCollectiveId = includeChildren
  //   ? [
  //       sequelize.fn(
  //         'COALESCE',
  //         sequelize.col('fromCollective.ParentCollectiveId'),
  //         sequelize.col('fromCollective.id'),
  //       ),
  //       'FromCollectiveId',
  //     ]
  //   : sequelize.col('FromCollectiveId');

  const amountColumns = {
    amountInCollectiveCurrency: sequelize.fn('COALESCE', sequelize.fn('SUM', sequelize.col('amount')), 0),
    netAmountInCollectiveCurrency: sequelize.fn(
      'COALESCE',
      sequelize.fn('SUM', sequelize.col('netAmountInCollectiveCurrency')),
      0,
    ),
    amountInHostCurrency: sequelize.fn('COALESCE', sequelize.fn('SUM', sequelize.col('amountInHostCurrency')), 0),
    netAmountInHostCurrency: sequelize.fn(
      'COALESCE',
      sequelize.literal(
        'SUM(COALESCE("amountInHostCurrency", 0)) + SUM(COALESCE("platformFeeInHostCurrency", 0)) + SUM(COALESCE("hostFeeInHostCurrency", 0)) + SUM(COALESCE("paymentProcessorFeeInHostCurrency", 0)) + SUM(COALESCE("taxAmount" * "hostCurrencyFxRate", 0))',
      ),
      0,
    ),
  };

  const currencyColumn = ['amountInHostCurrency', 'netAmountInHostCurrency'].includes(column)
>>>>>>> 7feb6570
    ? 'hostCurrency'
    : 'currency';

  const include = [];

  let where = {};

  if (ids) {
    if (includeChildren && (includeGiftCards || excludeCrossCollectiveTransactions)) {
      throw new Error(
        'includeChildren is not supported together with includeGiftCards or excludeCrossCollectiveTransactions',
      );
    }
    if (includeGiftCards) {
      where = {
        ...where,
        [Op.or]: {
          CollectiveId: ids,
          UsingGiftCardFromCollectiveId: ids,
        },
      };
    } else if (includeChildren) {
      include.push({
        model: models.Collective,
        as: 'collective',
        where: {
          [Op.or]: {
            id: ids,
            ParentCollectiveId: ids,
          },
        },
        attributes: [],
      });
      include.push({
        model: models.Collective,
        as: 'fromCollective',
        attributes: [],
      });
      // TODO: exclude internal transactions to avoid double counting
      where = {
        ...where,
        [Op.and]: [
          sequelize.literal(
            'COALESCE("collective"."ParentCollectiveId", "collective"."id") != COALESCE("fromCollective"."ParentCollectiveId", "fromCollective"."id")',
          ),
        ],
      };
    } else {
      where.CollectiveId = ids;
      // TODO: make sure it works with includeChildren
      if (excludeCrossCollectiveTransactions) {
        where.FromCollectiveId = { [Op.notIn]: ids };
      }
    }
  }
  if (transactionType) {
    if (transactionType === 'NET_CREDIT') {
      where = {
        ...where,
        [Op.or]: [{ type: 'CREDIT' }, { type: 'DEBIT', kind: 'HOST_FEE' }],
      };
    } else {
      where.type = transactionType;
    }
  }
  if (startDate) {
    where.createdAt = where.createdAt || {};
    where.createdAt[Op.gte] = startDate;
  }
  if (endDate) {
    where.createdAt = where.createdAt || {};
    where.createdAt[Op.lt] = endDate;
  }
  if (excludeRefunds) {
    // Exclude refunded transactions
    where.RefundTransactionId = { [Op.is]: null };
    // Also exclude anything with isRefund=true (PAYMENT_PROCESSOR_COVER doesn't have RefundTransactionId set)
    where.isRefund = { [Op.not]: true };
  }

  if (hostCollectiveId) {
    // Only transactions that are marked under a Fiscal Host
    where.HostCollectiveId = hostCollectiveId;
  }
  if (excludeInternals) {
    // Exclude internal transactions (we can tag some Transactions like "Switching Host" as internal)
    where.isInternal = { [Op.not]: true };
  }
  if (kind) {
    where.kind = kind;
  }

  const totals = {};

  // Initialize totals
  if (ids) {
    for (const CollectiveId of ids) {
      totals[CollectiveId] = { CollectiveId, currency: 'USD', value: 0, timeSeries: {} };
    }
  }

<<<<<<< HEAD
  const CollectiveId = includeChildren
    ? [
        sequelize.fn('COALESCE', sequelize.col('collective.ParentCollectiveId'), sequelize.col('collective.id')),
        'CollectiveId',
      ]
    : sequelize.col('CollectiveId');

  const attributes = [
    CollectiveId,
    currencyField,
    [sequelize.fn('COALESCE', sequelize.fn('SUM', sequelize.col('amount')), 0), 'amountInCollectiveCurrency'],
    [
      sequelize.fn('COALESCE', sequelize.fn('SUM', sequelize.col('netAmountInCollectiveCurrency')), 0),
      'netAmountInCollectiveCurrency',
    ],
    [sequelize.fn('COALESCE', sequelize.fn('SUM', sequelize.col('amountInHostCurrency')), 0), 'amountInHostCurrency'],
    [
      sequelize.fn(
        'COALESCE',
        sequelize.literal(
          'SUM(COALESCE("amountInHostCurrency", 0)) + SUM(COALESCE("platformFeeInHostCurrency", 0)) + SUM(COALESCE("hostFeeInHostCurrency", 0)) + SUM(COALESCE("paymentProcessorFeeInHostCurrency", 0)) + SUM(COALESCE("taxAmount" * "hostCurrencyFxRate", 0))',
        ),
        0,
      ),
      'netAmountInHostCurrency',
    ],
  ];

  const group = [CollectiveId, currencyField];

  if (withTimeSeries) {
    attributes.push([sequelize.fn('DATE_TRUNC', timeUnit, sequelize.col('Transaction.createdAt')), 'date']);
    group.push('date');
  }

  const results = await models.Transaction.findAll({
    attributes,
    where,
    include,
    group,
=======
  const conditions = {
    attributes: [collectiveId, currencyColumn, [amountColumns[column], column]],
    where,
    include,
    group: [collectiveId, currencyColumn],
>>>>>>> 7feb6570
    raw: true,
  });

  for (const result of results) {
    const CollectiveId = result['CollectiveId'];
    const value = result[column];

    // Initialize Collective total
    if (!totals[CollectiveId]) {
      totals[CollectiveId] = { CollectiveId, currency: 'USD', value: 0, timeSeries: {} };
    }
    // If it's the first total collected, set the currency
    if (totals[CollectiveId].value === 0) {
<<<<<<< HEAD
      totals[CollectiveId].currency = result[currencyField];
    }

    const fxRate = await getFxRate(result[currencyField], totals[CollectiveId].currency);
    const amount = Math.round(value * fxRate);
    totals[CollectiveId].value += amount;

    if (withTimeSeries) {
      const date = result['date'];
      if (!totals[CollectiveId].timeSeries[date]) {
        totals[CollectiveId].timeSeries[date] = { date, value: 0 };
      }
      totals[CollectiveId].timeSeries[date].value += amount;
    }
=======
      totals[CollectiveId].currency = result[currencyColumn];
    }

    const fxRate = await getFxRate(result[currencyColumn], totals[CollectiveId].currency);
    totals[CollectiveId].value += Math.round(value * fxRate);
>>>>>>> 7feb6570
  }

  if (withTimeSeries && withBlockedFunds) {
    throw new Error('This is not supported');
  }
  if (withBlockedFunds) {
    // BLOCKED EXPENSES
    const blockedFundsWhere = {
      CollectiveId: ids,
      [Op.or]: [{ status: SCHEDULED_FOR_PAYMENT }, { status: PROCESSING }],
    };
    if (startDate) {
      blockedFundsWhere.createdAt = blockedFundsWhere.createdAt || {};
      blockedFundsWhere.createdAt[Op.gte] = startDate;
    }
    if (endDate) {
      blockedFundsWhere.createdAt = blockedFundsWhere.createdAt || {};
      blockedFundsWhere.createdAt[Op.lt] = endDate;
    }

    const blockedFundResults = await models.Expense.findAll({
      attributes: [
        'CollectiveId',
        'currency',
        [sequelize.fn('COALESCE', sequelize.fn('SUM', sequelize.col('amount')), 0), 'amount'],
      ],
      where: blockedFundsWhere,
      group: ['CollectiveId', 'currency'],
      raw: true,
    });

    for (const blockedFundResult of blockedFundResults) {
      const CollectiveId = blockedFundResult['CollectiveId'];
      const value = blockedFundResult['amount'];

      // Initialize Collective total
      if (!totals[CollectiveId]) {
        totals[CollectiveId] = { CollectiveId, currency: 'USD', value: 0 };
      }
      // If it's the first total collected, set the currency
      if (totals[CollectiveId].value === 0) {
        totals[CollectiveId].currency = blockedFundResult['currency'];
      }

      const fxRate = await getFxRate(blockedFundResult['currency'], totals[CollectiveId].currency);
      totals[CollectiveId].value -= Math.round(value * fxRate);
    }

    // BLOCKED TRANSACTIONS
    const disputedTransactions = await models.Transaction.findAll({
      attributes: [
        'CollectiveId',
<<<<<<< HEAD
        currencyField,
=======
        currencyColumn,
>>>>>>> 7feb6570
        [sequelize.fn('COALESCE', sequelize.fn('SUM', sequelize.col('amount')), 0), 'amountInCollectiveCurrency'],
        [
          sequelize.fn('COALESCE', sequelize.fn('SUM', sequelize.col('netAmountInCollectiveCurrency')), 0),
          'netAmountInCollectiveCurrency',
        ],
        [
          sequelize.fn('COALESCE', sequelize.fn('SUM', sequelize.col('amountInHostCurrency')), 0),
          'amountInHostCurrency',
        ],
        [
          sequelize.fn(
            'COALESCE',
            sequelize.literal(
              'SUM(COALESCE("amountInHostCurrency", 0)) + SUM(COALESCE("platformFeeInHostCurrency", 0)) + SUM(COALESCE("hostFeeInHostCurrency", 0)) + SUM(COALESCE("paymentProcessorFeeInHostCurrency", 0)) + SUM(COALESCE("taxAmount" * "hostCurrencyFxRate", 0))',
            ),
            0,
          ),
          'netAmountInHostCurrency',
        ],
      ],
      // only consider disputed txs that don't have associated refunds
      where: { ...where, isDisputed: { [Op.eq]: true }, RefundTransactionId: { [Op.eq]: null } },
<<<<<<< HEAD
      group: ['CollectiveId', currencyField],
=======
      group: ['CollectiveId', currencyColumn],
>>>>>>> 7feb6570
      raw: true,
    });

    for (const disputedTransaction of disputedTransactions) {
      const CollectiveId = disputedTransaction['CollectiveId'];
      const value = disputedTransaction[column];

<<<<<<< HEAD
      const fxRate = await getFxRate(disputedTransaction[currencyField], totals[CollectiveId].currency);
=======
      const fxRate = await getFxRate(disputedTransaction[currencyColumn], totals[CollectiveId].currency);
>>>>>>> 7feb6570
      totals[CollectiveId].value -= Math.round(value * fxRate);
    }
  }

  return totals;
}

export async function getYearlyIncome(collective) {
  // Three cases:
  // 1) All active monthly subscriptions. Multiply by 12
  // 2) All one-time and yearly subscriptions
  // 3) All inactive monthly subscriptions that have contributed in the past

  // TODO: support netAmountInHostCurrency
  const result = await sequelize.query(
    `
      SELECT
        (
          SELECT COALESCE(SUM(o."totalAmount"), 0) * 12
          FROM "Orders" o
          INNER JOIN "Subscriptions" s ON o."SubscriptionId" = s.id
          WHERE o."CollectiveId" = :CollectiveId
          AND o."deletedAt" IS NULL
          AND s."deletedAt" IS NULL
          AND s."isActive" IS TRUE
          AND s.interval = 'month'
        )
        +
        ( 
          SELECT COALESCE(SUM(o."totalAmount"), 0)
          FROM "Orders" o
          INNER JOIN "Subscriptions" s ON o."SubscriptionId" = s.id
          WHERE o."CollectiveId" = :CollectiveId
          AND o."deletedAt" IS NULL
          AND s."deletedAt" IS NULL
          AND s."isActive" IS TRUE
          AND s.interval = 'year'
        )
        +
        (
          SELECT COALESCE(SUM(t."netAmountInCollectiveCurrency"), 0)
          FROM "Transactions" t
          LEFT JOIN "Orders" d ON t."OrderId" = d.id
          LEFT JOIN "Subscriptions" s ON d."SubscriptionId" = s.id
          WHERE t."CollectiveId" = :CollectiveId
          AND t."RefundTransactionId" IS NULL
          AND t.type = 'CREDIT'
          AND t."deletedAt" IS NULL
          AND t."createdAt" > (current_date - INTERVAL '12 months')
          AND (s.id IS NULL OR s."isActive" IS FALSE)
        )
        AS "yearlyIncome"
      `.replace(/\s\s+/g, ' '), // this is to remove the new lines and save log space.
    {
      replacements: { CollectiveId: collective.id },
      type: sequelize.QueryTypes.SELECT,
    },
  );

  return parseInt(result[0].yearlyIncome, 10);
}<|MERGE_RESOLUTION|>--- conflicted
+++ resolved
@@ -1,8 +1,4 @@
 import expenseStatus from '../constants/expense_status';
-<<<<<<< HEAD
-=======
-// import { TransactionKind } from '../constants/transaction-kind';
->>>>>>> 7feb6570
 import { TransactionTypes } from '../constants/transactions';
 import models, { Op, sequelize } from '../models';
 
@@ -578,26 +574,12 @@
     timeUnit = 'YEAR',
   } = {},
 ) {
-<<<<<<< HEAD
-  const currencyField = ['amountInHostCurrency', 'netAmountInHostCurrency'].includes(column)
-=======
   const collectiveId = includeChildren
     ? [
         sequelize.fn('COALESCE', sequelize.col('collective.ParentCollectiveId'), sequelize.col('collective.id')),
         'CollectiveId',
       ]
     : sequelize.col('CollectiveId');
-
-  // const fromCollectiveId = includeChildren
-  //   ? [
-  //       sequelize.fn(
-  //         'COALESCE',
-  //         sequelize.col('fromCollective.ParentCollectiveId'),
-  //         sequelize.col('fromCollective.id'),
-  //       ),
-  //       'FromCollectiveId',
-  //     ]
-  //   : sequelize.col('FromCollectiveId');
 
   const amountColumns = {
     amountInCollectiveCurrency: sequelize.fn('COALESCE', sequelize.fn('SUM', sequelize.col('amount')), 0),
@@ -617,7 +599,6 @@
   };
 
   const currencyColumn = ['amountInHostCurrency', 'netAmountInHostCurrency'].includes(column)
->>>>>>> 7feb6570
     ? 'hostCurrency'
     : 'currency';
 
@@ -719,36 +700,9 @@
     }
   }
 
-<<<<<<< HEAD
-  const CollectiveId = includeChildren
-    ? [
-        sequelize.fn('COALESCE', sequelize.col('collective.ParentCollectiveId'), sequelize.col('collective.id')),
-        'CollectiveId',
-      ]
-    : sequelize.col('CollectiveId');
-
-  const attributes = [
-    CollectiveId,
-    currencyField,
-    [sequelize.fn('COALESCE', sequelize.fn('SUM', sequelize.col('amount')), 0), 'amountInCollectiveCurrency'],
-    [
-      sequelize.fn('COALESCE', sequelize.fn('SUM', sequelize.col('netAmountInCollectiveCurrency')), 0),
-      'netAmountInCollectiveCurrency',
-    ],
-    [sequelize.fn('COALESCE', sequelize.fn('SUM', sequelize.col('amountInHostCurrency')), 0), 'amountInHostCurrency'],
-    [
-      sequelize.fn(
-        'COALESCE',
-        sequelize.literal(
-          'SUM(COALESCE("amountInHostCurrency", 0)) + SUM(COALESCE("platformFeeInHostCurrency", 0)) + SUM(COALESCE("hostFeeInHostCurrency", 0)) + SUM(COALESCE("paymentProcessorFeeInHostCurrency", 0)) + SUM(COALESCE("taxAmount" * "hostCurrencyFxRate", 0))',
-        ),
-        0,
-      ),
-      'netAmountInHostCurrency',
-    ],
-  ];
-
-  const group = [CollectiveId, currencyField];
+  const attributes = [collectiveId, currencyColumn, [amountColumns[column], column]];
+
+  const group = [collectiveId, currencyColumn];
 
   if (withTimeSeries) {
     attributes.push([sequelize.fn('DATE_TRUNC', timeUnit, sequelize.col('Transaction.createdAt')), 'date']);
@@ -760,13 +714,6 @@
     where,
     include,
     group,
-=======
-  const conditions = {
-    attributes: [collectiveId, currencyColumn, [amountColumns[column], column]],
-    where,
-    include,
-    group: [collectiveId, currencyColumn],
->>>>>>> 7feb6570
     raw: true,
   });
 
@@ -780,11 +727,10 @@
     }
     // If it's the first total collected, set the currency
     if (totals[CollectiveId].value === 0) {
-<<<<<<< HEAD
-      totals[CollectiveId].currency = result[currencyField];
-    }
-
-    const fxRate = await getFxRate(result[currencyField], totals[CollectiveId].currency);
+      totals[CollectiveId].currency = result[currencyColumn];
+    }
+
+    const fxRate = await getFxRate(result[currencyColumn], totals[CollectiveId].currency);
     const amount = Math.round(value * fxRate);
     totals[CollectiveId].value += amount;
 
@@ -795,18 +741,12 @@
       }
       totals[CollectiveId].timeSeries[date].value += amount;
     }
-=======
-      totals[CollectiveId].currency = result[currencyColumn];
-    }
-
-    const fxRate = await getFxRate(result[currencyColumn], totals[CollectiveId].currency);
-    totals[CollectiveId].value += Math.round(value * fxRate);
->>>>>>> 7feb6570
   }
 
   if (withTimeSeries && withBlockedFunds) {
     throw new Error('This is not supported');
   }
+
   if (withBlockedFunds) {
     // BLOCKED EXPENSES
     const blockedFundsWhere = {
@@ -854,11 +794,7 @@
     const disputedTransactions = await models.Transaction.findAll({
       attributes: [
         'CollectiveId',
-<<<<<<< HEAD
-        currencyField,
-=======
         currencyColumn,
->>>>>>> 7feb6570
         [sequelize.fn('COALESCE', sequelize.fn('SUM', sequelize.col('amount')), 0), 'amountInCollectiveCurrency'],
         [
           sequelize.fn('COALESCE', sequelize.fn('SUM', sequelize.col('netAmountInCollectiveCurrency')), 0),
@@ -881,11 +817,7 @@
       ],
       // only consider disputed txs that don't have associated refunds
       where: { ...where, isDisputed: { [Op.eq]: true }, RefundTransactionId: { [Op.eq]: null } },
-<<<<<<< HEAD
-      group: ['CollectiveId', currencyField],
-=======
       group: ['CollectiveId', currencyColumn],
->>>>>>> 7feb6570
       raw: true,
     });
 
@@ -893,11 +825,7 @@
       const CollectiveId = disputedTransaction['CollectiveId'];
       const value = disputedTransaction[column];
 
-<<<<<<< HEAD
-      const fxRate = await getFxRate(disputedTransaction[currencyField], totals[CollectiveId].currency);
-=======
       const fxRate = await getFxRate(disputedTransaction[currencyColumn], totals[CollectiveId].currency);
->>>>>>> 7feb6570
       totals[CollectiveId].value -= Math.round(value * fxRate);
     }
   }
