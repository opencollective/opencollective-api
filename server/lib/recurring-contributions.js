--- conflicted
+++ resolved
@@ -387,14 +387,7 @@
     interval: order.Subscription?.interval || order.interval,
     subscriptionsLink: getEditRecurringContributionsUrl(order.fromCollective),
     customMessage:
-<<<<<<< HEAD
       collective.settings?.customEmailMessage?.thankYou || parentCollective?.settings?.customEmailMessage?.thankYou,
-=======
-      collective.settings?.customEmailMessage ||
-      parentCollective?.settings?.customEmailMessage ||
-      collective.settings?.customEmailMessage?.thankYou ||
-      parentCollective?.settings?.customEmailMessage?.thankYou,
->>>>>>> ee3ef2e7
   };
 
   // hit PDF service and get PDF (unless payment method type is gift card)
