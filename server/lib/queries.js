--- conflicted
+++ resolved
@@ -1,10 +1,7 @@
 import models, {sequelize} from '../models';
-<<<<<<< HEAD
 import currencies from '../constants/currencies'
-=======
 import config from 'config';
 
->>>>>>> 52991724
 /*
 * Hacky way to do currency conversion
 */
