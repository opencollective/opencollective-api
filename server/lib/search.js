/**
 * Functions related to search
 */

import config from 'config';
import slugify from 'limax';
import { get } from 'lodash';

import { RateLimitExceeded } from '../graphql/errors';
import models, { Op, sequelize } from '../models';

import { floatAmountToCents } from './math';
import RateLimit, { ONE_HOUR_IN_SECONDS } from './rate-limit';

// Returned when there's no result for a search
const EMPTY_SEARCH_RESULT = [[], 0];

/**
 * Search users by email address. `user` must be set because this endpoint is rate
 * limited to prevent abuse.
 *
 * @param {String} email - a valid email address
 * @param {Object} user - the user triggering the search
 */
export const searchCollectivesByEmail = async (email, user, offset = 0, limit = 10) => {
  if (!email || !user) {
    return EMPTY_SEARCH_RESULT;
  }

  // Put some rate limiting to users can't use this endpoint to bruteforce emails
  const rateLimit = new RateLimit(
    `user_email_search_${user.id}`,
    config.limits.searchEmailPerHour,
    ONE_HOUR_IN_SECONDS,
  );

  if (!(await rateLimit.registerCall())) {
    throw new RateLimitExceeded();
  }

  // Emails are uniques, thus there should never be more than one result - this is
  // why it's safe to use `collectives.length` in the return.
  const collectives = await sequelize.query(
    `
    SELECT  c.*, COUNT(*) OVER() AS __total__
    FROM "Collectives" c
    INNER JOIN "Users" u ON u."CollectiveId" = c.id
    WHERE c."isIncognito" = FALSE AND c.type = 'USER' AND u.email = :email
    OFFSET :offset
    LIMIT :limit
    `,
    {
      model: models.Collective,
      mapToModel: true,
      replacements: { offset, limit, email },
    },
  );

  return [collectives, get(collectives[0], 'dataValues.__total__', 0)];
};

/**
 * Trim leading/trailing spaces and remove multiple spaces from the string
 */
const trimSearchTerm = term => {
  return term?.trim().replace(/\s+/g, ' ');
};

/**
 * Example: "crème brulée => "creme brulee"
 */
const removeDiacritics = str => {
  return str.normalize('NFD').replace(/[\u0300-\u036f]/g, '');
};

/**
 * Sanitize a search string to be used in a SQL query
 *
 * Examples: "   crème     brulée => "creme brulee"
 *
 */
const sanitizeSearchTermForTSQuery = term => {
  return removeDiacritics(term)
    .replace(/[^a-zA-Z0-9-\/_ ]/g, '')
    .trim();
};

/**
 * Removes special ILIKE characters like `%
 */
const sanitizeSearchTermForILike = term => {
  return term.replace(/(_|%|\\)/g, '\\$1');
};

const getSearchTermSQLConditions = term => {
  let tsQueryFunc, tsQueryArg;
  let sqlConditions = '';
  let sanitizedTerm = '';
  const trimmedTerm = trimSearchTerm(term);
  if (trimmedTerm?.length > 0) {
    // Cleanup term
    const splitTerm = trimmedTerm.split(' ');
    if (term[0] === '@' && splitTerm.length === 1) {
      // When the search starts with a `@`, we search by slug only
      sanitizedTerm = sanitizeSearchTermForILike(removeDiacritics(trimmedTerm).replace(/^@+/, ''));
      sqlConditions = `AND slug ILIKE '%' || :sanitizedTerm || '%' `;
    } else {
      sanitizedTerm = splitTerm.length === 1 ? sanitizeSearchTermForTSQuery(trimmedTerm) : trimmedTerm;
      if (sanitizedTerm) {
        tsQueryFunc = splitTerm.length === 1 ? 'to_tsquery' : ' websearch_to_tsquery';
        tsQueryArg = tsQueryFunc === 'to_tsquery' ? `:sanitizedTerm':*'` : ':sanitizedTerm';
        sqlConditions = `
        AND ("searchTsVector" @@ ${tsQueryFunc}('english', ${tsQueryArg})
        OR "searchTsVector" @@ ${tsQueryFunc}('simple', ${tsQueryArg}))`;
      }
    }
  }

  return { sqlConditions, tsQueryArg, tsQueryFunc, sanitizedTerm };
};

/**
 * Search collectives directly in the DB, using a full-text query.
 */
export const searchCollectivesInDB = async (
  term,
  offset = 0,
  limit = 100,
  {
    orderBy,
    types,
    hostCollectiveIds,
    isHost,
    onlyActive,
    skipRecentAccounts,
    hasCustomContributionsEnabled,
    countries,
    tags,
  } = {},
) => {
  // Build dynamic conditions based on arguments
  let dynamicConditions = '';
  let countryCodes = null;
  let searchedTags = '';
  if (countries) {
    countryCodes = `${countries.join(',')}`;
  }

  if (tags?.length) {
    searchedTags = `{${tags.map(tag => `"${tag}"`).join(',')}}`;
  }

  if (hostCollectiveIds && hostCollectiveIds.length > 0) {
    dynamicConditions += 'AND c."HostCollectiveId" IN (:hostCollectiveIds) ';
  }

  if (isHost) {
    dynamicConditions += `AND c."isHostAccount" IS TRUE AND c."type" = 'ORGANIZATION' `;
  }

  if (types?.length) {
    dynamicConditions += `AND c."type" IN (:types) `;
  }

  if (onlyActive) {
    dynamicConditions += 'AND c."isActive" = TRUE ';
  }

  if (skipRecentAccounts) {
    dynamicConditions += `AND (COALESCE((c."data"#>>'{spamReport,score}')::float, 0) <= 0.2 OR c."createdAt" < (NOW() - interval '2 day')) `;
  }

  if (typeof hasCustomContributionsEnabled === 'boolean') {
    if (hasCustomContributionsEnabled) {
      dynamicConditions += `AND (c."settings"->>'disableCustomContributions')::boolean IS NOT TRUE `;
    } else {
      dynamicConditions += `AND (c."settings"->>'disableCustomContributions')::boolean IS TRUE `;
    }
  }

  if (countryCodes) {
    dynamicConditions += `AND (c."countryISO" IN (:countryCodes) OR parentCollective."countryISO" `;
  }

  if (tags?.length) {
    dynamicConditions += `AND c."tags" @> (:searchedTags) `;
  }

<<<<<<< HEAD
  if (term && term.length > 0) {
    // Cleanup term
    term = sanitizeSearchTermForILike(trimSearchTerm(term));
    if (term[0] === '@') {
      // When the search starts with a `@`, we search by slug only
      term = term.replace(/^@+/, '');
      dynamicConditions += `AND c."slug" ILIKE '%' || :term || '%' `;
    } else {
      isUsingTsVector = true;
      dynamicConditions += `
        AND (c."searchTsVector" @@ to_tsquery('english', :vectorizedTerm':*')
        OR c."searchTsVector" @@ to_tsquery('simple', :vectorizedTerm':*'))`;
    }
  } else {
    term = '';
=======
  const searchTermConditions = getSearchTermSQLConditions(term);
  if (searchTermConditions.sqlConditions) {
    dynamicConditions += searchTermConditions.sqlConditions;
>>>>>>> f0954a28
  }

  const sortSubqueries = {
    ACTIVITY: `
      SELECT COALESCE(SUM(ABS("netAmountInCollectiveCurrency")), 0)
      FROM "Transactions" t
      WHERE t."CollectiveId" = c.id
      AND t."deletedAt" IS NULL`,

    RANK: `
<<<<<<< HEAD
      CASE WHEN (c."slug" = :slugifiedTerm OR c."name" ILIKE :term) THEN
        1
      ELSE
        ${isUsingTsVector ? `ts_rank(c."searchTsVector", plainto_tsquery('english', :vectorizedTerm))` : '0'}
=======
      CASE WHEN (slug = :slugifiedTerm OR name ILIKE :sanitizedTerm) THEN
        1
      ELSE
        ${
          searchTermConditions.tsQueryFunc
            ? `ts_rank("searchTsVector", ${searchTermConditions.tsQueryFunc}('english', ${searchTermConditions.tsQueryArg}))`
            : '0'
        }
>>>>>>> f0954a28
      END`,

    CREATED_AT: `c."createdAt"`,
  };

  // Build the query
  const result = await sequelize.query(
    `
    SELECT
      c.*,
      COUNT(*) OVER() AS __total__,
      (${sortSubqueries[orderBy?.field || 'RANK']}) as __sort__
    FROM "Collectives" c
    ${countryCodes ? 'LEFT JOIN "Collectives" parentCollective ON c."ParentCollectiveId" = parentCollective.id' : ''}
    WHERE c."deletedAt" IS NULL
    AND c."deactivatedAt" IS NULL
    AND (c."data" ->> 'isGuest')::boolean IS NOT TRUE
    AND (c."data" ->> 'hideFromSearch')::boolean IS NOT TRUE
    AND c.name != 'incognito'
    AND c.name != 'anonymous'
    AND c."isIncognito" = FALSE ${dynamicConditions}
    ORDER BY __sort__ ${orderBy?.direction || 'DESC'}
    OFFSET :offset
    LIMIT :limit
    `,
    {
      model: models.Collective,
      mapToModel: true,
      replacements: {
        types,
        term: term,
        slugifiedTerm: slugify(term),
        sanitizedTerm: searchTermConditions.sanitizedTerm,
        searchedTags,
        countryCodes,
        offset,
        limit,
        hostCollectiveIds,
        isHost,
      },
    },
  );

  return [result, get(result[0], 'dataValues.__total__', 0)];
};

/**
 * Parse and clean a user search query
 */
export const parseSearchTerm = fullSearchTerm => {
  const searchTerm = trimSearchTerm(fullSearchTerm);
  if (!searchTerm) {
    return { type: 'text', term: '' };
  }

  if (searchTerm.match(/^@.[^\s]+$/)) {
    // Searching for slugs (e.g. `@babel`). Won't match if there are whitespace chars (eg. `@babel expense from last month`)
    return { type: 'slug', term: searchTerm.replace(/^@/, '') };
  } else if (searchTerm.match(/^#\d+$/)) {
    // Searching for integer IDs (e.g. `#123`)
    return { type: 'id', term: parseInt(searchTerm.replace(/^#/, '')) };
  } else if (searchTerm.match(/^\d+\.?\d*$/)) {
    return { type: 'number', term: parseFloat(searchTerm), isFloat: searchTerm.includes('.') };
  } else {
    return { type: 'text', term: searchTerm };
  }
};

/**
 *
 * @param {string} searchTerm
 * @param {object} fieldsDefinition
 * @param {object} options
 *  - {string} stringArrayTransformFn: A function to transform values for array strings, usually uppercase/lowercase
 * @returns
 */
export const buildSearchConditions = (
  searchTerm,
  {
    slugFields = [],
    idFields = [],
    textFields = [],
    amountFields = [],
    stringArrayFields = [],
    stringArrayTransformFn = null,
    castStringArraysToVarchar = false,
  },
) => {
  const parsedTerm = parseSearchTerm(searchTerm);

  // Empty search => no condition
  if (!parsedTerm.term) {
    return [];
  }

  // Exclusive conditions: if an ID or a slug is searched, on don't search other attributes
  // We don't use ILIKE for them, they must match exactly
  if (parsedTerm.type === 'slug' && slugFields?.length) {
    return slugFields.map(field => ({ [field]: parsedTerm.term }));
  } else if (parsedTerm.type === 'id' && idFields?.length) {
    return idFields.map(field => ({ [field]: parsedTerm.term }));
  }

  // Inclusive conditions, search all fields except
  const conditions = [];

  // Conditions for text fields
  const strTerm = parsedTerm.term.toString(); // Some terms are returned as numbers
  const iLikeQuery = `%${sanitizeSearchTermForILike(strTerm)}%`;
  const allTextFields = [...(slugFields || []), ...(textFields || [])];
  allTextFields.forEach(field => conditions.push({ [field]: { [Op.iLike]: iLikeQuery } }));

  // Conditions for string array (usually tags lists)
  if (stringArrayFields?.length) {
    const preparedTerm = stringArrayTransformFn ? stringArrayTransformFn(strTerm) : strTerm;
    if (castStringArraysToVarchar) {
      stringArrayFields.forEach(field =>
        conditions.push({ [field]: { [Op.overlap]: sequelize.cast([preparedTerm], 'varchar[]') } }),
      );
    } else {
      stringArrayFields.forEach(field => conditions.push({ [field]: { [Op.overlap]: [preparedTerm] } }));
    }
  }

  // Conditions for numbers (ID, amount)
  if (parsedTerm.type === 'number') {
    if (!parsedTerm.isFloat && idFields?.length) {
      conditions.push(...idFields.map(field => ({ [field]: parsedTerm.term })));
    }
    if (amountFields?.length) {
      conditions.push(...amountFields.map(field => ({ [field]: floatAmountToCents(parsedTerm.term) })));
    }
  }

  return conditions;
};

/**
 * Returns tags along with their frequency of use.
 */
export const getTagFrequencies = async args => {
  const searchConditions = getSearchTermSQLConditions(args.searchTerm);
  return sequelize.query(
    `SELECT UNNEST(tags) AS tag, COUNT(id)
      FROM "Collectives"
      WHERE "deletedAt" IS NULL
      ${searchConditions.sqlConditions}
      GROUP BY UNNEST(tags)
      ORDER BY count DESC
      LIMIT :limit
      OFFSET :offset`,
    {
      type: sequelize.QueryTypes.SELECT,
      replacements: {
        sanitizedTerm: searchConditions.sanitizedTerm,
        limit: args.limit,
        offset: args.offset,
      },
    },
  );
};<|MERGE_RESOLUTION|>--- conflicted
+++ resolved
@@ -103,15 +103,15 @@
     if (term[0] === '@' && splitTerm.length === 1) {
       // When the search starts with a `@`, we search by slug only
       sanitizedTerm = sanitizeSearchTermForILike(removeDiacritics(trimmedTerm).replace(/^@+/, ''));
-      sqlConditions = `AND slug ILIKE '%' || :sanitizedTerm || '%' `;
+      sqlConditions = `AND c."slug" ILIKE '%' || :sanitizedTerm || '%' `;
     } else {
       sanitizedTerm = splitTerm.length === 1 ? sanitizeSearchTermForTSQuery(trimmedTerm) : trimmedTerm;
       if (sanitizedTerm) {
         tsQueryFunc = splitTerm.length === 1 ? 'to_tsquery' : ' websearch_to_tsquery';
         tsQueryArg = tsQueryFunc === 'to_tsquery' ? `:sanitizedTerm':*'` : ':sanitizedTerm';
         sqlConditions = `
-        AND ("searchTsVector" @@ ${tsQueryFunc}('english', ${tsQueryArg})
-        OR "searchTsVector" @@ ${tsQueryFunc}('simple', ${tsQueryArg}))`;
+        AND (c."searchTsVector" @@ ${tsQueryFunc}('english', ${tsQueryArg})
+        OR c."searchTsVector" @@ ${tsQueryFunc}('simple', ${tsQueryArg}))`;
       }
     }
   }
@@ -186,27 +186,9 @@
     dynamicConditions += `AND c."tags" @> (:searchedTags) `;
   }
 
-<<<<<<< HEAD
-  if (term && term.length > 0) {
-    // Cleanup term
-    term = sanitizeSearchTermForILike(trimSearchTerm(term));
-    if (term[0] === '@') {
-      // When the search starts with a `@`, we search by slug only
-      term = term.replace(/^@+/, '');
-      dynamicConditions += `AND c."slug" ILIKE '%' || :term || '%' `;
-    } else {
-      isUsingTsVector = true;
-      dynamicConditions += `
-        AND (c."searchTsVector" @@ to_tsquery('english', :vectorizedTerm':*')
-        OR c."searchTsVector" @@ to_tsquery('simple', :vectorizedTerm':*'))`;
-    }
-  } else {
-    term = '';
-=======
   const searchTermConditions = getSearchTermSQLConditions(term);
   if (searchTermConditions.sqlConditions) {
     dynamicConditions += searchTermConditions.sqlConditions;
->>>>>>> f0954a28
   }
 
   const sortSubqueries = {
@@ -217,21 +199,14 @@
       AND t."deletedAt" IS NULL`,
 
     RANK: `
-<<<<<<< HEAD
-      CASE WHEN (c."slug" = :slugifiedTerm OR c."name" ILIKE :term) THEN
-        1
-      ELSE
-        ${isUsingTsVector ? `ts_rank(c."searchTsVector", plainto_tsquery('english', :vectorizedTerm))` : '0'}
-=======
-      CASE WHEN (slug = :slugifiedTerm OR name ILIKE :sanitizedTerm) THEN
+      CASE WHEN (c."slug" = :slugifiedTerm OR c."name" ILIKE :sanitizedTerm) THEN
         1
       ELSE
         ${
           searchTermConditions.tsQueryFunc
-            ? `ts_rank("searchTsVector", ${searchTermConditions.tsQueryFunc}('english', ${searchTermConditions.tsQueryArg}))`
+            ? `ts_rank(c."searchTsVector", ${searchTermConditions.tsQueryFunc}('english', ${searchTermConditions.tsQueryArg}))`
             : '0'
         }
->>>>>>> f0954a28
       END`,
 
     CREATED_AT: `c."createdAt"`,
