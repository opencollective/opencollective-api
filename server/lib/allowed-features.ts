--- conflicted
+++ resolved
@@ -27,32 +27,7 @@
   [FEATURE.COLLECTIVE_GOALS]: [types.COLLECTIVE, types.ORGANIZATION],
   [FEATURE.TOP_FINANCIAL_CONTRIBUTORS]: [types.COLLECTIVE, types.ORGANIZATION, types.FUND],
   [FEATURE.CONVERSATIONS]: [types.COLLECTIVE, types.ORGANIZATION],
-<<<<<<< HEAD
-  [FEATURE.RECEIVE_EXPENSES]: [types.COLLECTIVE, types.EVENT],
-  [FEATURE.UPDATES]: [types.COLLECTIVE, types.ORGANIZATION],
-=======
-  [FEATURE.UPDATES]: [types.COLLECTIVE, types.ORGANIZATION, types.FUND, types.PROJECT],
-  [FEATURE.TEAM]: [types.ORGANIZATION, types.COLLECTIVE, types.EVENT, types.FUND, types.PROJECT],
-  [FEATURE.CONTACT_FORM]: [types.COLLECTIVE, types.EVENT, types.ORGANIZATION],
-  [FEATURE.TRANSFERWISE]: [types.ORGANIZATION],
-  [FEATURE.PAYPAL_PAYOUTS]: [types.ORGANIZATION],
-  [FEATURE.PAYPAL_DONATIONS]: [types.ORGANIZATION],
-};
 
-/**
- * A map of paths to retrieve the value of a feature flag from a collective
- */
-export const OPT_OUT_FEATURE_FLAGS = {
-  [FEATURE.CONTACT_FORM]: 'settings.features.contactForm',
-};
-
-export const OPT_IN_FEATURE_FLAGS = {
-  [FEATURE.CROSS_CURRENCY_MANUAL_TRANSACTIONS]: 'settings.features.crossCurrencyManualTransactions',
-  [FEATURE.COLLECTIVE_GOALS]: 'settings.collectivePage.showGoals',
-  [FEATURE.PAYPAL_PAYOUTS]: 'settings.features.paypalPayouts',
-  [FEATURE.PAYPAL_DONATIONS]: 'settings.features.paypalDonations',
-  [FEATURE.RECEIVE_HOST_APPLICATIONS]: 'settings.apply',
->>>>>>> d4cc6179
 };
 
 const FEATURES_ONLY_FOR_HOST_ORGS = new Set([
@@ -85,135 +60,22 @@
 const FEATURES_DISABLED_FOR_PAST_EVENTS = new Set([FEATURE.RECEIVE_FINANCIAL_CONTRIBUTIONS]);
 
 /**
-<<<<<<< HEAD
- * A map of paths to retrieve the value of a feature flag from a collective
- */
-export const OPTIN_FEATURE_FLAGS = {
-  [FEATURE.CONVERSATIONS]: 'settings.features.conversations',
-  [FEATURE.COLLECTIVE_GOALS]: 'settings.collectivePage.showGoals',
-  [FEATURE.UPDATES]: 'settings.features.updates',
-  [FEATURE.TRANSFERWISE]: 'settings.features.transferwise',
-  [FEATURE.PAYPAL_PAYOUTS]: 'settings.features.paypalPayouts',
-};
 
-/**
- * Returns true if feature is allowed for this collective type, false otherwise.
- */
-export const isFeatureAllowedForCollectiveType = (
-  collectiveType: types,
-  isHost: boolean,
-  feature: FEATURE,
-): boolean => {
-  // Check if allowed for type
-  const allowedTypes = FeatureAllowedForTypes[feature];
-  const allowedForType = allowedTypes ? allowedTypes.includes(collectiveType) : true;
-=======
- * Returns true if feature is allowed for this collective type, false otherwise.
- */
-export const isFeatureAllowedForCollectiveType = (collectiveType: types, feature: FEATURE, isHost?: false): boolean => {
-  const allowedTypes = FeatureAllowedForTypes[feature];
-  const allowedForType = allowedTypes ? allowedTypes.includes(collectiveType) : true;
-
->>>>>>> d4cc6179
   if (!allowedForType) {
     return false;
   }
 
-<<<<<<< HEAD
-  // Check if allowed for hosts
-  if (feature === FEATURE.TRANSFERWISE && !isHost) {
-=======
-  // Check if allowed for host orgs but not normal orgs
-  if (collectiveType === types.ORGANIZATION && FEATURES_ONLY_FOR_HOST_ORGS.has(feature) && !isHost) {
-    return false;
-  } else if (collectiveType === types.USER && FEATURES_ONLY_FOR_HOST_USERS.has(feature) && !isHost) {
->>>>>>> d4cc6179
+
     return false;
   }
 
   return true;
 };
 
-<<<<<<< HEAD
-/**
- * Check if the given feature is activated for collective.
- */
-export const hasFeature = (collective, feature: FEATURE): boolean => {
-=======
-export const hasOptedOutOfFeature = (collective: typeof models.Collective, feature: FEATURE): boolean => {
-  const optOutFlag = OPT_OUT_FEATURE_FLAGS[feature];
-  return optOutFlag ? get(collective, optOutFlag) === false : false;
-};
 
-export const hasOptedInForFeature = (collective: typeof models.Collective, feature: FEATURE): boolean => {
-  const optOutFlag = OPT_IN_FEATURE_FLAGS[feature];
-  return get(collective, optOutFlag) === true;
-};
-
-/**
- * If a given feature is allowed for the collective type, check if it is activated for collective.
- */
-export const hasFeature = (collective: typeof models.Collective, feature: FEATURE): boolean => {
->>>>>>> d4cc6179
   if (!collective) {
     return false;
   }
-
-<<<<<<< HEAD
-  // Allow Host Collectives to receive expenses
-  if (feature === FEATURE.RECEIVE_EXPENSES && collective.isHostAccount) {
-    return true;
-  }
-
-  // Check collective type
-  if (!isFeatureAllowedForCollectiveType(collective.type, collective.isHostAccount, feature)) {
-    return false;
-  }
-
-  // Check opt-in flags
-  const activationFlag = OPTIN_FEATURE_FLAGS[feature];
-  if (activationFlag) {
-    return Boolean(get(collective, activationFlag, false));
-  }
-
-  switch (feature) {
-    case FEATURE.RECEIVE_FINANCIAL_CONTRIBUTIONS:
-      return (
-        (collective.isActive && collective.type === types.COLLECTIVE) ||
-        (collective.isHost && collective.type === types.ORGANIZATION)
-      );
-    default:
-      return true;
-  }
-=======
-  if (!isFeatureAllowedForCollectiveType(collective.type, feature, collective.isHostAccount)) {
-    return false;
-  }
-
-  // Features only for active accounts
-  if (!collective.isActive && FEATURES_ONLY_FOR_ACTIVE_ACCOUNTS.has(feature)) {
-    return false;
-  } else if (!collective.isActive && collective.isHostAccount && FEATURES_ONLY_FOR_ACTIVE_HOSTS.has(feature)) {
-    return false;
-  }
-
-  // Check opt-out flags
-  if (feature in OPT_OUT_FEATURE_FLAGS) {
-    return !hasOptedOutOfFeature(collective, feature);
-  }
-
-  // Check opt-in flags
-  if (feature in OPT_IN_FEATURE_FLAGS) {
-    return hasOptedInForFeature(collective, feature);
-  }
-
-  // Checks for past events
-  if (collective.type === types.EVENT && isPastEvent(collective) && FEATURES_DISABLED_FOR_PAST_EVENTS.has(feature)) {
-    return false;
-  }
-
-  return true;
->>>>>>> d4cc6179
 };
 
 export { FEATURE };